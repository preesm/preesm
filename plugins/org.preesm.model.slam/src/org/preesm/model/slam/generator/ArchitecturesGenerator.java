/**
 * Copyright or © or Copr. IETR/INSA - Rennes (2019 - 2020) :
 *
 * Alexandre Honorat [alexandre.honorat@insa-rennes.fr] (2019)
 * Julien Heulot [julien.heulot@insa-rennes.fr] (2020)
 *
 * This software is a computer program whose purpose is to help prototyping
 * parallel applications using dataflow formalism.
 *
 * This software is governed by the CeCILL  license under French law and
 * abiding by the rules of distribution of free software.  You can  use,
 * modify and/ or redistribute the software under the terms of the CeCILL
 * license as circulated by CEA, CNRS and INRIA at the following URL
 * "http://www.cecill.info".
 *
 * As a counterpart to the access to the source code and  rights to copy,
 * modify and redistribute granted by the license, users are provided only
 * with a limited warranty  and the software's author,  the holder of the
 * economic rights,  and the successive licensors  have only  limited
 * liability.
 *
 * In this respect, the user's attention is drawn to the risks associated
 * with loading,  using,  modifying and/or developing or reproducing the
 * software by the user in light of its specific status of free software,
 * that may mean  that it is complicated to manipulate,  and  that  also
 * therefore means  that it is reserved for developers  and  experienced
 * professionals having in-depth computer knowledge. Users are therefore
 * encouraged to load and test the software's suitability as regards their
 * requirements in conditions enabling the security of their systems and/or
 * data to be ensured and,  more generally, to use and operate it in the
 * same conditions as regards security.
 *
 * The fact that you are presently reading this means that you have had
 * knowledge of the CeCILL license and that you accept its terms.
 */
package org.preesm.model.slam.generator;

import java.io.ByteArrayInputStream;
import java.io.ByteArrayOutputStream;
import java.io.IOException;
import java.util.Map;
import java.util.Map.Entry;
import org.eclipse.core.resources.IFile;
import org.eclipse.core.resources.IFolder;
import org.eclipse.core.resources.IProject;
import org.eclipse.core.runtime.CoreException;
import org.eclipse.core.runtime.IPath;
import org.eclipse.core.runtime.NullProgressMonitor;
import org.eclipse.core.runtime.Path;
import org.preesm.commons.exceptions.PreesmFrameworkException;
import org.preesm.commons.exceptions.PreesmRuntimeException;
import org.preesm.model.slam.CPU;
import org.preesm.model.slam.ComInterface;
import org.preesm.model.slam.ComNode;
import org.preesm.model.slam.Component;
import org.preesm.model.slam.ComponentHolder;
import org.preesm.model.slam.ComponentInstance;
import org.preesm.model.slam.DataLink;
import org.preesm.model.slam.Design;
import org.preesm.model.slam.FPGA;
import org.preesm.model.slam.SlamFactory;
import org.preesm.model.slam.VLNV;
import org.preesm.model.slam.serialize.IPXACTDesignWriter;
import org.preesm.model.slam.utils.SlamUserFactory;

/**
 * Class to generate default architectures.
 *
 * @author ahonorat
 *
 */
public class ArchitecturesGenerator {

  /** The Constant scenarioDirName. */
  private static final String ARCHI_DIR_NAME = "Archi";
  private static final String LIBRARY_NAME   = "preesm";

  final IFolder archiDir;

  public ArchitecturesGenerator(final IProject project) {
    archiDir = project.getFolder(ArchitecturesGenerator.ARCHI_DIR_NAME);
  }

  /**
   * Generate and save default X86 architecture with the specified number or cores.
   *
   * @param nbX86cores
   *          Number of cores in the generated architecture.
<<<<<<< HEAD
   *
   */
  public void generateAndSaveX86Architecture(int nbX86cores) {
    saveArchitecture(generateX86Architecture(nbX86cores));
  }

  /**
   * Generate and save default Fpga architecture.
   *
   */
  public void generateAndSaveFpgaArchitecture() {
    saveArchitecture(generateFpgaArchitecture());
  }

  public void generateAndSaveArchitecture(Map<String, Integer> cores, String nodeName, Double communicationRate,
      int coreIDStart) {
    saveArchitecture(generateArchitecture(cores, nodeName, communicationRate, coreIDStart));
=======
   * @param string
   */
  public void generateAndSaveArchitecture(int nbX86cores, String nodeName) {
    saveArchitecture(generateArchitecture(nbX86cores, nodeName));
>>>>>>> 93440141
  }

  /**
   * Generate and save default X86 architecture with the specified number or cores.
   *
   * @param nbX86cores
   *          Number of cores in the generated architecture.
<<<<<<< HEAD
   *
   * @return The generated architecture.
   */

  public static Design generateX86Architecture(int nbX86cores) {
    final VLNV rootVLNV = SlamFactory.eINSTANCE.createVLNV();

    rootVLNV.setName(nbX86cores + "CoresX86");

    rootVLNV.setLibrary(LIBRARY_NAME);
=======
   * @param nodeName
   * @return The generated architecture.
   */
  public static Design generateArchitecture(int nbX86cores, String nodeName) {
    final VLNV rootVLNV = SlamFactory.eINSTANCE.createVLNV();
    if (nodeName == null) {
      rootVLNV.setName(nbX86cores + "CoresX86");
    } else {
      rootVLNV.setName(nodeName);
    }
    rootVLNV.setLibrary("preesm");
>>>>>>> 93440141
    rootVLNV.setVendor("ietr");
    rootVLNV.setVersion("1");

    final Design design = SlamFactory.eINSTANCE.createDesign();
    design.setVlnv(rootVLNV);
    final ComponentHolder ch = SlamFactory.eINSTANCE.createComponentHolder();
    design.setComponentHolder(ch);

    final VLNV operatorVLNV = SlamFactory.eINSTANCE.createVLNV();
    operatorVLNV.setName("x86");
    operatorVLNV.setLibrary("");
    operatorVLNV.setVendor("");
    operatorVLNV.setVersion("");
    final Component opX86 = SlamUserFactory.eINSTANCE.createComponent(operatorVLNV, CPU.class.getSimpleName());
    ch.getComponents().add(opX86);

    final ComInterface mi = SlamFactory.eINSTANCE.createComInterface();
    mi.setName("BUSshared_mem");
    opX86.getInterfaces().add(mi);

    final ComponentInstance[] cores = new ComponentInstance[nbX86cores];
    for (int i = 0; i < nbX86cores; ++i) {
      cores[i] = SlamFactory.eINSTANCE.createComponentInstance();
      cores[i].setHardwareId(i);
      cores[i].setInstanceName("Core" + i);
      design.getComponentInstances().add(cores[i]);
      cores[i].setComponent(opX86);
    }

    final VLNV comNodeVLNV = SlamUserFactory.eINSTANCE.createVLNV();
    comNodeVLNV.setName("SHARED_MEM");
    comNodeVLNV.setLibrary("");
    comNodeVLNV.setVendor("");
    comNodeVLNV.setVersion("");

    final ComNode cn = SlamFactory.eINSTANCE.createComNode();
    cn.setParallel(true);
    cn.setSpeed(1000000000F); // 1 000 000 000 = 1E9F
    cn.setVlnv(comNodeVLNV);
    cn.getInterfaces().add(mi);
    ch.getComponents().add(cn);

    final ComponentInstance sharedMem = SlamFactory.eINSTANCE.createComponentInstance();
    sharedMem.setHardwareId(0);
    sharedMem.setInstanceName("shared_mem");
    design.getComponentInstances().add(sharedMem);
    sharedMem.setComponent(cn);

    for (int i = 0; i < nbX86cores; ++i) {
      final DataLink dl = SlamFactory.eINSTANCE.createDataLink();
      dl.setDirected(false);
      dl.setUuid(Integer.toString(i));
      dl.setSourceComponentInstance(cores[i]);
      dl.setDestinationComponentInstance(sharedMem);
      dl.setSourceInterface(mi);
      dl.setDestinationInterface(mi);
      design.getLinks().add(dl);
    }

    return design;
  }

  public static Design generateArchitecture(Map<String, Integer> coresList, String nodeName, Double communicationRate,
      int coreIDStart) {

    final Design design = SlamFactory.eINSTANCE.createDesign();
    final ComponentHolder ch = SlamFactory.eINSTANCE.createComponentHolder();
    final ComInterface mi = SlamFactory.eINSTANCE.createComInterface();
    final VLNV comNodeVLNV = SlamUserFactory.eINSTANCE.createVLNV();

    comNodeVLNV.setName("SHARED_MEM");
    comNodeVLNV.setLibrary("");
    comNodeVLNV.setVendor("");
    comNodeVLNV.setVersion("");

    final ComNode cn = SlamFactory.eINSTANCE.createComNode();
    cn.setParallel(true);
    cn.setSpeed(communicationRate.floatValue()); // 1 000 000 000 = 1E9F
    cn.setVlnv(comNodeVLNV);
    cn.getInterfaces().add(mi);
    ch.getComponents().add(cn);

    final ComponentInstance sharedMem = SlamFactory.eINSTANCE.createComponentInstance();
    sharedMem.setHardwareId(0);
    sharedMem.setInstanceName("shared_mem");
    design.getComponentInstances().add(sharedMem);
    sharedMem.setComponent(cn);
    for (final Entry<String, Integer> coreMap : coresList.entrySet()) {
      final VLNV rootVLNV = SlamFactory.eINSTANCE.createVLNV();
      rootVLNV.setName(nodeName);

      rootVLNV.setLibrary(LIBRARY_NAME);
      rootVLNV.setVendor("ietr");
      rootVLNV.setVersion("1");

      design.setVlnv(rootVLNV);

      design.setComponentHolder(ch);

      final VLNV operatorVLNV = SlamFactory.eINSTANCE.createVLNV();
      operatorVLNV.setName(coreMap.getKey());
      operatorVLNV.setLibrary("");
      operatorVLNV.setVendor("");
      operatorVLNV.setVersion("");
      final Component opZ = SlamUserFactory.eINSTANCE.createComponent(operatorVLNV, CPU.class.getSimpleName());
      ch.getComponents().add(opZ);

      mi.setName("BUSshared_mem");
      opZ.getInterfaces().add(mi);

      final ComponentInstance[] cores = new ComponentInstance[coreMap.getValue()];
      String nodeID = "Core";
      if (nodeName.equals("top")) {
        nodeID = "Node";
      }
      int i1 = coreIDStart;
      for (int i = i1; i < i1 + coreMap.getValue(); ++i) {
        cores[i - i1] = SlamFactory.eINSTANCE.createComponentInstance();
        cores[i - i1].setHardwareId(i);
        cores[i - i1].setInstanceName(nodeID + i);
        design.getComponentInstances().add(cores[i - i1]);
        cores[i - i1].setComponent(opZ);
      }
      for (int i = i1; i < i1 + coreMap.getValue(); ++i) {
        final DataLink dl = SlamFactory.eINSTANCE.createDataLink();
        dl.setDirected(false);
        dl.setUuid(Integer.toString(i));
        dl.setSourceComponentInstance(cores[i - i1]);
        dl.setDestinationComponentInstance(sharedMem);
        dl.setSourceInterface(mi);
        dl.setDestinationInterface(mi);
        design.getLinks().add(dl);
      }
      i1 += coreMap.getValue();
    }

    return design;
  }

  /**
   * Generate and save fpga architecture with.
   *
   * @return The generated architecture.
   */
  public static Design generateFpgaArchitecture() {
    final VLNV rootVLNV = SlamFactory.eINSTANCE.createVLNV();
    rootVLNV.setName("fpga");
    rootVLNV.setLibrary(LIBRARY_NAME);
    rootVLNV.setVendor("ietr");
    rootVLNV.setVersion("1");

    final Design design = SlamFactory.eINSTANCE.createDesign();
    design.setVlnv(rootVLNV);
    final ComponentHolder ch = SlamFactory.eINSTANCE.createComponentHolder();
    design.setComponentHolder(ch);

    final VLNV operatorVLNV = SlamFactory.eINSTANCE.createVLNV();
    operatorVLNV.setName("FPGA");
    operatorVLNV.setLibrary("");
    operatorVLNV.setVendor("");
    operatorVLNV.setVersion("");
    final Component opFpga = SlamUserFactory.eINSTANCE.createComponent(operatorVLNV, FPGA.class.getSimpleName());
    ch.getComponents().add(opFpga);

    final ComponentInstance fpga = SlamFactory.eINSTANCE.createComponentInstance();
    fpga.setHardwareId(0);
    fpga.setInstanceName("Fpga");
    design.getComponentInstances().add(fpga);
    fpga.setComponent(opFpga);

    return design;
  }

  /**
   * Save the specified architecture in the Archi folder.
   *
   * @param design
   *          Architecture to save.
   */
  public void saveArchitecture(Design design) {
    final String name = design.getVlnv().getName();
    final IPath archiPath = new Path(name).addFileExtension("slam");
    final IFile archiFile = archiDir.getFile(archiPath);
    if (!archiFile.exists()) {
      try {
        archiFile.create(null, false, null);
      } catch (final CoreException e) {
        throw new PreesmRuntimeException(e);
      }
    }

    try (final ByteArrayOutputStream byteStream = new ByteArrayOutputStream()) {
      final IPXACTDesignWriter designWriter = new IPXACTDesignWriter();
      designWriter.write(design, byteStream);
      archiFile.setContents(new ByteArrayInputStream(byteStream.toByteArray()), true, false, new NullProgressMonitor());
    } catch (final IOException | CoreException e) {
      throw new PreesmFrameworkException(e);
    }

  }

}<|MERGE_RESOLUTION|>--- conflicted
+++ resolved
@@ -86,7 +86,6 @@
    *
    * @param nbX86cores
    *          Number of cores in the generated architecture.
-<<<<<<< HEAD
    *
    */
   public void generateAndSaveX86Architecture(int nbX86cores) {
@@ -104,12 +103,6 @@
   public void generateAndSaveArchitecture(Map<String, Integer> cores, String nodeName, Double communicationRate,
       int coreIDStart) {
     saveArchitecture(generateArchitecture(cores, nodeName, communicationRate, coreIDStart));
-=======
-   * @param string
-   */
-  public void generateAndSaveArchitecture(int nbX86cores, String nodeName) {
-    saveArchitecture(generateArchitecture(nbX86cores, nodeName));
->>>>>>> 93440141
   }
 
   /**
@@ -117,7 +110,6 @@
    *
    * @param nbX86cores
    *          Number of cores in the generated architecture.
-<<<<<<< HEAD
    *
    * @return The generated architecture.
    */
@@ -128,19 +120,6 @@
     rootVLNV.setName(nbX86cores + "CoresX86");
 
     rootVLNV.setLibrary(LIBRARY_NAME);
-=======
-   * @param nodeName
-   * @return The generated architecture.
-   */
-  public static Design generateArchitecture(int nbX86cores, String nodeName) {
-    final VLNV rootVLNV = SlamFactory.eINSTANCE.createVLNV();
-    if (nodeName == null) {
-      rootVLNV.setName(nbX86cores + "CoresX86");
-    } else {
-      rootVLNV.setName(nodeName);
-    }
-    rootVLNV.setLibrary("preesm");
->>>>>>> 93440141
     rootVLNV.setVendor("ietr");
     rootVLNV.setVersion("1");
 
@@ -205,7 +184,7 @@
 
   public static Design generateArchitecture(Map<String, Integer> coresList, String nodeName, Double communicationRate,
       int coreIDStart) {
-
+    int i1 = coreIDStart;
     final Design design = SlamFactory.eINSTANCE.createDesign();
     final ComponentHolder ch = SlamFactory.eINSTANCE.createComponentHolder();
     final ComInterface mi = SlamFactory.eINSTANCE.createComInterface();
@@ -228,6 +207,7 @@
     sharedMem.setInstanceName("shared_mem");
     design.getComponentInstances().add(sharedMem);
     sharedMem.setComponent(cn);
+
     for (final Entry<String, Integer> coreMap : coresList.entrySet()) {
       final VLNV rootVLNV = SlamFactory.eINSTANCE.createVLNV();
       rootVLNV.setName(nodeName);
@@ -256,7 +236,6 @@
       if (nodeName.equals("top")) {
         nodeID = "Node";
       }
-      int i1 = coreIDStart;
       for (int i = i1; i < i1 + coreMap.getValue(); ++i) {
         cores[i - i1] = SlamFactory.eINSTANCE.createComponentInstance();
         cores[i - i1].setHardwareId(i);
