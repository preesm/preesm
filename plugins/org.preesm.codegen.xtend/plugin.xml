--- conflicted
+++ resolved
@@ -70,11 +70,7 @@
             </core_type>
             <core_type type="ARM_CortexA15">
             </core_type>
-<<<<<<< HEAD
-            <core_type type="cuda">
-=======
             <core_type type="defaultGPU">
->>>>>>> fff6fc41
             </core_type>
          </printer>
          <printer
