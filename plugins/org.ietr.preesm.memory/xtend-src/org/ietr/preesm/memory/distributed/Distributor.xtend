/**
 * Copyright or © or Copr. IETR/INSA - Rennes (2015 - 2017) :
 *
 * Antoine Morvan <antoine.morvan@insa-rennes.fr> (2017)
 * Julien_Hascoet <jhascoet@kalray.eu> (2017)
 * Karol Desnos <karol.desnos@insa-rennes.fr> (2015 - 2016)
 *
 * This software is a computer program whose purpose is to help prototyping
 * parallel applications using dataflow formalism.
 *
 * This software is governed by the CeCILL  license under French law and
 * abiding by the rules of distribution of free software.  You can  use,
 * modify and/ or redistribute the software under the terms of the CeCILL
 * license as circulated by CEA, CNRS and INRIA at the following URL
 * "http://www.cecill.info".
 *
 * As a counterpart to the access to the source code and  rights to copy,
 * modify and redistribute granted by the license, users are provided only
 * with a limited warranty  and the software's author,  the holder of the
 * economic rights,  and the successive licensors  have only  limited
 * liability.
 *
 * In this respect, the user's attention is drawn to the risks associated
 * with loading,  using,  modifying and/or developing or reproducing the
 * software by the user in light of its specific status of free software,
 * that may mean  that it is complicated to manipulate,  and  that  also
 * therefore means  that it is reserved for developers  and  experienced
 * professionals having in-depth computer knowledge. Users are therefore
 * encouraged to load and test the software's suitability as regards their
 * requirements in conditions enabling the security of their systems and/or
 * data to be ensured and,  more generally, to use and operate it in the
 * same conditions as regards security.
 *
 * The fact that you are presently reading this means that you have had
 * knowledge of the CeCILL license and that you accept its terms.
 */
package org.ietr.preesm.memory.distributed

import java.util.ArrayList
import java.util.LinkedHashMap
import java.util.LinkedHashSet
import java.util.List
import java.util.Map
import java.util.Map.Entry
import java.util.Set
import java.util.logging.Level
import java.util.logging.Logger
import org.eclipse.xtend.lib.annotations.Accessors
import org.ietr.dftools.algorithm.model.dag.DAGEdge
import org.ietr.dftools.architecture.slam.ComponentInstance
import org.ietr.preesm.memory.allocation.AbstractMemoryAllocatorTask
import org.ietr.preesm.memory.exclusiongraph.MemoryExclusionGraph
import org.ietr.preesm.memory.exclusiongraph.MemoryExclusionVertex
import org.ietr.preesm.memory.script.Range

import static extension org.ietr.preesm.memory.allocation.AbstractMemoryAllocatorTask.*
import static extension org.ietr.preesm.memory.script.Range.*
import org.ietr.dftools.algorithm.model.dag.DirectedAcyclicGraph

/**
 * This class contains all the code responsible for splitting a {@link
 * MemoryExclusionGraph} into several graphs, each corresponding to a specific
 * memory bank.
 */
@SuppressWarnings("unchecked")
class Distributor {

	/**
	 * {@link Logger} used to provide feedback on the distribution to the
	 * developer.
	 */
	@Accessors
	static protected Logger logger;

	/**
	 * This method analyzes a {@link MemoryExclusionGraph} and divides it into
	 * several {@link MemoryExclusionGraph}, each corresponding to a memory
	 * bank.<br>
	 * <br>
	 * Decisions of this methods are based on the {@link DAGEdge} associated
	 * to each {@link MemoryExclusionVertex} of the processed {@link
	 * MemoryExclusionGraph}. Number of created {@link MemoryExclusionGraph}
	 * also depends on the selected distribution policy (see {@link
	 * AbstractMemoryAllocatorTask} parameters.).
	 * It should be noted that each {@link MemoryExclusionVertex} of the
	 * processed {@link MemoryExclusionGraph} will be put in one or more
	 * output {@link MemoryExclusionGraph}.
	 *
	 * @param valuePolicy
	 * 			 {@link String} containing the selected policy for the
	 * 			 distribution of {@link MemoryExclusionVertex} in separate
	 * 			 memory banks. (see {@link
	 * 			 AbstractMemoryAllocatorTask} parameters.)
	 * @param memEx
	 * 			 The processed {@link MemoryExclusionGraph}
	 *
	 * @param alignment
	 * 			 This property is used to represent the alignment of buffers
	 * 			 in memory. The same value, or a multiple should always be
	 * 			 used in the memory allocation.
	 * @return
	 * 	A {@link Map} of {@link String} and {@link
	 * 		MemoryExclusionGraph}. Each {@link String} identifies a memory
	 * 		banks in which the associated {@link MemoryExclusionGraph} should
	 * 		be allocated.
	 *
	 * @throws RuntimeException
	 * 		Currently thrown <ul>
	 * 		<li>if the distributed_only policy is applied to a
	 * 		graph containing feedback FIFOs.</li>
	 * 		<li>if an unknown distribution policy is selected.</li>
	 * 		</ul>
	 */
	static def Map<String, MemoryExclusionGraph> distributeMeg(String valuePolicy, MemoryExclusionGraph memEx, int alignment) throws RuntimeException {
		var Map<String, MemoryExclusionGraph> memExes
		memExes = new LinkedHashMap<String, MemoryExclusionGraph>

		// Generate output
		// Each entry of this map associate a memory to the set
		// of vertices of its MemEx. This map will be differently
		// depending on the policy chosen.
		var memExesVerticesSet = switch valuePolicy {
			case VALUE_DISTRIBUTION_MIXED: {
				// Split merged buffers (! modifies the memEx !)
				splitMergedBuffersMixed(memEx, alignment)
				distributeMegMixed(memEx)
			}
			case VALUE_DISTRIBUTION_MIXED_MERGED:
				distributeMegMixedMerged(memEx)
			case VALUE_DISTRIBUTION_DISTRIBUTED_ONLY:
				distributeMegDistributedOnly(memEx)
			case VALUE_DISTRIBUTION_SHARED_ONLY,
			case VALUE_DISTRIBUTION_DEFAULT:
				distributeMegSharedOnly(memEx)
			default:
				throw new RuntimeException(
					"Unexpected distribution policy: " + valuePolicy + ".\n Allowed values are " + VALUE_DISTRIBUTION_DEFAULT
				)
		}

		// Update the memExexVerticesSet to include hosted mObjects
		// (splitMergedBuffers ensured that all mObjects hosted by another do
		// fall in the same memory bank)
		val hosts = memEx.propertyBean.getValue(MemoryExclusionGraph.HOST_MEMORY_OBJECT_PROPERTY) as Map<MemoryExclusionVertex, Set<MemoryExclusionVertex>>
		if(hosts !== null) {
			for (entry : memExesVerticesSet.entrySet) {
				// Filter: Get hosts falling in this bank
				// Values: Get the hosted sets of these hosts
				// Flatten: create an iterable of these hosted sets
				// addAll: Add these memory objects to the entry sets of mObject
				entry.value.addAll(hosts.filter[host, hosted|entry.value.contains(host)].values.flatten)
			}
		}

		// Create Memory Specific MemEx using their verticesSet
		for (String memory : memExesVerticesSet.keySet) {
			// Clone the input exclusion graph
			var copiedMemEx = memEx.deepClone
			// Obtain the list of vertices to remove from it (including hosted vertices)
			var verticesToRemove = new LinkedHashSet<MemoryExclusionVertex>(copiedMemEx.totalSetOfVertices)
			verticesToRemove.removeAll(memExesVerticesSet.get(memory))
			// Remove them
			copiedMemEx.deepRemoveAllVertices(verticesToRemove)
			// If the DistributedOnl policy is used, split the merge memory
			// objects.
			if(valuePolicy == VALUE_DISTRIBUTION_DISTRIBUTED_ONLY) {
				splitMergedBuffersDistributedOnly(copiedMemEx, alignment, memory)
			}
			// Save the MemEx
			memExes.put(memory, copiedMemEx)
		}
		return memExes
	}

	/**
	 * Finds the {@link MemoryExclusionVertex} in the given {@link
	 * MemoryExclusionGraph} that result from a merge operation of the memory
	 * scripts, and split them into several memory objects according to the
	 * DistributedOnly distribution policy (see {@link
	 * AbstractMemoryAllocatorTask} parameters).<br>
	 * <b>This method modifies the {@link MemoryExclusionGraph} passed as a
	 * parameter.</b>
	 *
	 * @param meg
	 * 			{@link MemoryExclusionGraph} whose {@link
	 * 			MemoryExclusionVertex} are processed. This graph will be
	 * 			modified by the method.
	 *
	 * @param alignment
	 * 			 This property is used to represent the alignment of buffers
	 * 			 in memory. The same value, or a multiple should always be
	 * 			 used in the memory allocation.
	 *
	 * @param memory
	 * 			Contains the name of the component to which the given {@link
	 * 			MemoryExclusionGraph} is associated. Only merged {@link
	 * 			MemoryExclusionVertex} accessed by this core will be kept in
	 * 			the {@link MemoryExclusionGraph} when the split is applied.
	 * 			(others will be removed).
	 *
	 */
	protected def static void splitMergedBuffersDistributedOnly(MemoryExclusionGraph meg, int alignment, String memory) {
		// Get the map of host Mobjects
		// (A copy of the map is used because the original map will be modified during iterations)
		val hosts = (meg.propertyBean.getValue(MemoryExclusionGraph.HOST_MEMORY_OBJECT_PROPERTY) as Map<MemoryExclusionVertex, Set<MemoryExclusionVertex>>)

		// Exit method if no host Mobjects can be found in this MEG
		if(hosts === null || hosts.empty) {
			return
		}

		var hostsCopy = hosts.immutableCopy // Immutable copy for iteration purposes
		// Iterate over the Host MObjects of the MEG
		// identify mObject to be removed because the belong to another
		// memory.
		val mObjectsToRemove = new LinkedHashSet<MemoryExclusionVertex>
		for (entry : hostsCopy.entrySet) {
			// Create a group of MObject for each memory similarly to what is done
			// in distributeMeg method.
			// Map storing the groups of Mobjs
			val mobjByBank = new LinkedHashMap<String, Set<MemoryExclusionVertex>>

			// Iteration List including the host Mobj
			for (mobj : #[entry.key] + entry.value) {
				findMObjBankDistributedOnly(mobj, mobjByBank, meg)
			}

			// If only one bank is used for all MObjs of this host,
			// skip the split operation as it is useless (and may induce extra
			// bytes for alignment reasons)
			if(mobjByBank.size != 1) {
				// Apply only for mObj falling in the current bank
				splitMergedBuffers(mobjByBank, #{memory}, entry, meg, alignment);

				// Fill the mObjectsToRemove list
				// with all mObjects that are not in the current memory
				val mObjInOtherMem = mobjByBank.filter[bank, mObjects|bank != memory].values.flatten.toList
				// remove mobj that are duplicated in the current memory from this list
				mObjInOtherMem.removeAll(mobjByBank.get(memory))

				mObjectsToRemove.addAll(mObjInOtherMem)

			} else {
				// Check that this unique bank is the current one, otherwise,
				// something went wrong or this and/or this meg is not the
				// result of a call to distributeMegDistributedOnly method
				if(mobjByBank.keySet.get(0) != memory) {
					throw new RuntimeException(
						"Merged memory objects " + mobjByBank.values + " should not be allocated in memory bank " + mobjByBank.keySet.get(0) + " but in memory " + memory + " instead."
					)
				}
			}
		}

		// Remove all mObjects from other banks
		meg.deepRemoveAllVertices(mObjectsToRemove)
	}

	/**
	 * Finds the {@link MemoryExclusionVertex} in the given {@link
	 * MemoryExclusionGraph} that result from a merge operation of the memory
	 * scripts, and split them into several memory objects according to the
	 * Mixed distribution policy (see {@link AbstractMemoryAllocatorTask}
	 * parameters).<br>
	 * <b>This method modifies the {@link MemoryExclusionGraph} passed as a
	 * parameter.</b>
	 *
	 * @param meg
	 * 			{@link MemoryExclusionGraph} whose {@link
	 * 			MemoryExclusionVertex} are processed. This graph will be
	 * 			modified by the method.
	 *
	 * @param alignment
	 * 			 This property is used to represent the alignment of buffers
	 * 			 in memory. The same value, or a multiple should always be
	 * 			 used in the memory allocation.
	 *
	 */
	protected def static void splitMergedBuffersMixed(MemoryExclusionGraph meg, int alignment) {
		// Get the map of host Mobjects
		// (A copy of the map is used because the original map will be modified during iterations)
		val hosts = (meg.propertyBean.getValue(MemoryExclusionGraph.HOST_MEMORY_OBJECT_PROPERTY) as Map<MemoryExclusionVertex, Set<MemoryExclusionVertex>>)

		// Exit method if no host Mobjects can be found in this MEG
		if(hosts === null || hosts.empty) {
			return
		}

		var hostsCopy = hosts.immutableCopy // Immutable copy for iteration purposes
		// Iterate over the Host MObjects of the MEG
		for (entry : hostsCopy.entrySet) {
			// Create a group of MObject for each memory similarly to what is done
			// in distributeMeg method.
			// Map storing the groups of Mobjs
			val mobjByBank = new LinkedHashMap<String, Set<MemoryExclusionVertex>>

			// Iteration List including the host Mobj
			for (mobj : #[entry.key] + entry.value) {
				findMObjBankMixed(mobj, mobjByBank)
			}

			// If only one bank is used for all MObjs of this host,
			// skip the split operation as it is useless (and may induce extra
			// bytes for alignment reasons)
			if(mobjByBank.size != 1) {

				// Create the reverse bankByMobj map
				splitMergedBuffers(mobjByBank, mobjByBank.keySet, entry, meg, alignment)
			}
		}
	}

	/**
	 * Split the host {@link MemoryExclusionVertex} from the {@link
	 * MemoryExclusionGraph}.
	 *
	 * @param mobjByBank
	 * 		{@link Map} of {@link String} and {@link Set} of {@link
	 * 		MemoryExclusionVertex}. Each memory bank (the {@link String}) is
	 * 		associated to the {@link Set} of {@link MemoryExclusionVertex}
	 * 		that is to be allocated in this bank.
	 * @param banks
	 * 		{@link Set} of {@link String} representing the bank to process.
	 * 		This must be a sub-set of the keys of the mobjByBank param.
	 * @param hosts
	 * 		{@link MemoryExclusionVertex#HOST_MEMORY_OBJECT_PROPERTY} from the
	 * 		given {@link MemoryExclusionGraph}.
	 * @param entry
	 * 		{@link Entry} copied from an immutable copy of the {@link
	 * 		MemoryExclusionVertex#HOST_MEMORY_OBJECT_PROPERTY} of the given {@link
	 *  	MemoryExclusionGraph}.
	 * 		This {@link Entry} is the only one to be processed when calling this
	 * 		method. (i.e. the only one that is split.)
	 * @param meg
	 * 		{@link MemoryExclusionGraph} whose {@link
	 * 		MemoryExclusionVertex} are processed. This graph will be
	 * 		modified by the method.
	 * @param alignment
	 *  	This property is used to represent the alignment of buffers
	 * 		in memory. The same value, or a multiple should always be
	 * 		used in the memory allocation.
	 */
	protected def static void splitMergedBuffers(
		Map<String, Set<MemoryExclusionVertex>> mobjByBank,
		Set<String> banks,
		Entry<MemoryExclusionVertex, Set<MemoryExclusionVertex>> entry,
		MemoryExclusionGraph meg,
		int alignment
	) {
		val hosts = (meg.propertyBean.getValue(MemoryExclusionGraph.HOST_MEMORY_OBJECT_PROPERTY) as Map<MemoryExclusionVertex, Set<MemoryExclusionVertex>>)

		val bankByMobj = new LinkedHashMap<MemoryExclusionVertex, String>
		mobjByBank.forEach[bank, mobjs|mobjs.forEach[bankByMobj.put(it, bank)]]

		// Set of all the divided memory objects that can not be divided
		// because they are matched in several banks.
		val mObjsToUndivide = newLinkedHashSet

		// Remove information of the current host from the MEG
		// This is safe since a copy of the hosts is used for iteration
		hosts.remove(entry.key)
		meg.removeVertex(entry.key)
		val realRange = (entry.key.propertyBean.getValue(MemoryExclusionVertex.REAL_TOKEN_RANGE_PROPERTY) as List<Pair<MemoryExclusionVertex, Pair<Range, Range>>>).get(0).value.value
		entry.key.weight = realRange.length

		// Put the real range in the same referential as other ranges (cf REAL_TOKEN_RANGE_PROPERTY comments)
		realRange.translate(-realRange.start)

		// For each bank, create as many hosts as the number of
		// non-contiguous ranges formed by the memory objects falling
		// into this memory bank.
		val newHostsMObjs = new LinkedHashSet<MemoryExclusionVertex>
		for (bankEntry : mobjByBank.filter[bank, mobjs|banks.contains(bank)].entrySet) {
			// Iterate over Mobjects to build the range(s) of this memory
			// bank (all ranges are relative to the host mObj)
			val List<Range> rangesInBank = new ArrayList
			for (mobj : bankEntry.value) {
				val rangesInHost = mobj.getPropertyBean.getValue(MemoryExclusionVertex.REAL_TOKEN_RANGE_PROPERTY) as List<Pair<MemoryExclusionVertex, Pair<Range, Range>>>
				// Process non-divided buffers
				if(rangesInHost.size == 1) {
					// add the range covered by this buffer to the
					// rangesInBank (use a clone because the range will be
					// modified during call to the union method
					rangesInBank.union(rangesInHost.get(0).value.value.clone as Range);
				} else {
					// Divided buffers:
					// Check if all parts of the MObj were allocated in the same memory bank
					// i.e. check if source and dest memory objects are
					// all stored in the same memory bank
					val dividedPartsHosts = mobj.propertyBean.getValue(MemoryExclusionVertex.DIVIDED_PARTS_HOSTS) as List<MemoryExclusionVertex>
					val partsHostsSet = dividedPartsHosts.map[bankByMobj.get(it)].toSet
					if(partsHostsSet.size == 1 && partsHostsSet.get(0).equals(bankEntry.key)) {
						// All hosts were allocated in the same bank
						// And this bank is the current bankEntry
						// The split is maintained, and rangesInHost must be updated
						// (use a clone because the range will be
						// modified during call to the union method)
						rangesInHost.forEach[range|rangesInBank.union(range.value.value.clone as Range)]
					} else {
						// Not all hosts were allocated in the same bank
						// The mObj cannot be splitted
						// => It must be restored to its original size in
						// the graph
						mObjsToUndivide.add(mobj)
					}
				}
			}

			// Find the list of mObjs falling in each range
			// Store the result in the rangesInBankAndMObjs map
			// mObjsToUndivide are not part of these memory objects
			val mObjInCurrentBank = mobjByBank.get(bankEntry.key)
			mObjInCurrentBank.removeAll(mObjsToUndivide)
			val Map<Range, List<MemoryExclusionVertex>> rangesInBankAndMObjs = newLinkedHashMap
			for (currentRange : rangesInBank) {
				// 1. Get the list of mObjects falling in this range
				val mObjInCurrentRange = new ArrayList<MemoryExclusionVertex>
				for (mObj : mObjInCurrentBank) {
					val ranges = mObj.getPropertyBean.getValue(MemoryExclusionVertex.REAL_TOKEN_RANGE_PROPERTY) as List<Pair<MemoryExclusionVertex, Pair<Range, Range>>>
					if(ranges.size == 1) {
						// Buffer is undivided, check if it intersect with
						// the current range in bank
						if(ranges.get(0).value.value.intersection(currentRange) !== null) {
							// Add undivided object at the beginning of the list
							// to make sure that no divided object will ever be selected
							// as a host in the next step
							mObjInCurrentRange.add(0, mObj)
						}
					} else {
						// Buffer is divided, check if *any* of its range
						// intersects with the current range in bank
						// (i.e. check if *not* none of its range intersect with the range)
						if(! ranges.forall[range|range.value.value.intersection(currentRange) === null]) {
							// Add divided object at the end of the list
							// to make sure that no divided object will ever be selected
							// as a host in the next step
							mObjInCurrentRange.add(mObj)
						}
					}
				}
				rangesInBankAndMObjs.put(currentRange, mObjInCurrentRange)
			}

			// Create a memory object for each range in the bank
			for (currentRangeAndMobjs : rangesInBankAndMObjs.entrySet) {
				val currentRange = currentRangeAndMobjs.key
				val mObjInCurrentRange = currentRangeAndMobjs.value

				// 1. Select the first object as the new host
				// (cannot be a divided mObject as divided mObjects were
				// always added at the end of the list)
				val newHostMobj = mObjInCurrentRange.get(0)
				newHostsMObjs.add(newHostMobj)

				// 2. Give the new host the right size
				// (pay attention to alignment)
				// Get aligned min index range
				val newHostOldRange = newHostMobj.propertyBean.getValue(MemoryExclusionVertex::REAL_TOKEN_RANGE_PROPERTY) as List<Pair<MemoryExclusionVertex, Pair<Range, Range>>>
				val minIndex = if(alignment <= 0) {
						currentRange.start
					} else {
						// Make sure that index aligned in the buffer are in
						// fact aligned.
						// This goal is here to make sure that
						// index 0 of the new host buffer is aligned !
						val newHostOldStart = newHostOldRange.get(0).value.value.start; // .value.value
						// If the result of te modulo is not null, unaligned
						// corresponds to the number of "extra" bytes making
						// index 0 of newHost not aligned with respect to
						// currentRangeStart
						val unaligned = (newHostOldStart - currentRange.start) % alignment
						if(unaligned == 0)
							// Index 0 of new host is already aligned
							currentRange.start
						else
							// Index 0 of new host is not aligned
							// Extra-bytes are added to the new range
							// to re-align it.
							currentRange.start - (alignment - unaligned)
					}
				newHostMobj.setWeight(currentRange.end - minIndex)

				if(mObjInCurrentRange.size <= 1) {
					// The new host Mobj does not host any other MObj
					// last code was still applied to make sure that
					// the mObject has the right size (although it
					// will never be larger than its original weight
					// and never by misaligned as it does not not
					// host anything)
					newHostMobj.propertyBean.removeProperty(MemoryExclusionVertex::REAL_TOKEN_RANGE_PROPERTY)
				} else {
					// The remaining processing should only be applied if
					// the mObject is not alone in its range and does
					// actually host other mObjects
					// Update newHostMobj realTokenRange property
					val newHostRealTokenRange = newHostOldRange.get(0).value.key
					val newHostActualRealTokenRange = newHostOldRange.get(0).value.value.translate(-minIndex)
					val ranges = newArrayList
					ranges.add(newHostMobj -> (newHostRealTokenRange -> newHostActualRealTokenRange))
					newHostMobj.setPropertyValue(MemoryExclusionVertex::REAL_TOKEN_RANGE_PROPERTY, ranges)

					// Add the mobj to the meg hosts list
					val hostMObjSet = newLinkedHashSet
					hosts.put(newHostMobj, hostMObjSet)

					// 3. Add all hosted mObjects to the list
					// and set their properties
					// (exclude first mObj from iteration, as it is the
					// new host)
					for (mObj : mObjInCurrentRange.tail) {
						// update the real token range property by translating
						// ranges to the current range referential
						val mObjRanges = mObj.propertyBean.getValue(MemoryExclusionVertex::REAL_TOKEN_RANGE_PROPERTY) as List<Pair<MemoryExclusionVertex, Pair<Range, Range>>>
						val mObjNewRanges = newArrayList
						for (mObjRangePair : mObjRanges) {
							// Check if the current mObjRangePair overlaps with
							// the current range.
							// Always OK for undivided buffers
							// If a divided buffer is mapped into several
							// hosts, this code makes sure that each mapped
							// ranged is updated only when the corresponding
							// range is processed.
							if(mObjRangePair.value.value.hasOverlap(currentRange)) {
								// case for Undivided buffer and divided
								// range falling into the current range
								mObjNewRanges.add(newHostMobj -> (mObjRangePair.value.key -> mObjRangePair.value.value.translate(-minIndex - newHostActualRealTokenRange.start) ))
							} else {
								// Case for divided range not falling into
								// the current range
								mObjNewRanges.add(mObjRangePair)
							}
						}

						// Save property and update hostMObjSet
						mObj.propertyBean.setValue(MemoryExclusionVertex::REAL_TOKEN_RANGE_PROPERTY, mObjNewRanges)
						hostMObjSet.add(mObj)
					}
				}
			}
		}

		// Add the new host MObjects to the MEG
		// and add exclusion of the host
		for (newHostMobj : newHostsMObjs) {
			// Add new host to the MEG
			meg.addVertex(newHostMobj)
			// Add exclusions
			restoreExclusions(meg, newHostMobj)
		}

		if(logger !== null && !mObjsToUndivide.empty) {
			logger.log(Level.WARNING, "The following divided memory object " + mObjsToUndivide + " are unified again during the memory distribution process.\n" + "This unification was applied because divided memory objects cannot be merged in several distinct memories.\n" +
				"Deactivating memory script causing this division may lead to lower memory footprints in this distributed memory context.")
		}

		// Process the mObjects to "undivide".
		for (mObj : mObjsToUndivide) {

			// Remove the Mobject from the MEG HOST_MEM_OBJ property
			// Already done when host are removed from HOST_MEM_OBJ in previous loop
			// val hostMemObjProp = meg.propertyBean.getValue(MemoryExclusionGraph.HOST_MEMORY_OBJECT_PROPERTY) as Map<MemoryExclusionVertex, Set<MemoryExclusionVertex>>
			// hostMemObjProp.forEach[hostMObj, hostedMobjs|hostedMobjs.remove(mObj)]
			// Add the mobj back to the Meg
			meg.addVertex(mObj)

			// Restore original exclusions of the mobj
			restoreExclusions(meg, mObj)
		}
	}

	/**
	 * Restore exclusions in the {@link MemoryExclusionGraph MEG} for the given
	 * {@link MemoryExclusionVertex}, (and its hosted
	 * {@link MemoryExclusionVertex}, if any).
	 * </br></br>
	 * <b>Method called by {@link #splitMergedBuffers(String, MemoryExclusionGraph, int)} only.</b>
	 *
	 * @param meg
	 *            the {@link MemoryExclusionGraph} to which the exclusion are to
	 *            be added.
	 * @param mObj
	 *            the {@link MemoryExclusionVertex} whose exclusions are
	 *            restored (may be a host vertex).
	 */
	protected def static void restoreExclusions(MemoryExclusionGraph meg, MemoryExclusionVertex mObj) {
		// Get the hosts property of the MEG
		val hosts = (meg.propertyBean.getValue(MemoryExclusionGraph.HOST_MEMORY_OBJECT_PROPERTY) as Map<MemoryExclusionVertex, Set<MemoryExclusionVertex>>)

		// iteration over the host and its hosted vertices, if any
		val mObjAndHostedMObjs = #{mObj} + (hosts.get(mObj) ?: #{})

		for (curentMObj : mObjAndHostedMObjs) {
			val adjacentMObjs = curentMObj.propertyBean.getValue(MemoryExclusionVertex.ADJACENT_VERTICES_BACKUP) as List<MemoryExclusionVertex>
			for (adjacentMObj : adjacentMObjs) {
				// Check if the adjacent mObj is already in the graph
				if(adjacentMObj != mObj // No self-exclusion
				&& meg.vertexSet.contains(adjacentMObj)) {
					// the adjacent mObj is already in the graph
					// Add the exclusion back
					meg.addEdge(mObj, adjacentMObj)
				} else {
					// Happens if adjacentMObj is:
					// - a hosted MObj
					// - a mobjToUndivide (not yet added back to the graph)
					// The adjacent mObj is not in the graph
					// It must be merged within a host
					// (or several host in case of a division)
					hosts.forEach [ hostMObj, hostedMObjs |
						if(hostMObj != mObj // No self-exclusion
						&& hostedMObjs.contains(adjacentMObj) // Does the tested host contain the adjacentMObj
						&& meg.containsVertex(hostMObj) // If hostMobj was already added to the MEG
						// && !meg.containsEdge(mObj,hostMObj) // Exclusion does not already exists
						) {
							meg.addEdge(mObj, hostMObj)
						}
					]
				// If the adjacent mObj was not yet added back to the MEG,
				// this forEach will have no impact, but edges will be
				// created on processing of this adjacent mObjs in
				// a following iteration of the current for loop.
				}
			}
		}
	}

	/**
<<<<<<< HEAD
	 * Method used to separate the {@link MemoryExclusionVertex} of a {@link
	 * MemoryExclusionGraph} into {@link HashSet subsets} according to the
=======
	 * Method used to separate the {@link MemoryExclusionVertex} of a {@link 
	 * MemoryExclusionGraph} into {@link LinkedHashSet subsets} according to the 
>>>>>>> d5cfc44f
	 * SHARED_ONLY policy (see {@link AbstractMemoryAllocatorTask} parameters).
	 * <br><br>
	 * With this policy, all {@link MemoryExclusionVertex} are put in a single
	 * Shared memory.
	 *
	 * @param memEx
	 * 			The processed {@link MemoryExclusionGraph}.
<<<<<<< HEAD
	 * @return {@link Map} containing the name of the memory banks and the
	 * 		   associated {@link HashSet subsets} of {@link MemoryExclusionVertex}.
=======
	 * @return {@link Map} containing the name of the memory banks and the 
	 * 		   associated {@link LinkedHashSet subsets} of {@link MemoryExclusionVertex}. 
>>>>>>> d5cfc44f
	 */
	protected def static Map<String, Set<MemoryExclusionVertex>> distributeMegSharedOnly(MemoryExclusionGraph memEx) {
		val memExesVerticesSet = new LinkedHashMap<String, Set<MemoryExclusionVertex>>
		memExesVerticesSet.put("Shared", new LinkedHashSet(memEx.vertexSet))
		return memExesVerticesSet
	}

	/**
<<<<<<< HEAD
	 * Method used to separate the {@link MemoryExclusionVertex} of a {@link
	 * MemoryExclusionGraph} into {@link HashSet subsets} according to the
	 * DISTRIBUTED_ONLY policy (see {@link AbstractMemoryAllocatorTask}
=======
	 * Method used to separate the {@link MemoryExclusionVertex} of a {@link 
	 * MemoryExclusionGraph} into {@link LinkedHashSet subsets} according to the 
	 * DISTRIBUTED_ONLY policy (see {@link AbstractMemoryAllocatorTask} 
>>>>>>> d5cfc44f
	 * parameters).
	 * <br><br>
	 * With this policy, each {@link MemoryExclusionVertex} is put in as many
	 * memory banks as the number of processing elements accessing it during an
	 * iteration of the original dataflow graph.
	 *
	 * @param memEx
	 * 			The processed {@link MemoryExclusionGraph}.
<<<<<<< HEAD
	 * @return {@link Map} containing the name of the memory banks and the
	 * 		   associated {@link HashSet subsets} of {@link MemoryExclusionVertex}.
=======
	 * @return {@link Map} containing the name of the memory banks and the 
	 * 		   associated {@link LinkedHashSet subsets} of {@link MemoryExclusionVertex}. 
>>>>>>> d5cfc44f
	 */
	protected def static Map<String, Set<MemoryExclusionVertex>> distributeMegDistributedOnly(MemoryExclusionGraph memEx) {
		val memExesVerticesSet = new LinkedHashMap<String, Set<MemoryExclusionVertex>>
		val hosts = memEx.propertyBean.getValue(MemoryExclusionGraph.HOST_MEMORY_OBJECT_PROPERTY) as Map<MemoryExclusionVertex, Set<MemoryExclusionVertex>>
		for (MemoryExclusionVertex memExVertex : memEx.vertexSet) {
			val hostedMObjs = if(hosts !== null) {
					hosts.get(memExVertex);
				} else {
					null
				}

			// For source then sink of DAG edge corresponding to the memex
			// vertex
			findMObjBankDistributedOnly(memExVertex, memExesVerticesSet, memEx)

			// special processing for host Mobj
			if(hostedMObjs !== null) {
				// Create a fake map that will store the theoretical banks of all
				// hosted mObjects
				val hostedMObjsBanks = new LinkedHashMap<String, Set<MemoryExclusionVertex>>
				for (hostedMobj : hostedMObjs) {
					findMObjBankDistributedOnly(hostedMobj, hostedMObjsBanks, memEx)
				}

				// Add the banks for the hosted MObjs (the split of hosted mObj will
				// be done later, after duplication of the MEG to avoid having the
				// same MObj several time in a pre-duplication MEG)
				for (bank : hostedMObjsBanks.keySet) {
					var verticesSet = memExesVerticesSet.get(bank)
					if(verticesSet === null) {
						// If the component is not yet in the map, add it
						verticesSet = new LinkedHashSet<MemoryExclusionVertex>
						memExesVerticesSet.put(bank, verticesSet)
					}
					// Add the memEx Vertex to the set of vertex of the
					// component
					verticesSet.add(memExVertex)
				}
			}
		}
		return memExesVerticesSet
	}

	/**
	 * The purpose of this method is to find the bank associated to a given
	 * {@link MemoryExclusionVertex} according to the DISTRIBUTED_ONLY
	 * distribution policy. The mObj is put in the {@link Map} passed as a
	 * parameter where keys are the names of the memory banks and values are
	 * the {@link Set} of associated {@link MemoryExclusionVertex}.
	 *
	 * @param mObj
	 * 			The {@link MemoryExclusionVertex} whose memory banks are
	 * 			identified.
	 * @param mObjByBank
	 * 			The {@link Map} in which results of this method are put.
	 * @param memEx
	 * 			The {@link MemoryExclusionGraph} whose vertices are allocated.
	 * 			(only used to retrieved the corresponding {@link
	 * 			DirectedAcyclicGraph}).
	 */
	protected def static void findMObjBankDistributedOnly(MemoryExclusionVertex mObj, Map<String, Set<MemoryExclusionVertex>> mObjByBank, MemoryExclusionGraph memEx) {
		// Process the given mObj
		for (var i = 0; i < 2; i++) {
			// Retrieve the component on which the DAG Vertex is mapped
			var ComponentInstance component
			var edge = mObj.edge
			var dagVertex = if(edge !== null) {
					if(i == 0) {
						edge.source
					} else {
						edge.target
					}
				} else {
					// retrieve
					val dag = memEx.propertyBean.getValue(MemoryExclusionGraph.SOURCE_DAG) as DirectedAcyclicGraph
					if(i == 0) {
						dag.getVertex(mObj.getSource.substring(("FIFO_Head_").length))
					} else {
						dag.getVertex(mObj.getSink)
					}
				}

			component = dagVertex.propertyBean.getValue("Operator") as ComponentInstance

			var verticesSet = mObjByBank.get(component.instanceName)
			if(verticesSet === null) {
				// If the component is not yet in the map, add it
				verticesSet = new LinkedHashSet<MemoryExclusionVertex>
				mObjByBank.put(component.instanceName, verticesSet)
			}

			// Add the memEx Vertex to the set of vertex of the
			// component
			verticesSet.add(mObj)
		}
	}

	/**
<<<<<<< HEAD
	 * Method used to separate the {@link MemoryExclusionVertex} of a {@link
	 * MemoryExclusionGraph} into {@link HashSet subsets} according to the
=======
	 * Method used to separate the {@link MemoryExclusionVertex} of a {@link 
	 * MemoryExclusionGraph} into {@link LinkedHashSet subsets} according to the 
>>>>>>> d5cfc44f
	 * MIXED policy (see {@link AbstractMemoryAllocatorTask} parameters).
	 * <br><br>
	 * With this policy, each {@link MemoryExclusionVertex} is put<ul><li>
	 * in the memory banks of a processing elements if it is the only PE
	 * accessing it during an iteration of the original dataflow graph.</li>
	 * <li> in shared memory otherwise (i.e. if multiple PE access this memory
	 * object during a graph iteration).</li></ul>
	 *
	 * @param memEx
	 * 			The processed {@link MemoryExclusionGraph}.
<<<<<<< HEAD
	 * @return {@link Map} containing the name of the memory banks and the
	 * 		   associated {@link HashSet subsets} of {@link MemoryExclusionVertex}.
=======
	 * @return {@link Map} containing the name of the memory banks and the 
	 * 		   associated {@link LinkedHashSet subsets} of {@link MemoryExclusionVertex}. 
>>>>>>> d5cfc44f
	 */
	protected def static Map<String, Set<MemoryExclusionVertex>> distributeMegMixed(MemoryExclusionGraph memEx) {
		val memExesVerticesSet = new LinkedHashMap<String, Set<MemoryExclusionVertex>>
		for (MemoryExclusionVertex memExVertex : memEx.vertexSet) {
			Distributor.findMObjBankMixed(memExVertex, memExesVerticesSet)
		}
		return memExesVerticesSet
	}

	/**
<<<<<<< HEAD
	 * Method used to separate the {@link MemoryExclusionVertex} of a {@link
	 * MemoryExclusionGraph} into {@link HashSet subsets} according to the
	 * MIXED_MERGED policy (see {@link AbstractMemoryAllocatorTask}
=======
	 * Method used to separate the {@link MemoryExclusionVertex} of a {@link 
	 * MemoryExclusionGraph} into {@link LinkedHashSet subsets} according to the 
	 * MIXED_MERGED policy (see {@link AbstractMemoryAllocatorTask} 
>>>>>>> d5cfc44f
	 * parameters).
	 * <br><br>
	 * With this policy, each {@link MemoryExclusionVertex} is put<ul><li>
	 * in the memory banks of a processing elements if it is the only PE
	 * accessing it during an iteration of the original dataflow graph.</li>
	 * <li> in shared memory if it is a merged buffer, unless all mObjects of
	 * the merged buffer fall in the same memory bank.</li>
	 * <li> in shared memory otherwise (i.e. if multiple PE access this memory
	 * object during a graph iteration).</li></ul>
	 *
	 * @param memEx
	 * 			The processed {@link MemoryExclusionGraph}.
<<<<<<< HEAD
	 * @return {@link Map} containing the name of the memory banks and the
	 * 		   associated {@link HashSet subsets} of {@link MemoryExclusionVertex}.
=======
	 * @return {@link Map} containing the name of the memory banks and the 
	 * 		   associated {@link LinkedHashSet subsets} of {@link MemoryExclusionVertex}. 
>>>>>>> d5cfc44f
	 */
	protected def static Map<String, Set<MemoryExclusionVertex>> distributeMegMixedMerged(MemoryExclusionGraph memEx) {
		val memExesVerticesSet = new LinkedHashMap<String, Set<MemoryExclusionVertex>>
		val hosts = memEx.propertyBean.getValue(MemoryExclusionGraph.HOST_MEMORY_OBJECT_PROPERTY) as Map<MemoryExclusionVertex, Set<MemoryExclusionVertex>>
		for (MemoryExclusionVertex memExVertex : memEx.vertexSet) {
			if(hosts !== null && !hosts.containsKey(memExVertex) || hosts===null) {
				Distributor.findMObjBankMixed(memExVertex, memExesVerticesSet)
			} else {
				// Check if all hosted mObjects fall in the same bank
				val mobjByBank = new LinkedHashMap<String, Set<MemoryExclusionVertex>>

				// Find the bank for each mObj of the group
				for (mobj : #[memExVertex] + hosts.get(memExVertex)) {
					findMObjBankMixed(mobj, mobjByBank)
				}

				// The bank is, the first if all mObjects fall in the same bank
				// Shared memory otherwise
				var bank = if(mobjByBank.size == 1) {
						mobjByBank.keySet.get(0)
					} else {
						"Shared"
					}

				// Put the mObj in the verticesSet
				var verticesSet = memExesVerticesSet.get(bank)
				if(verticesSet === null) {
					// If the component is not yet in the map, add it
					verticesSet = new LinkedHashSet<MemoryExclusionVertex>
					memExesVerticesSet.put(bank, verticesSet)
				}
				verticesSet.add(memExVertex)
			}
		}
		return memExesVerticesSet
	}

	/**
	 * The purpose of this method is to find the bank associated to a given
	 * {@link MemoryExclusionVertex} according to the MIXED distribution
	 * policy. The mObj is put in the {@link Map} passed as a parameter where
	 * keys are the names of the memory banks and values are the {@link Set}
	 * of associated {@link MemoryExclusionVertex}.
	 *
	 * @param mObj
	 * 			The {@link MemoryExclusionVertex} whose memory banks are
	 * 			identified.
	 * @param mObjByBank
	 * 			The {@link Map} in which results of this method are put.
	 */
	protected def static void findMObjBankMixed(MemoryExclusionVertex mObj, Map<String, Set<MemoryExclusionVertex>> mObjByBank) {
		var memory = "Shared"

		// If dag edge source and target are mapped to the same
		// component
		if(mObj.edge !== null) {
			// If source and target are mapped to te same core
			if(mObj.edge.source.propertyBean.getValue("Operator") == mObj.edge.target.propertyBean.getValue("Operator")) {
				var ComponentInstance component
				var dagVertex = mObj.edge.source
				component = dagVertex.propertyBean.getValue("Operator") as ComponentInstance
				memory = component.instanceName
			} // Else => Shared memory
		} else {
			// The MObject is not associated to a DAGEdge
			// It is either a FIFO_head/body or working memory
			// For now these mobjects are put in shared memory
			// The MObject is not associated to a DAGEdge
	        // It is either a FIFO_head/body or working memory
	        // If this is a working memory object
	        //logger.log(Level.INFO, "findMObjBankMixed sink " + mObj.sink + " source " + mObj.source)
	        if(mObj.source == mObj.sink){
	                // This is a wMem mObj
	                // The mObj is allocated in the MEG of the core executing the corresponding actor.
	                var ComponentInstance component component = mObj.vertex.propertyBean.getValue("Operator") as ComponentInstance
	                memory = component.instanceName
	        } else {
	                // For now fifos are allocated in shared memory
	        }
		}

		var verticesSet = mObjByBank.get(memory)
		if(verticesSet === null) {
			// If the component is not yet in the map, add it
			verticesSet = new LinkedHashSet<MemoryExclusionVertex>
			mObjByBank.put(memory, verticesSet)
		}

		// Add the memEx Vertex to the set of vertex of the
		// component
		verticesSet.add(mObj)
	}
}<|MERGE_RESOLUTION|>--- conflicted
+++ resolved
@@ -624,13 +624,8 @@
 	}
 
 	/**
-<<<<<<< HEAD
-	 * Method used to separate the {@link MemoryExclusionVertex} of a {@link
-	 * MemoryExclusionGraph} into {@link HashSet subsets} according to the
-=======
 	 * Method used to separate the {@link MemoryExclusionVertex} of a {@link 
 	 * MemoryExclusionGraph} into {@link LinkedHashSet subsets} according to the 
->>>>>>> d5cfc44f
 	 * SHARED_ONLY policy (see {@link AbstractMemoryAllocatorTask} parameters).
 	 * <br><br>
 	 * With this policy, all {@link MemoryExclusionVertex} are put in a single
@@ -638,13 +633,8 @@
 	 *
 	 * @param memEx
 	 * 			The processed {@link MemoryExclusionGraph}.
-<<<<<<< HEAD
-	 * @return {@link Map} containing the name of the memory banks and the
-	 * 		   associated {@link HashSet subsets} of {@link MemoryExclusionVertex}.
-=======
 	 * @return {@link Map} containing the name of the memory banks and the 
 	 * 		   associated {@link LinkedHashSet subsets} of {@link MemoryExclusionVertex}. 
->>>>>>> d5cfc44f
 	 */
 	protected def static Map<String, Set<MemoryExclusionVertex>> distributeMegSharedOnly(MemoryExclusionGraph memEx) {
 		val memExesVerticesSet = new LinkedHashMap<String, Set<MemoryExclusionVertex>>
@@ -653,15 +643,9 @@
 	}
 
 	/**
-<<<<<<< HEAD
-	 * Method used to separate the {@link MemoryExclusionVertex} of a {@link
-	 * MemoryExclusionGraph} into {@link HashSet subsets} according to the
-	 * DISTRIBUTED_ONLY policy (see {@link AbstractMemoryAllocatorTask}
-=======
 	 * Method used to separate the {@link MemoryExclusionVertex} of a {@link 
 	 * MemoryExclusionGraph} into {@link LinkedHashSet subsets} according to the 
 	 * DISTRIBUTED_ONLY policy (see {@link AbstractMemoryAllocatorTask} 
->>>>>>> d5cfc44f
 	 * parameters).
 	 * <br><br>
 	 * With this policy, each {@link MemoryExclusionVertex} is put in as many
@@ -670,13 +654,8 @@
 	 *
 	 * @param memEx
 	 * 			The processed {@link MemoryExclusionGraph}.
-<<<<<<< HEAD
-	 * @return {@link Map} containing the name of the memory banks and the
-	 * 		   associated {@link HashSet subsets} of {@link MemoryExclusionVertex}.
-=======
 	 * @return {@link Map} containing the name of the memory banks and the 
 	 * 		   associated {@link LinkedHashSet subsets} of {@link MemoryExclusionVertex}. 
->>>>>>> d5cfc44f
 	 */
 	protected def static Map<String, Set<MemoryExclusionVertex>> distributeMegDistributedOnly(MemoryExclusionGraph memEx) {
 		val memExesVerticesSet = new LinkedHashMap<String, Set<MemoryExclusionVertex>>
@@ -775,13 +754,8 @@
 	}
 
 	/**
-<<<<<<< HEAD
-	 * Method used to separate the {@link MemoryExclusionVertex} of a {@link
-	 * MemoryExclusionGraph} into {@link HashSet subsets} according to the
-=======
 	 * Method used to separate the {@link MemoryExclusionVertex} of a {@link 
 	 * MemoryExclusionGraph} into {@link LinkedHashSet subsets} according to the 
->>>>>>> d5cfc44f
 	 * MIXED policy (see {@link AbstractMemoryAllocatorTask} parameters).
 	 * <br><br>
 	 * With this policy, each {@link MemoryExclusionVertex} is put<ul><li>
@@ -792,13 +766,8 @@
 	 *
 	 * @param memEx
 	 * 			The processed {@link MemoryExclusionGraph}.
-<<<<<<< HEAD
-	 * @return {@link Map} containing the name of the memory banks and the
-	 * 		   associated {@link HashSet subsets} of {@link MemoryExclusionVertex}.
-=======
 	 * @return {@link Map} containing the name of the memory banks and the 
 	 * 		   associated {@link LinkedHashSet subsets} of {@link MemoryExclusionVertex}. 
->>>>>>> d5cfc44f
 	 */
 	protected def static Map<String, Set<MemoryExclusionVertex>> distributeMegMixed(MemoryExclusionGraph memEx) {
 		val memExesVerticesSet = new LinkedHashMap<String, Set<MemoryExclusionVertex>>
@@ -809,15 +778,9 @@
 	}
 
 	/**
-<<<<<<< HEAD
-	 * Method used to separate the {@link MemoryExclusionVertex} of a {@link
-	 * MemoryExclusionGraph} into {@link HashSet subsets} according to the
-	 * MIXED_MERGED policy (see {@link AbstractMemoryAllocatorTask}
-=======
 	 * Method used to separate the {@link MemoryExclusionVertex} of a {@link 
 	 * MemoryExclusionGraph} into {@link LinkedHashSet subsets} according to the 
 	 * MIXED_MERGED policy (see {@link AbstractMemoryAllocatorTask} 
->>>>>>> d5cfc44f
 	 * parameters).
 	 * <br><br>
 	 * With this policy, each {@link MemoryExclusionVertex} is put<ul><li>
@@ -830,13 +793,8 @@
 	 *
 	 * @param memEx
 	 * 			The processed {@link MemoryExclusionGraph}.
-<<<<<<< HEAD
-	 * @return {@link Map} containing the name of the memory banks and the
-	 * 		   associated {@link HashSet subsets} of {@link MemoryExclusionVertex}.
-=======
 	 * @return {@link Map} containing the name of the memory banks and the 
 	 * 		   associated {@link LinkedHashSet subsets} of {@link MemoryExclusionVertex}. 
->>>>>>> d5cfc44f
 	 */
 	protected def static Map<String, Set<MemoryExclusionVertex>> distributeMegMixedMerged(MemoryExclusionGraph memEx) {
 		val memExesVerticesSet = new LinkedHashMap<String, Set<MemoryExclusionVertex>>
@@ -905,17 +863,17 @@
 			// It is either a FIFO_head/body or working memory
 			// For now these mobjects are put in shared memory
 			// The MObject is not associated to a DAGEdge
-	        // It is either a FIFO_head/body or working memory
-	        // If this is a working memory object
-	        //logger.log(Level.INFO, "findMObjBankMixed sink " + mObj.sink + " source " + mObj.source)
-	        if(mObj.source == mObj.sink){
-	                // This is a wMem mObj
-	                // The mObj is allocated in the MEG of the core executing the corresponding actor.
-	                var ComponentInstance component component = mObj.vertex.propertyBean.getValue("Operator") as ComponentInstance
-	                memory = component.instanceName
-	        } else {
-	                // For now fifos are allocated in shared memory
-	        }
+			// It is either a FIFO_head/body or working memory
+			// If this is a working memory object
+			//logger.log(Level.INFO, "findMObjBankMixed sink " + mObj.sink + " source " + mObj.source)
+			if(mObj.source == mObj.sink){
+				// This is a wMem mObj
+				// The mObj is allocated in the MEG of the core executing the corresponding actor.
+				var ComponentInstance component component = mObj.vertex.propertyBean.getValue("Operator") as ComponentInstance
+				memory = component.instanceName
+			} else {
+				// For now fifos are allocated in shared memory
+			}
 		}
 
 		var verticesSet = mObjByBank.get(memory)
