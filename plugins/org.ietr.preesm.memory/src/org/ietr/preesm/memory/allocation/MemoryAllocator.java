--- conflicted
+++ resolved
@@ -1,956 +1,949 @@
-/*********************************************************
-Copyright or © or Copr. IETR/INSA: Maxime Pelcat, Jean-François Nezan,
-Karol Desnos, Julien Heulot
-
-[mpelcat,jnezan,kdesnos,jheulot]@insa-rennes.fr
-
-This software is a computer program whose purpose is to prototype
-parallel applications.
-
-This software is governed by the CeCILL-C license under French law and
-abiding by the rules of distribution of free software.  You can  use, 
-modify and/ or redistribute the software under the terms of the CeCILL-C
-license as circulated by CEA, CNRS and INRIA at the following URL
-"http://www.cecill.info". 
-
-As a counterpart to the access to the source code and  rights to copy,
-modify and redistribute granted by the license, users are provided only
-with a limited warranty  and the software's author,  the holder of the
-economic rights,  and the successive licensors  have only  limited
-liability. 
-
-In this respect, the user's attention is drawn to the risks associated
-with loading,  using,  modifying and/or developing or reproducing the
-software by the user in light of its specific status of free software,
-that may mean  that it is complicated to manipulate,  and  that  also
-therefore means  that it is reserved for developers  and  experienced
-professionals having in-depth computer knowledge. Users are therefore
-encouraged to load and test the software's suitability as regards their
-requirements in conditions enabling the security of their systems and/or 
-data to be ensured and,  more generally, to use and operate it in the 
-same conditions as regards security. 
-
-The fact that you are presently reading this means that you have had
-knowledge of the CeCILL-C license and that you accept its terms.
- *********************************************************/
-
-package org.ietr.preesm.memory.allocation;
-
-import java.util.ArrayList;
-import java.util.HashMap;
-import java.util.HashSet;
-import java.util.Iterator;
-import java.util.List;
-import java.util.Map;
-import java.util.Set;
-import java.util.logging.Level;
-
-import org.eclipse.xtext.xbase.lib.Functions.Function1;
-import org.eclipse.xtext.xbase.lib.IterableExtensions;
-import org.eclipse.xtext.xbase.lib.Pair;
-import org.ietr.dftools.algorithm.model.dag.DAGEdge;
-import org.ietr.dftools.algorithm.model.parameters.InvalidExpressionException;
-import org.ietr.dftools.workflow.tools.WorkflowLogger;
-import org.ietr.preesm.core.types.BufferAggregate;
-import org.ietr.preesm.core.types.BufferProperties;
-import org.ietr.preesm.core.types.DataType;
-import org.ietr.preesm.memory.script.Range;
-import org.ietr.preesm.memory.exclusiongraph.MemoryExclusionGraph;
-import org.ietr.preesm.memory.exclusiongraph.MemoryExclusionVertex;
-import org.jgrapht.graph.DefaultEdge;
-
-/**
- * This class is both an interface and toolbox class for memory allocator.
- * 
- * @author kdesnos
- */
-public abstract class MemoryAllocator {
-
-	/**
-	 * This method scan the {@link MemoryExclusionVertex memory objects} of an
-	 * input {@link MemoryExclusionGraph} in order to align its internal
-	 * subbuffers.<br>
-	 * <br>
-	 * Since a {@link DAGEdge} might be the result of an aggregation of several
-	 * {@link SDFEdge} from the original {@link SDFGraph}, a
-	 * {@link MemoryExclusionVertex memory object} might "contain" several
-	 * subbuffer, each corresponding to one of these aggregated edges. The
-	 * purpose of this method is to ensure that all subbuffers are correctly
-	 * aligned in memory when allocating the {@link MemoryExclusionGraph}. To do
-	 * so, each {@link MemoryExclusionVertex} is processed so that each
-	 * subbuffer is given an "internal" offset in the memory object that fulfill
-	 * its alignment constraint. The size of the {@link MemoryExclusionVertex}
-	 * might be modified by this method. Note that we do not try here to
-	 * optimize the space taken by each memory object by reordering the
-	 * subbuffers.
-	 * 
-	 * @param meg
-	 *            The {@link MemoryExclusionGraph} whose
-	 *            {@link MemoryExclusionVertex} must be aligned. The size of the
-	 *            {@link MemoryExclusionVertex} might be modified by this
-	 *            method.
-	 * @param alignment
-	 *            <li><b>{@link #alignment}=-1</b>: Data should not be aligned.
-	 *            </li>
-	 *            <li><b>{@link #alignment}= 0</b>: Data should be aligned
-	 *            according to its own type. For example, an array of int32
-	 *            should begin at an offset (i.e. an address) that is a multiple
-	 *            of 4.</li>
-	 *            <li><b>{@link #alignment}= N</b>: All data should be aligned
-	 *            to the given value N. This means that all arrays will begin at
-	 *            an offset that is a multiple of N. It does not mean that ALL
-	 *            array elements are aligned on N, only the first element. If an
-	 *            array has a data type different than 1, then the least common
-	 *            multiple of the two values is used to align the data.</li>
-	 * @return the total amount of memory added to the
-	 *         {@link MemoryExclusionVertex}
-	 */
-	@SuppressWarnings("unchecked")
-	public static int alignSubBuffers(MemoryExclusionGraph meg, int alignment) {
-		int addedSpace = 0;
-		if (alignment != -1) {
-
-			// Build a list of all MObject of the graph, including merged ones
-			Set<MemoryExclusionVertex> allMObjects = new HashSet<MemoryExclusionVertex>();
-			allMObjects.addAll(meg.vertexSet());
-<<<<<<< HEAD
-			// Include merged Mobjects
-			for (Set<MemoryExclusionVertex> mergedMOBjects : ((Map<MemoryExclusionVertex, Set<MemoryExclusionVertex>>) meg
-					.getPropertyBean().getValue(MemoryExclusionGraph.HOST_MEMORY_OBJECT_PROPERTY)).values()) {
-				allMObjects.addAll(mergedMOBjects);
-=======
-			// Include merged Mobjects (if any)
-			Map<MemoryExclusionVertex, Set<MemoryExclusionVertex>> hostMap = (Map<MemoryExclusionVertex, Set<MemoryExclusionVertex>>) meg
-					.getPropertyBean().getValue(MemoryExclusionGraph.HOST_MEMORY_OBJECT_PROPERTY);
-			if (hostMap != null) {
-				for (Set<MemoryExclusionVertex> mergedMOBjects : hostMap.values()) {
-					allMObjects.addAll(mergedMOBjects);
-				}
->>>>>>> 92a38d34
-			}
-
-			// Scan the vertices of the graph
-			for (MemoryExclusionVertex memObj : allMObjects) {
-				// Check alignment of DAGEdge (that may involve subbuffers)
-				// other memory objects can be ignored in this method.
-				DAGEdge edge = memObj.getEdge();
-				if (edge != null) {
-
-					BufferAggregate buffers = (BufferAggregate) edge.getPropertyBean()
-							.getValue(BufferAggregate.propertyBeanName);
-					Iterator<BufferProperties> iter = buffers.iterator();
-
-					List<Integer> interBufferSpaces = new ArrayList<Integer>();
-					int largestTypeSize = 1;
-					int internalOffset = 0; // In Bytes
-					while (iter.hasNext()) {
-						BufferProperties properties = iter.next();
-						String dataType = properties.getDataType();
-						DataType type = MemoryExclusionVertex._dataTypes.get(dataType);
-						int typeSize;
-						// A proper type was not set for the considered edge
-						if (type == null) {
-							WorkflowLogger.getLogger().log(Level.SEVERE,
-									"No valid data type was found on an edge between actors "
-											+ edge.getSource().getName() + " and " + edge.getTarget().getName()
-											+ ".\nCheck the edge in the graph editor and the declared types in the scenario.");
-							typeSize = 1;
-						} else {
-							typeSize = type.getSize();
-						}
-						largestTypeSize = Math.max(typeSize, largestTypeSize);
-						int interSpace = 0;
-
-						// Data alignment case
-						// If the subbuffer is not aligned, add an interspace.
-						if (alignment == 0 && internalOffset % typeSize != 0) {
-							interSpace = typeSize - (internalOffset % typeSize);
-						}
-
-						// Fixed alignment
-						// If the subbuffer is not aligned, add an interspace.
-						if (alignment > 0) {
-							int align = lcm(typeSize, alignment);
-							if (internalOffset % align != 0) {
-								interSpace = align - (internalOffset % align);
-							}
-						}
-
-						interBufferSpaces.add(interSpace);
-						internalOffset += interSpace + typeSize * properties.getSize();
-					}
-
-					// Update the size of the memObject and add the interbuffer
-					// space if it does not contain with 0.
-					if (internalOffset - memObj.getWeight() > 0) {
-						memObj.setPropertyValue(MemoryExclusionVertex.INTER_BUFFER_SPACES, interBufferSpaces);
-						addedSpace += internalOffset - memObj.getWeight();
-						memObj.setWeight(internalOffset);
-					}
-					// Backup the largest typeSize contained in the aggregate.
-					// This information will be used to align the memObject
-					// during allocation
-					memObj.setPropertyValue(MemoryExclusionVertex.TYPE_SIZE, largestTypeSize);
-				}
-			}
-		}
-		return addedSpace;
-	}
-
-	/**
-	 * Get the greatest common divisor.
-	 * 
-	 * @param a
-	 *            an int
-	 * @param b
-	 *            an int > to 0
-	 * @return the gcd of the two numbers or a if b==0.
-	 */
-	private static int gcd(int a, int b) {
-		while (b > 0) {
-			int temp = b;
-			b = a % b; // % is remainder
-			a = temp;
-		}
-		return a;
-	}
-
-	/**
-	 * Get the least common multiple.
-	 */
-	protected static int lcm(int a, int b) {
-		return a * (b / gcd(a, b));
-	}
-
-	/**
-	 * This value is used to configure how allocated memory objects should be
-	 * aligned in memory.<br>
-	 * The following configurations are valid:<br>
-	 * 
-	 * <li><b>{@link #alignment}=-1</b>: Data should not be aligned.</li>
-	 * <li><b>{@link #alignment}= 0</b>: Data should be aligned according to its
-	 * own type. For example, an array of int32 should begin at an offset (i.e.
-	 * an address) that is a multiple of 4.</li>
-	 * <li><b>{@link #alignment}= N</b>: All data should be aligned to the given
-	 * value N. This means that all arrays will begin at an offset that is a
-	 * multiple of N. It does not mean that ALL array elements are aligned on N,
-	 * only the first element.</li>
-	 */
-	protected int alignment;
-
-	/**
-	 * An allocation is a map of edges associated to an integer which represents
-	 * their offset in a monolithic memory.<br>
-	 * <br>
-	 * <table border>
-	 * <tr>
-	 * <td>Edge<sub>size</sub></td>
-	 * <td>Offset</td>
-	 * </tr>
-	 * <tr>
-	 * <td>A->B<sub>100</sub></td>
-	 * <td>0</td>
-	 * </tr>
-	 * <tr>
-	 * <td>B->C<sub>200</sub></td>
-	 * <td>100</td>
-	 * </tr>
-	 * <tr>
-	 * <td>C->D<sub>50</sub></td>
-	 * <td>0</td>
-	 * </tr>
-	 * <tr>
-	 * <td>C->E<sub>25</sub></td>
-	 * <td>50</td>
-	 * </tr>
-	 * </table>
-	 */
-	protected HashMap<DAGEdge, Integer> edgeAllocation;
-
-	/**
-	 * An allocation is a map of fifo associated to an integer which represents
-	 * their offset in a monolithic memory.<br>
-	 * <br>
-	 * <table border>
-	 * <tr>
-	 * <td>FIFO<sub>size</sub></td>
-	 * <td>Offset</td>
-	 * </tr>
-	 * <tr>
-	 * <td>FIFO_Head_B_end->A_init<sub>100</sub></td>
-	 * <td>0</td>
-	 * </tr>
-	 * <tr>
-	 * <td>FIFO_Body_C_end->B_init<sub>200</sub></td>
-	 * <td>100</td>
-	 * </tr>
-	 * </table>
-	 */
-	protected HashMap<MemoryExclusionVertex, Integer> fifoAllocation;
-
-	/**
-	 * An allocation is a map of actor working memory associated to an integer
-	 * which represents their offset in a monolithic memory.<br>
-	 * <br>
-	 * <table border>
-	 * <tr>
-	 * <td>MObject<sub>size</sub></td>
-	 * <td>Offset</td>
-	 * </tr>
-	 * <tr>
-	 * <td>A<sub>100</sub></td>
-	 * <td>0</td>
-	 * </tr>
-	 * <tr>
-	 * <td>B<sub>200</sub></td>
-	 * <td>100</td>
-	 * </tr>
-	 * </table>
-	 */
-	protected HashMap<MemoryExclusionVertex, Integer> workingMemAllocation;
-
-	/**
-	 * An allocation is a map of {@link MemoryExclusionVertex memory objects}
-	 * associated to an integer which represents their offset in a monolithic
-	 * memory.<br>
-	 * <br>
-	 * <table border>
-	 * <tr>
-	 * <td>Edge<sub>size</sub></td>
-	 * <td>Offset</td>
-	 * </tr>
-	 * <tr>
-	 * <td>A->B<sub>100</sub></td>
-	 * <td>0</td>
-	 * </tr>
-	 * <tr>
-	 * <td>B->C<sub>200</sub></td>
-	 * <td>100</td>
-	 * </tr>
-	 * <tr>
-	 * <td>C->D<sub>50</sub></td>
-	 * <td>0</td>
-	 * </tr>
-	 * <tr>
-	 * <td>C->E<sub>25</sub></td>
-	 * <td>50</td>
-	 * </tr>
-	 * </table>
-	 */
-	protected HashMap<MemoryExclusionVertex, Integer> memExNodeAllocation;
-
-	protected MemoryExclusionGraph inputExclusionGraph;
-
-	/**
-	 * Constructor of the MemoryAllocator.
-	 * 
-	 * Default {@link MemoryAllocator} has no {@link #alignment}.
-	 * 
-	 * @param memEx
-	 *            The exclusion graph to analyze
-	 */
-	protected MemoryAllocator(MemoryExclusionGraph memEx) {
-		edgeAllocation = new HashMap<DAGEdge, Integer>();
-		fifoAllocation = new HashMap<MemoryExclusionVertex, Integer>();
-		workingMemAllocation = new HashMap<MemoryExclusionVertex, Integer>();
-
-		memExNodeAllocation = new HashMap<MemoryExclusionVertex, Integer>();
-		inputExclusionGraph = memEx;
-
-		inputExclusionGraph.setPropertyValue(MemoryExclusionGraph.DAG_EDGE_ALLOCATION, edgeAllocation);
-		inputExclusionGraph.setPropertyValue(MemoryExclusionGraph.DAG_FIFO_ALLOCATION, fifoAllocation);
-		inputExclusionGraph.setPropertyValue(MemoryExclusionGraph.WORKING_MEM_ALLOCATION, workingMemAllocation);
-		alignment = -1;
-	}
-
-	/**
-	 * This method will perform the memory allocation of graph edges and store
-	 * the result in the allocation HashMap.
-	 * 
-	 * This method does not call {@link #alignSubBuffers(MemoryExclusionGraph)}.
-	 * To ensure a correct alignment, the
-	 * {@link #alignSubBuffers(MemoryExclusionGraph)} method must be called
-	 * before the {@link #allocate()} method. The {@link #inputExclusionGraph}
-	 * might be modified by calling this function. (new
-	 * {@link MemoryExclusionVertex} might be added because of
-	 * HostMemoryObjects). To put the {@link #inputExclusionGraph} back in its
-	 * original state, call the deallocate method.
-	 */
-	public abstract void allocate();
-
-	/**
-	 * Method used to allocate a {@link MemoryExclusionVertex memory object} in
-	 * memory at the given offset. The method allocates both the
-	 * {@link MemoryExclusionVertex} in the {@link #memExNodeAllocation} table
-	 * and its corresponding {@link DAGEdge} in the {@link #edgeAllocation}
-	 * table. It also updates the {@link PropertyBean} of the
-	 * {@link MemoryExclusionVertex memObject} with the allocation information
-	 * (i.e. the offset).
-	 * 
-	 * @param vertex
-	 *            the allocated {@link MemoryExclusionVertex memory object}
-	 * @param offset
-	 *            the memory offset at which the {@link MemoryExclusionVertex
-	 *            memory object} is allocated.
-	 */
-	@SuppressWarnings("unchecked")
-	protected void allocateMemoryObject(MemoryExclusionVertex vertex, int offset) {
-		// TODO change the return type from void to boolean.
-		// The returned value will be used to tell if the allocation
-		// is authorized (i.e. if there is no conflict with already allocated
-		// memObjects).
-		// A performance check should be performed when implementing this change
-		// in order to make sure that this does not kill the perf.
-
-		memExNodeAllocation.put(vertex, offset);
-
-		if (vertex.getEdge() != null) {
-			edgeAllocation.put(vertex.getEdge(), offset);
-		} else if (vertex.getSink().equals(vertex.getSource())) {
-			workingMemAllocation.put(vertex, offset);
-		} else if (vertex.getSource().startsWith("FIFO_")) {
-			fifoAllocation.put(vertex, offset);
-		}
-
-		vertex.setPropertyValue(MemoryExclusionVertex.MEMORY_OFFSET_PROPERTY, offset);
-		Integer size = (Integer) inputExclusionGraph.getPropertyBean()
-				.getValue(MemoryExclusionGraph.ALLOCATED_MEMORY_SIZE, Integer.class);
-		if (size == null || size < offset + vertex.getWeight()) {
-			inputExclusionGraph.setPropertyValue(MemoryExclusionGraph.ALLOCATED_MEMORY_SIZE,
-					offset + vertex.getWeight());
-		}
-
-		// If the allocated memory object is the result from a merge
-		// do the specific processing.
-		Map<MemoryExclusionVertex, Set<MemoryExclusionVertex>> hostMap = (Map<MemoryExclusionVertex, Set<MemoryExclusionVertex>>) inputExclusionGraph
-				.getPropertyBean().getValue(MemoryExclusionGraph.HOST_MEMORY_OBJECT_PROPERTY);
-		if (hostMap != null && hostMap.containsKey(vertex)) {
-			allocateHostMemoryObject(vertex, hostMap.get(vertex), offset);
-		}
-	}
-
-	/**
-	 * Special processing for {@link MemoryExclusionVertex memory objects}
-	 * resulting from memory script merges.<br>
-	 * Put back all hosted {@link MemoryExclusionVertex} in the
-	 * {@link MemoryExclusionVertex} with their original exclusions (i.e. their
-	 * exclusion before script application). Put the host
-	 * {@link MemoryExclusionVertex} back to its original size give it its
-	 * original exclusions.
-	 * 
-	 * @param hostVertex
-	 *            the "host" {@link MemoryExclusionVertex}, i.e. the
-	 *            {@link MemoryExclusionVertex} that "contains" several other
-	 *            {@link MemoryExclusionVertex memory objects} from the original
-	 *            {@link MemoryExclusionGraph}.
-	 * 
-	 * @param vertices
-	 *            the {@link Set} of {@link MemoryExclusionVertex} contained in
-	 *            the "host".
-	 * @param offset
-	 *            the offset of the hostVertex
-	 */
-	protected void allocateHostMemoryObject(MemoryExclusionVertex hostVertex, Set<MemoryExclusionVertex> vertices,
-			int offset) {
-		// 1 - Put back all hosted mobj in the meg (with their exclusions)
-		// 2 - Put the host Mobj back to its original size and exclusions
-		@SuppressWarnings("unchecked")
-		Pair<MemoryExclusionVertex, Pair<Range, Range>> hostRealTokenRange = ((List<Pair<MemoryExclusionVertex, Pair<Range, Range>>>) hostVertex
-				.getPropertyBean().getValue(MemoryExclusionVertex.REAL_TOKEN_RANGE_PROPERTY)).get(0);
-
-		int hostZeroIndexOffset = hostRealTokenRange.getValue().getValue().getStart();
-
-		// 1- Put back all hosted mobj in the meg (with their exclusions)
-		{
-			// For each vertex of the group
-			for (MemoryExclusionVertex vertex : vertices) {
-
-				// Get its offset within the host vertex
-				@SuppressWarnings("unchecked")
-				List<Pair<MemoryExclusionVertex, Pair<Range, Range>>> realTokenRange = (List<Pair<MemoryExclusionVertex, Pair<Range, Range>>>) vertex
-						.getPropertyBean().getValue(MemoryExclusionVertex.REAL_TOKEN_RANGE_PROPERTY);
-
-				@SuppressWarnings("unchecked")
-				List<MemoryExclusionVertex> neighbors = (List<MemoryExclusionVertex>) vertex.getPropertyBean()
-						.getValue(MemoryExclusionVertex.ADJACENT_VERTICES_BACKUP);
-
-				// If the Mobject is not splitted
-				if (realTokenRange.size() == 1) {
-					int startOffset = realTokenRange.get(0).getValue().getValue().getStart();
-
-					// Compute the space that must be left empty before the
-					// allocated space to ensure that the MObject has its own
-					// cache line.
-					int emptySpace = 0;
-					if (alignment > 0 && (offset + startOffset + hostZeroIndexOffset) % alignment != 0) {
-						emptySpace = (offset + startOffset + hostZeroIndexOffset) % alignment;
-					}
-					vertex.setPropertyValue(MemoryExclusionVertex.EMPTY_SPACE_BEFORE, emptySpace);
-					// Enlarge the weight of the vertex to include the empty
-					// space
-					vertex.setWeight(vertex.getWeight() + emptySpace);
-
-					// Allocate it at the right place
-					memExNodeAllocation.put(vertex, offset + startOffset + hostZeroIndexOffset - emptySpace);
-					edgeAllocation.put(vertex.getEdge(), offset + startOffset + hostZeroIndexOffset - emptySpace);
-					vertex.setPropertyValue(MemoryExclusionVertex.MEMORY_OFFSET_PROPERTY,
-							offset + startOffset + hostZeroIndexOffset - emptySpace);
-
-					// Put the MObject Back in the MEG
-					inputExclusionGraph.addVertex(vertex);
-
-					// Put back the exclusions with all neighbors
-					for (MemoryExclusionVertex neighbor : neighbors) {
-						// If the neighbor is not part of the same merge
-						// operation
-						if (!vertices.contains(neighbor) && neighbor != hostVertex) {
-							// Restore its old exclusions
-							if (inputExclusionGraph.containsVertex(neighbor)) {
-								inputExclusionGraph.addEdge(vertex, neighbor);
-							} else {
-								excludeWithHostedNeighbor(vertex, neighbor);
-							}
-						}
-					}
-
-				} else {
-					// If the Mobject is splitted
-					// Null buffer since the memory of this MObj is no longer
-					// contiguous
-					vertex.setWeight(0);
-					// Allocate it at index -1
-					memExNodeAllocation.put(vertex, -1);
-					edgeAllocation.put(vertex.getEdge(), -1);
-					vertex.setPropertyValue(MemoryExclusionVertex.MEMORY_OFFSET_PROPERTY, -1);
-					inputExclusionGraph.addVertex(vertex);
-					vertex.setPropertyValue(MemoryExclusionVertex.EMPTY_SPACE_BEFORE, -1);
-
-					// Put a fake MObject in the MEG for each subrange
-					@SuppressWarnings("unchecked")
-					List<Pair<MemoryExclusionVertex, Pair<Range, Range>>> realRanges = (List<Pair<MemoryExclusionVertex, Pair<Range, Range>>>) vertex
-							.getPropertyBean().getValue(MemoryExclusionVertex.REAL_TOKEN_RANGE_PROPERTY);
-
-					int indexPart = 0;
-					// For each contiguous range
-					for (Pair<MemoryExclusionVertex, Pair<Range, Range>> realRange : realRanges) {
-						// If the host of this subrange is the current host
-						// vertex
-						// (else do nothing here for this subrange)
-						if (hostVertex == realRange.getKey()) {
-
-							// Get host range
-							Range hostRange = realRange.getValue().getValue();
-							int startOffset = hostRange.getStart();
-
-							// Create new fake Mobj
-							MemoryExclusionVertex fakeMObj = new MemoryExclusionVertex(
-									"part" + indexPart + "_" + vertex.getSource(), vertex.getSink(),
-									hostRange.getLength());
-
-							// Compute the space that must be left empty before
-							// the
-							// allocated space to ensure that the MObject has
-							// its own
-							// cache line.
-							int emptySpace = 0;
-							if (alignment > 0 && (offset + startOffset + hostZeroIndexOffset) % alignment != 0) {
-								emptySpace = (offset + startOffset + hostZeroIndexOffset) % alignment;
-							}
-							fakeMObj.setPropertyValue(MemoryExclusionVertex.EMPTY_SPACE_BEFORE, emptySpace);
-							// Enlarge the weight of the vertex to include the
-							// empty space
-							fakeMObj.setWeight(fakeMObj.getWeight() + emptySpace);
-
-							// Allocate the fake Mobject
-							// (in order to be considered when checking for
-							// exclusions)
-
-							memExNodeAllocation.put(fakeMObj, offset + startOffset + hostZeroIndexOffset - emptySpace);
-							fakeMObj.setPropertyValue(MemoryExclusionVertex.MEMORY_OFFSET_PROPERTY,
-									offset + startOffset + hostZeroIndexOffset - emptySpace);
-
-							// Put the Fake MObject in the MEG
-							inputExclusionGraph.addVertex(fakeMObj);
-
-							// Backup the fakeMobj in the original vertex (for
-							// deallocation purpose)
-							@SuppressWarnings("unchecked")
-							List<MemoryExclusionVertex> fakeMobjects = (List<MemoryExclusionVertex>) vertex
-									.getPropertyBean().getValue(MemoryExclusionVertex.FAKE_MOBJECT);
-							if (fakeMobjects == null) {
-								fakeMobjects = new ArrayList<MemoryExclusionVertex>();
-								vertex.setPropertyValue(MemoryExclusionVertex.FAKE_MOBJECT, fakeMobjects);
-							}
-							fakeMobjects.add(fakeMObj);
-
-							// Put back the exclusions with all neighbors
-							for (MemoryExclusionVertex neighbor : neighbors) {
-								// If the neighbor is not part of the same merge
-								// operation
-								if (!vertices.contains(neighbor) && neighbor != hostVertex) {
-									// Restore its old exclusions
-									if (inputExclusionGraph.containsVertex(neighbor)) {
-										inputExclusionGraph.addEdge(fakeMObj, neighbor);
-									} else {
-										// The neighbor is not in the graph, it
-										// must be
-										// hosted by another mObject or divided.
-										excludeWithHostedNeighbor(fakeMObj, neighbor);
-									}
-								}
-							}
-						}
-
-						indexPart++;
-					}
-				}
-			}
-		}
-
-		// 2 - Put the host Mobj back to its original size and exclusions
-		{
-			// Backup the host size
-			hostVertex.setPropertyValue(MemoryExclusionVertex.HOST_SIZE, hostVertex.getWeight());
-
-			// Put it back to its real size
-			hostVertex.setWeight(hostRealTokenRange.getValue().getValue().getLength());
-
-			// Allocate it at the right place (replace old value)
-			// (no empty space for host since their alignment with range start
-			// is taken care of in meg update with script)
-			memExNodeAllocation.put(hostVertex, offset + hostZeroIndexOffset);
-			edgeAllocation.put(hostVertex.getEdge(), offset + hostZeroIndexOffset);
-			hostVertex.setPropertyValue(MemoryExclusionVertex.MEMORY_OFFSET_PROPERTY, offset + hostZeroIndexOffset);
-
-			// Get real neighbors
-			@SuppressWarnings("unchecked")
-			List<MemoryExclusionVertex> neighbors = (List<MemoryExclusionVertex>) hostVertex.getPropertyBean()
-					.getValue(MemoryExclusionVertex.ADJACENT_VERTICES_BACKUP);
-
-			// Remove all neighbors
-			inputExclusionGraph.removeVertex(hostVertex);
-			inputExclusionGraph.addVertex(hostVertex);
-
-			// Put back the exclusions with all neighbors
-			for (MemoryExclusionVertex neighbor : neighbors) {
-				// If the neighbor is not part of the same merge
-				// operation
-				if (!vertices.contains(neighbor)) {
-					// Restore its old exclusions
-					if (inputExclusionGraph.containsVertex(neighbor)) {
-						inputExclusionGraph.addEdge(hostVertex, neighbor);
-					} else {
-						excludeWithHostedNeighbor(hostVertex, neighbor);
-					}
-				}
-			}
-		}
-	}
-
-	/**
-	 * Add exclusion with a neighbor that is not in the
-	 * {@link MemoryExclusionGraph}. The Neighbor is either a
-	 * {@link MemoryExclusionVertex} hosted by another
-	 * {@link MemoryExclusionVertex} that is not yet allocated. Or the neighbor
-	 * is divided into parts.
-	 * 
-	 * @param vertex
-	 *            The {@link MemoryExclusionVertex} to exclude with.
-	 * @param neighbor
-	 *            The {@link MemoryExclusionVertex} that is not yet in the
-	 *            {@link #inputExclusionGraph}.
-	 */
-	protected void excludeWithHostedNeighbor(MemoryExclusionVertex vertex, MemoryExclusionVertex neighbor) {
-		// The neighbor is not in the graph, it must be
-		// hosted by another mObject or divided.
-		// Find the host(s)
-		@SuppressWarnings("unchecked")
-		List<Pair<MemoryExclusionVertex, Pair<Range, Range>>> neighborHosts = (List<Pair<MemoryExclusionVertex, Pair<Range, Range>>>) neighbor
-				.getPropertyBean().getValue(MemoryExclusionVertex.REAL_TOKEN_RANGE_PROPERTY);
-		// Scan the hosted part(s) of the neighbor
-		for (Pair<MemoryExclusionVertex, Pair<Range, Range>> neighborHost : neighborHosts) {
-			if (!memExNodeAllocation.containsKey(neighborHost.getKey())) {
-				// if the host is not allocated, add an exclusion
-				// with it
-				inputExclusionGraph.addEdge(vertex, neighborHost.getKey());
-			} else {
-				// If the host is allocated, then the
-				// neighbor was divided
-				// => Add exclusions with the current
-				// divided part
-
-				// First, retrieve the fakeMobj of the part
-				final int partIndex = neighborHosts.indexOf(neighborHost);
-				Function1<MemoryExclusionVertex, Boolean> function = new Function1<MemoryExclusionVertex, Boolean>() {
-					@Override
-					public Boolean apply(final MemoryExclusionVertex it) {
-						return it.getSource().startsWith("part" + partIndex + "_");
-					}
-				};
-				@SuppressWarnings("unchecked")
-				List<MemoryExclusionVertex> fakeMobjs = (List<MemoryExclusionVertex>) neighbor.getPropertyBean()
-						.getValue(MemoryExclusionVertex.FAKE_MOBJECT);
-				MemoryExclusionVertex fakeMobj = IterableExtensions.findFirst(fakeMobjs, function);
-
-				// Add the exclusion
-				inputExclusionGraph.addEdge(vertex, fakeMobj);
-			}
-		}
-	}
-
-	/**
-	 * This method also checks that the {@link #alignment} constraint was
-	 * fulfilled.
-	 * 
-	 * @return The list of {@link MemoryExclusionVertex memory objects} that is
-	 *         not aligned. Empty list if allocation follow the rules.
-	 */
-	public Map<MemoryExclusionVertex, Integer> checkAlignment() {
-		Map<MemoryExclusionVertex, Integer> unalignedObjects = new HashMap<MemoryExclusionVertex, Integer>();
-
-		// Check the alignment constraint
-		if (alignment != -1) {
-			for (MemoryExclusionVertex memObj : inputExclusionGraph.vertexSet()) {
-				int offset = memExNodeAllocation.get(memObj);
-
-				// Check if the buffer was merged as a result of memory script
-				// execution.
-				boolean isMerged = memObj.getPropertyBean().getValue(MemoryExclusionVertex.EMPTY_SPACE_BEFORE) != null;
-
-				// Check alignment of DAGEdge (that may involve subbuffers)
-				// Do not perform the test for buffers involved in a merge
-				// operation
-				DAGEdge edge = memObj.getEdge();
-				if (edge != null && !isMerged) {
-					BufferAggregate buffers = (BufferAggregate) edge.getPropertyBean()
-							.getValue(BufferAggregate.propertyBeanName);
-					Iterator<BufferProperties> iter = buffers.iterator();
-
-					@SuppressWarnings("unchecked")
-					List<Integer> interBufferSpaces = (List<Integer>) memObj.getPropertyBean()
-							.getValue(MemoryExclusionVertex.INTER_BUFFER_SPACES, List.class);
-
-					int internalOffset = 0;
-					int i = 0;
-					while (iter.hasNext()) {
-						BufferProperties properties = iter.next();
-						String dataType = properties.getDataType();
-						DataType type = MemoryExclusionVertex._dataTypes.get(dataType);
-						int typeSize = type.getSize();
-
-						if (interBufferSpaces != null) {
-							internalOffset += interBufferSpaces.get(i);
-						}
-						i++;
-
-						// Both data and fixed alignment must be aligned on
-						// data typeSize
-						if (alignment >= 0 && (internalOffset + offset) % typeSize != 0) {
-							unalignedObjects.put(memObj, offset);
-							break;
-						}
-
-						// Check the fixed alignment
-						if (alignment > 0 && (internalOffset + offset) % alignment != 0) {
-							unalignedObjects.put(memObj, offset);
-							break;
-						}
-
-						internalOffset += typeSize * properties.getSize();
-
-					}
-				} else {
-					// Check alignment of memory objects not associated with an
-					// edge.
-					// In the current version, working memory of actor is not
-					// aligned since it has
-					// no declared type.
-					// Process fifo memobjects here
-					if (memObj.getSource().startsWith("FIFO_")) {
-						Integer typeSize = (Integer) memObj.getPropertyBean().getValue(MemoryExclusionVertex.TYPE_SIZE,
-								Integer.class);
-						if (alignment == 0 && offset % typeSize != 0) {
-							unalignedObjects.put(memObj, offset);
-						}
-
-					}
-
-				}
-			}
-		}
-		return unalignedObjects;
-	}
-
-	/**
-	 * This method is responsible for checking the conformity of a memory
-	 * allocation with the following constraints :
-	 * <li>An input buffer of an actor can not share a memory space with an
-	 * output.
-	 * <li>As all actors are considered self-scheduled, buffers in parallel
-	 * branches of the DAG can not share the same memory space.
-	 * 
-	 * 
-	 * @return The list of conflicting memory elements. Empty list if allocation
-	 *         follow the rules.
-	 */
-	public HashMap<MemoryExclusionVertex, Integer> checkAllocation() {
-		if (memExNodeAllocation == null) {
-			throw new RuntimeException("Cannot check memory allocation because no allocation was performed.");
-		}
-
-		HashMap<MemoryExclusionVertex, Integer> conflictingElements;
-		conflictingElements = new HashMap<MemoryExclusionVertex, Integer>();
-
-		// Check that no edge of the exclusion graph is violated
-		for (DefaultEdge edge : inputExclusionGraph.edgeSet()) {
-			MemoryExclusionVertex source = inputExclusionGraph.getEdgeSource(edge);
-			MemoryExclusionVertex target = inputExclusionGraph.getEdgeTarget(edge);
-
-			Integer sourceOffset;
-			Integer targetOffset;
-
-			// If an allocation was created only based on a memory exclusion
-			// graph, the edge attribute of MemoryExclusionGraphNodes will be
-			// null and
-			// allocation table won't be valid.
-
-			sourceOffset = memExNodeAllocation.get(source);
-			targetOffset = memExNodeAllocation.get(target);
-
-			if (sourceOffset == null) {
-				throw new RuntimeException(
-						"Allocation check failed because " + source + " memory object was not allocated.");
-			}
-			if (targetOffset == null) {
-				throw new RuntimeException(
-						"Allocation check failed because " + target + " memory object was not allocated.");
-			}
-			// If the memory element share memory space
-			if ((sourceOffset < (targetOffset + target.getWeight()))
-					&& ((sourceOffset + source.getWeight()) > targetOffset)) {
-				conflictingElements.put(source, sourceOffset);
-				conflictingElements.put(target, targetOffset);
-			}
-		}
-
-		return conflictingElements;
-	}
-
-	/**
-	 * This method clear the attributes of the allocator from any trace of a
-	 * previous allocation.
-	 */
-	public void clear() {
-		edgeAllocation.clear();
-		fifoAllocation.clear();
-		workingMemAllocation.clear();
-		memExNodeAllocation.clear();
-		inputExclusionGraph.setPropertyValue(MemoryExclusionGraph.ALLOCATED_MEMORY_SIZE, 0);
-		inputExclusionGraph.deallocate();
-	}
-
-	/**
-	 * Get the value of the {@link #alignment} attribute.
-	 * 
-	 * <li><b>{@link #alignment}=-1</b>: Data should not be aligned.</li>
-	 * <li><b>{@link #alignment}= 0</b>: Data should be aligned according to its
-	 * own type. For example, an array of int32 should begin at an offset (i.e.
-	 * an address) that is a multiple of 4.</li>
-	 * <li><b>{@link #alignment}= N</b>: All data should be aligned to the given
-	 * value N. This means that all arrays will begin at an offset that is a
-	 * multiple of N. It does not mean that ALL array elements are aligned on N,
-	 * only the first element.If an array has a data type different than 1, then
-	 * the least common multiple of the two values is used to align the data
-	 * </li>
-	 * 
-	 * @return the value of the {@link #alignment} attribute.
-	 */
-	public int getAlignment() {
-		return alignment;
-	}
-
-	/**
-	 * This function return an allocation of the edges of the SDF stored in
-	 * graph attribute.
-	 * 
-	 * An allocation is a map of edges associated to an integer which represents
-	 * their offset in memory. Different allocator policy exists (First Fit,
-	 * Best Fit...)
-	 * 
-	 * @return An allocation
-	 */
-	public Map<DAGEdge, Integer> getEdgeAllocation() {
-		return edgeAllocation;
-	}
-
-	/**
-	 * This function return an allocation of the {@link MemoryExclusionVertex
-	 * Memory Objects} of the {@link MemoryExclusionGraph MeMex graph} stored in
-	 * graph attribute.
-	 * 
-	 * An allocation is a map of @link MemoryExclusionVertex Memory Objects}
-	 * associated to an integer which represents their offset in memory.
-	 * Different allocator policy exists (First Fit, Best Fit...)
-	 * 
-	 * @return An allocation
-	 */
-	public Map<MemoryExclusionVertex, Integer> getMemObjectAllocation() {
-		return memExNodeAllocation;
-	}
-
-	/**
-	 * This method computes and return the size of the allocated memory.
-	 * 
-	 * @return the memory Size
-	 */
-	public int getMemorySize() {
-		int memorySize = 0;
-
-		// Use the memExNodeAllocation if available
-		if (memExNodeAllocation != null) {
-			for (MemoryExclusionVertex vertex : memExNodeAllocation.keySet()) {
-				if ((memExNodeAllocation.get(vertex) + vertex.getWeight()) > memorySize) {
-					memorySize = memExNodeAllocation.get(vertex) + vertex.getWeight();
-				}
-			}
-			return memorySize;
-		}
-
-		if (!edgeAllocation.isEmpty()) {
-			try {
-				// Look for the maximum value of (offset + edge.size) in
-				// allocation map
-				for (DAGEdge edge : edgeAllocation.keySet()) {
-					if ((edgeAllocation.get(edge) + edge.getWeight().intValue()) > memorySize) {
-						memorySize = edgeAllocation.get(edge) + edge.getWeight().intValue();
-					}
-				}
-			} catch (InvalidExpressionException e) {
-				e.printStackTrace();
-			}
-			return memorySize;
-		}
-		return -1;
-	}
-
-	/**
-	 * Set the value of the {@link #alignment} attribute.
-	 * 
-	 * @param alignment
-	 *            <li><b>{@link #alignment}=-1</b>: Data should not be aligned.
-	 *            </li>
-	 *            <li><b>{@link #alignment}= 0</b>: Data should be aligned
-	 *            according to its own type. For example, an array of int32
-	 *            should begin at an offset (i.e. an address) that is a multiple
-	 *            of 4.</li>
-	 *            <li><b>{@link #alignment}= N</b>: All data should be aligned
-	 *            to the given value N. This means that all arrays will begin at
-	 *            an offset that is a multiple of N. It does not mean that ALL
-	 *            array elements are aligned on N, only the first element.If an
-	 *            array has a data type different than 1, then the least common
-	 *            multiple of the two values is used to align the data</li>
-	 */
-	public void setAlignment(int alignment) {
-		this.alignment = alignment;
-	}
-}
+/*********************************************************
+Copyright or © or Copr. IETR/INSA: Maxime Pelcat, Jean-François Nezan,
+Karol Desnos, Julien Heulot
+
+[mpelcat,jnezan,kdesnos,jheulot]@insa-rennes.fr
+
+This software is a computer program whose purpose is to prototype
+parallel applications.
+
+This software is governed by the CeCILL-C license under French law and
+abiding by the rules of distribution of free software.  You can  use, 
+modify and/ or redistribute the software under the terms of the CeCILL-C
+license as circulated by CEA, CNRS and INRIA at the following URL
+"http://www.cecill.info". 
+
+As a counterpart to the access to the source code and  rights to copy,
+modify and redistribute granted by the license, users are provided only
+with a limited warranty  and the software's author,  the holder of the
+economic rights,  and the successive licensors  have only  limited
+liability. 
+
+In this respect, the user's attention is drawn to the risks associated
+with loading,  using,  modifying and/or developing or reproducing the
+software by the user in light of its specific status of free software,
+that may mean  that it is complicated to manipulate,  and  that  also
+therefore means  that it is reserved for developers  and  experienced
+professionals having in-depth computer knowledge. Users are therefore
+encouraged to load and test the software's suitability as regards their
+requirements in conditions enabling the security of their systems and/or 
+data to be ensured and,  more generally, to use and operate it in the 
+same conditions as regards security. 
+
+The fact that you are presently reading this means that you have had
+knowledge of the CeCILL-C license and that you accept its terms.
+ *********************************************************/
+
+package org.ietr.preesm.memory.allocation;
+
+import java.util.ArrayList;
+import java.util.HashMap;
+import java.util.HashSet;
+import java.util.Iterator;
+import java.util.List;
+import java.util.Map;
+import java.util.Set;
+import java.util.logging.Level;
+
+import org.eclipse.xtext.xbase.lib.Functions.Function1;
+import org.eclipse.xtext.xbase.lib.IterableExtensions;
+import org.eclipse.xtext.xbase.lib.Pair;
+import org.ietr.dftools.algorithm.model.dag.DAGEdge;
+import org.ietr.dftools.algorithm.model.parameters.InvalidExpressionException;
+import org.ietr.dftools.workflow.tools.WorkflowLogger;
+import org.ietr.preesm.core.types.BufferAggregate;
+import org.ietr.preesm.core.types.BufferProperties;
+import org.ietr.preesm.core.types.DataType;
+import org.ietr.preesm.memory.script.Range;
+import org.ietr.preesm.memory.exclusiongraph.MemoryExclusionGraph;
+import org.ietr.preesm.memory.exclusiongraph.MemoryExclusionVertex;
+import org.jgrapht.graph.DefaultEdge;
+
+/**
+ * This class is both an interface and toolbox class for memory allocator.
+ * 
+ * @author kdesnos
+ */
+public abstract class MemoryAllocator {
+
+	/**
+	 * This method scan the {@link MemoryExclusionVertex memory objects} of an
+	 * input {@link MemoryExclusionGraph} in order to align its internal
+	 * subbuffers.<br>
+	 * <br>
+	 * Since a {@link DAGEdge} might be the result of an aggregation of several
+	 * {@link SDFEdge} from the original {@link SDFGraph}, a
+	 * {@link MemoryExclusionVertex memory object} might "contain" several
+	 * subbuffer, each corresponding to one of these aggregated edges. The
+	 * purpose of this method is to ensure that all subbuffers are correctly
+	 * aligned in memory when allocating the {@link MemoryExclusionGraph}. To do
+	 * so, each {@link MemoryExclusionVertex} is processed so that each
+	 * subbuffer is given an "internal" offset in the memory object that fulfill
+	 * its alignment constraint. The size of the {@link MemoryExclusionVertex}
+	 * might be modified by this method. Note that we do not try here to
+	 * optimize the space taken by each memory object by reordering the
+	 * subbuffers.
+	 * 
+	 * @param meg
+	 *            The {@link MemoryExclusionGraph} whose
+	 *            {@link MemoryExclusionVertex} must be aligned. The size of the
+	 *            {@link MemoryExclusionVertex} might be modified by this
+	 *            method.
+	 * @param alignment
+	 *            <li><b>{@link #alignment}=-1</b>: Data should not be aligned.
+	 *            </li>
+	 *            <li><b>{@link #alignment}= 0</b>: Data should be aligned
+	 *            according to its own type. For example, an array of int32
+	 *            should begin at an offset (i.e. an address) that is a multiple
+	 *            of 4.</li>
+	 *            <li><b>{@link #alignment}= N</b>: All data should be aligned
+	 *            to the given value N. This means that all arrays will begin at
+	 *            an offset that is a multiple of N. It does not mean that ALL
+	 *            array elements are aligned on N, only the first element. If an
+	 *            array has a data type different than 1, then the least common
+	 *            multiple of the two values is used to align the data.</li>
+	 * @return the total amount of memory added to the
+	 *         {@link MemoryExclusionVertex}
+	 */
+	@SuppressWarnings("unchecked")
+	public static int alignSubBuffers(MemoryExclusionGraph meg, int alignment) {
+		int addedSpace = 0;
+		if (alignment != -1) {
+
+			// Build a list of all MObject of the graph, including merged ones
+			Set<MemoryExclusionVertex> allMObjects = new HashSet<MemoryExclusionVertex>();
+			allMObjects.addAll(meg.vertexSet());
+			// Include merged Mobjects (if any)
+			Map<MemoryExclusionVertex, Set<MemoryExclusionVertex>> hostMap = (Map<MemoryExclusionVertex, Set<MemoryExclusionVertex>>) meg
+					.getPropertyBean().getValue(MemoryExclusionGraph.HOST_MEMORY_OBJECT_PROPERTY);
+			if (hostMap != null) {
+				for (Set<MemoryExclusionVertex> mergedMOBjects : hostMap.values()) {
+					allMObjects.addAll(mergedMOBjects);
+				}
+			}
+
+			// Scan the vertices of the graph
+			for (MemoryExclusionVertex memObj : allMObjects) {
+				// Check alignment of DAGEdge (that may involve subbuffers)
+				// other memory objects can be ignored in this method.
+				DAGEdge edge = memObj.getEdge();
+				if (edge != null) {
+
+					BufferAggregate buffers = (BufferAggregate) edge.getPropertyBean()
+							.getValue(BufferAggregate.propertyBeanName);
+					Iterator<BufferProperties> iter = buffers.iterator();
+
+					List<Integer> interBufferSpaces = new ArrayList<Integer>();
+					int largestTypeSize = 1;
+					int internalOffset = 0; // In Bytes
+					while (iter.hasNext()) {
+						BufferProperties properties = iter.next();
+						String dataType = properties.getDataType();
+						DataType type = MemoryExclusionVertex._dataTypes.get(dataType);
+						int typeSize;
+						// A proper type was not set for the considered edge
+						if (type == null) {
+							WorkflowLogger.getLogger().log(Level.SEVERE,
+									"No valid data type was found on an edge between actors "
+											+ edge.getSource().getName() + " and " + edge.getTarget().getName()
+											+ ".\nCheck the edge in the graph editor and the declared types in the scenario.");
+							typeSize = 1;
+						} else {
+							typeSize = type.getSize();
+						}
+						largestTypeSize = Math.max(typeSize, largestTypeSize);
+						int interSpace = 0;
+
+						// Data alignment case
+						// If the subbuffer is not aligned, add an interspace.
+						if (alignment == 0 && internalOffset % typeSize != 0) {
+							interSpace = typeSize - (internalOffset % typeSize);
+						}
+
+						// Fixed alignment
+						// If the subbuffer is not aligned, add an interspace.
+						if (alignment > 0) {
+							int align = lcm(typeSize, alignment);
+							if (internalOffset % align != 0) {
+								interSpace = align - (internalOffset % align);
+							}
+						}
+
+						interBufferSpaces.add(interSpace);
+						internalOffset += interSpace + typeSize * properties.getSize();
+					}
+
+					// Update the size of the memObject and add the interbuffer
+					// space if it does not contain with 0.
+					if (internalOffset - memObj.getWeight() > 0) {
+						memObj.setPropertyValue(MemoryExclusionVertex.INTER_BUFFER_SPACES, interBufferSpaces);
+						addedSpace += internalOffset - memObj.getWeight();
+						memObj.setWeight(internalOffset);
+					}
+					// Backup the largest typeSize contained in the aggregate.
+					// This information will be used to align the memObject
+					// during allocation
+					memObj.setPropertyValue(MemoryExclusionVertex.TYPE_SIZE, largestTypeSize);
+				}
+			}
+		}
+		return addedSpace;
+	}
+
+	/**
+	 * Get the greatest common divisor.
+	 * 
+	 * @param a
+	 *            an int
+	 * @param b
+	 *            an int > to 0
+	 * @return the gcd of the two numbers or a if b==0.
+	 */
+	private static int gcd(int a, int b) {
+		while (b > 0) {
+			int temp = b;
+			b = a % b; // % is remainder
+			a = temp;
+		}
+		return a;
+	}
+
+	/**
+	 * Get the least common multiple.
+	 */
+	protected static int lcm(int a, int b) {
+		return a * (b / gcd(a, b));
+	}
+
+	/**
+	 * This value is used to configure how allocated memory objects should be
+	 * aligned in memory.<br>
+	 * The following configurations are valid:<br>
+	 * 
+	 * <li><b>{@link #alignment}=-1</b>: Data should not be aligned.</li>
+	 * <li><b>{@link #alignment}= 0</b>: Data should be aligned according to its
+	 * own type. For example, an array of int32 should begin at an offset (i.e.
+	 * an address) that is a multiple of 4.</li>
+	 * <li><b>{@link #alignment}= N</b>: All data should be aligned to the given
+	 * value N. This means that all arrays will begin at an offset that is a
+	 * multiple of N. It does not mean that ALL array elements are aligned on N,
+	 * only the first element.</li>
+	 */
+	protected int alignment;
+
+	/**
+	 * An allocation is a map of edges associated to an integer which represents
+	 * their offset in a monolithic memory.<br>
+	 * <br>
+	 * <table border>
+	 * <tr>
+	 * <td>Edge<sub>size</sub></td>
+	 * <td>Offset</td>
+	 * </tr>
+	 * <tr>
+	 * <td>A->B<sub>100</sub></td>
+	 * <td>0</td>
+	 * </tr>
+	 * <tr>
+	 * <td>B->C<sub>200</sub></td>
+	 * <td>100</td>
+	 * </tr>
+	 * <tr>
+	 * <td>C->D<sub>50</sub></td>
+	 * <td>0</td>
+	 * </tr>
+	 * <tr>
+	 * <td>C->E<sub>25</sub></td>
+	 * <td>50</td>
+	 * </tr>
+	 * </table>
+	 */
+	protected HashMap<DAGEdge, Integer> edgeAllocation;
+
+	/**
+	 * An allocation is a map of fifo associated to an integer which represents
+	 * their offset in a monolithic memory.<br>
+	 * <br>
+	 * <table border>
+	 * <tr>
+	 * <td>FIFO<sub>size</sub></td>
+	 * <td>Offset</td>
+	 * </tr>
+	 * <tr>
+	 * <td>FIFO_Head_B_end->A_init<sub>100</sub></td>
+	 * <td>0</td>
+	 * </tr>
+	 * <tr>
+	 * <td>FIFO_Body_C_end->B_init<sub>200</sub></td>
+	 * <td>100</td>
+	 * </tr>
+	 * </table>
+	 */
+	protected HashMap<MemoryExclusionVertex, Integer> fifoAllocation;
+
+	/**
+	 * An allocation is a map of actor working memory associated to an integer
+	 * which represents their offset in a monolithic memory.<br>
+	 * <br>
+	 * <table border>
+	 * <tr>
+	 * <td>MObject<sub>size</sub></td>
+	 * <td>Offset</td>
+	 * </tr>
+	 * <tr>
+	 * <td>A<sub>100</sub></td>
+	 * <td>0</td>
+	 * </tr>
+	 * <tr>
+	 * <td>B<sub>200</sub></td>
+	 * <td>100</td>
+	 * </tr>
+	 * </table>
+	 */
+	protected HashMap<MemoryExclusionVertex, Integer> workingMemAllocation;
+
+	/**
+	 * An allocation is a map of {@link MemoryExclusionVertex memory objects}
+	 * associated to an integer which represents their offset in a monolithic
+	 * memory.<br>
+	 * <br>
+	 * <table border>
+	 * <tr>
+	 * <td>Edge<sub>size</sub></td>
+	 * <td>Offset</td>
+	 * </tr>
+	 * <tr>
+	 * <td>A->B<sub>100</sub></td>
+	 * <td>0</td>
+	 * </tr>
+	 * <tr>
+	 * <td>B->C<sub>200</sub></td>
+	 * <td>100</td>
+	 * </tr>
+	 * <tr>
+	 * <td>C->D<sub>50</sub></td>
+	 * <td>0</td>
+	 * </tr>
+	 * <tr>
+	 * <td>C->E<sub>25</sub></td>
+	 * <td>50</td>
+	 * </tr>
+	 * </table>
+	 */
+	protected HashMap<MemoryExclusionVertex, Integer> memExNodeAllocation;
+
+	protected MemoryExclusionGraph inputExclusionGraph;
+
+	/**
+	 * Constructor of the MemoryAllocator.
+	 * 
+	 * Default {@link MemoryAllocator} has no {@link #alignment}.
+	 * 
+	 * @param memEx
+	 *            The exclusion graph to analyze
+	 */
+	protected MemoryAllocator(MemoryExclusionGraph memEx) {
+		edgeAllocation = new HashMap<DAGEdge, Integer>();
+		fifoAllocation = new HashMap<MemoryExclusionVertex, Integer>();
+		workingMemAllocation = new HashMap<MemoryExclusionVertex, Integer>();
+
+		memExNodeAllocation = new HashMap<MemoryExclusionVertex, Integer>();
+		inputExclusionGraph = memEx;
+
+		inputExclusionGraph.setPropertyValue(MemoryExclusionGraph.DAG_EDGE_ALLOCATION, edgeAllocation);
+		inputExclusionGraph.setPropertyValue(MemoryExclusionGraph.DAG_FIFO_ALLOCATION, fifoAllocation);
+		inputExclusionGraph.setPropertyValue(MemoryExclusionGraph.WORKING_MEM_ALLOCATION, workingMemAllocation);
+		alignment = -1;
+	}
+
+	/**
+	 * This method will perform the memory allocation of graph edges and store
+	 * the result in the allocation HashMap.
+	 * 
+	 * This method does not call {@link #alignSubBuffers(MemoryExclusionGraph)}.
+	 * To ensure a correct alignment, the
+	 * {@link #alignSubBuffers(MemoryExclusionGraph)} method must be called
+	 * before the {@link #allocate()} method. The {@link #inputExclusionGraph}
+	 * might be modified by calling this function. (new
+	 * {@link MemoryExclusionVertex} might be added because of
+	 * HostMemoryObjects). To put the {@link #inputExclusionGraph} back in its
+	 * original state, call the deallocate method.
+	 */
+	public abstract void allocate();
+
+	/**
+	 * Method used to allocate a {@link MemoryExclusionVertex memory object} in
+	 * memory at the given offset. The method allocates both the
+	 * {@link MemoryExclusionVertex} in the {@link #memExNodeAllocation} table
+	 * and its corresponding {@link DAGEdge} in the {@link #edgeAllocation}
+	 * table. It also updates the {@link PropertyBean} of the
+	 * {@link MemoryExclusionVertex memObject} with the allocation information
+	 * (i.e. the offset).
+	 * 
+	 * @param vertex
+	 *            the allocated {@link MemoryExclusionVertex memory object}
+	 * @param offset
+	 *            the memory offset at which the {@link MemoryExclusionVertex
+	 *            memory object} is allocated.
+	 */
+	@SuppressWarnings("unchecked")
+	protected void allocateMemoryObject(MemoryExclusionVertex vertex, int offset) {
+		// TODO change the return type from void to boolean.
+		// The returned value will be used to tell if the allocation
+		// is authorized (i.e. if there is no conflict with already allocated
+		// memObjects).
+		// A performance check should be performed when implementing this change
+		// in order to make sure that this does not kill the perf.
+
+		memExNodeAllocation.put(vertex, offset);
+
+		if (vertex.getEdge() != null) {
+			edgeAllocation.put(vertex.getEdge(), offset);
+		} else if (vertex.getSink().equals(vertex.getSource())) {
+			workingMemAllocation.put(vertex, offset);
+		} else if (vertex.getSource().startsWith("FIFO_")) {
+			fifoAllocation.put(vertex, offset);
+		}
+
+		vertex.setPropertyValue(MemoryExclusionVertex.MEMORY_OFFSET_PROPERTY, offset);
+		Integer size = (Integer) inputExclusionGraph.getPropertyBean()
+				.getValue(MemoryExclusionGraph.ALLOCATED_MEMORY_SIZE, Integer.class);
+		if (size == null || size < offset + vertex.getWeight()) {
+			inputExclusionGraph.setPropertyValue(MemoryExclusionGraph.ALLOCATED_MEMORY_SIZE,
+					offset + vertex.getWeight());
+		}
+
+		// If the allocated memory object is the result from a merge
+		// do the specific processing.
+		Map<MemoryExclusionVertex, Set<MemoryExclusionVertex>> hostMap = (Map<MemoryExclusionVertex, Set<MemoryExclusionVertex>>) inputExclusionGraph
+				.getPropertyBean().getValue(MemoryExclusionGraph.HOST_MEMORY_OBJECT_PROPERTY);
+		if (hostMap != null && hostMap.containsKey(vertex)) {
+			allocateHostMemoryObject(vertex, hostMap.get(vertex), offset);
+		}
+	}
+
+	/**
+	 * Special processing for {@link MemoryExclusionVertex memory objects}
+	 * resulting from memory script merges.<br>
+	 * Put back all hosted {@link MemoryExclusionVertex} in the
+	 * {@link MemoryExclusionVertex} with their original exclusions (i.e. their
+	 * exclusion before script application). Put the host
+	 * {@link MemoryExclusionVertex} back to its original size give it its
+	 * original exclusions.
+	 * 
+	 * @param hostVertex
+	 *            the "host" {@link MemoryExclusionVertex}, i.e. the
+	 *            {@link MemoryExclusionVertex} that "contains" several other
+	 *            {@link MemoryExclusionVertex memory objects} from the original
+	 *            {@link MemoryExclusionGraph}.
+	 * 
+	 * @param vertices
+	 *            the {@link Set} of {@link MemoryExclusionVertex} contained in
+	 *            the "host".
+	 * @param offset
+	 *            the offset of the hostVertex
+	 */
+	protected void allocateHostMemoryObject(MemoryExclusionVertex hostVertex, Set<MemoryExclusionVertex> vertices,
+			int offset) {
+		// 1 - Put back all hosted mobj in the meg (with their exclusions)
+		// 2 - Put the host Mobj back to its original size and exclusions
+		@SuppressWarnings("unchecked")
+		Pair<MemoryExclusionVertex, Pair<Range, Range>> hostRealTokenRange = ((List<Pair<MemoryExclusionVertex, Pair<Range, Range>>>) hostVertex
+				.getPropertyBean().getValue(MemoryExclusionVertex.REAL_TOKEN_RANGE_PROPERTY)).get(0);
+
+		int hostZeroIndexOffset = hostRealTokenRange.getValue().getValue().getStart();
+
+		// 1- Put back all hosted mobj in the meg (with their exclusions)
+		{
+			// For each vertex of the group
+			for (MemoryExclusionVertex vertex : vertices) {
+
+				// Get its offset within the host vertex
+				@SuppressWarnings("unchecked")
+				List<Pair<MemoryExclusionVertex, Pair<Range, Range>>> realTokenRange = (List<Pair<MemoryExclusionVertex, Pair<Range, Range>>>) vertex
+						.getPropertyBean().getValue(MemoryExclusionVertex.REAL_TOKEN_RANGE_PROPERTY);
+
+				@SuppressWarnings("unchecked")
+				List<MemoryExclusionVertex> neighbors = (List<MemoryExclusionVertex>) vertex.getPropertyBean()
+						.getValue(MemoryExclusionVertex.ADJACENT_VERTICES_BACKUP);
+
+				// If the Mobject is not splitted
+				if (realTokenRange.size() == 1) {
+					int startOffset = realTokenRange.get(0).getValue().getValue().getStart();
+
+					// Compute the space that must be left empty before the
+					// allocated space to ensure that the MObject has its own
+					// cache line.
+					int emptySpace = 0;
+					if (alignment > 0 && (offset + startOffset + hostZeroIndexOffset) % alignment != 0) {
+						emptySpace = (offset + startOffset + hostZeroIndexOffset) % alignment;
+					}
+					vertex.setPropertyValue(MemoryExclusionVertex.EMPTY_SPACE_BEFORE, emptySpace);
+					// Enlarge the weight of the vertex to include the empty
+					// space
+					vertex.setWeight(vertex.getWeight() + emptySpace);
+
+					// Allocate it at the right place
+					memExNodeAllocation.put(vertex, offset + startOffset + hostZeroIndexOffset - emptySpace);
+					edgeAllocation.put(vertex.getEdge(), offset + startOffset + hostZeroIndexOffset - emptySpace);
+					vertex.setPropertyValue(MemoryExclusionVertex.MEMORY_OFFSET_PROPERTY,
+							offset + startOffset + hostZeroIndexOffset - emptySpace);
+
+					// Put the MObject Back in the MEG
+					inputExclusionGraph.addVertex(vertex);
+
+					// Put back the exclusions with all neighbors
+					for (MemoryExclusionVertex neighbor : neighbors) {
+						// If the neighbor is not part of the same merge
+						// operation
+						if (!vertices.contains(neighbor) && neighbor != hostVertex) {
+							// Restore its old exclusions
+							if (inputExclusionGraph.containsVertex(neighbor)) {
+								inputExclusionGraph.addEdge(vertex, neighbor);
+							} else {
+								excludeWithHostedNeighbor(vertex, neighbor);
+							}
+						}
+					}
+
+				} else {
+					// If the Mobject is splitted
+					// Null buffer since the memory of this MObj is no longer
+					// contiguous
+					vertex.setWeight(0);
+					// Allocate it at index -1
+					memExNodeAllocation.put(vertex, -1);
+					edgeAllocation.put(vertex.getEdge(), -1);
+					vertex.setPropertyValue(MemoryExclusionVertex.MEMORY_OFFSET_PROPERTY, -1);
+					inputExclusionGraph.addVertex(vertex);
+					vertex.setPropertyValue(MemoryExclusionVertex.EMPTY_SPACE_BEFORE, -1);
+
+					// Put a fake MObject in the MEG for each subrange
+					@SuppressWarnings("unchecked")
+					List<Pair<MemoryExclusionVertex, Pair<Range, Range>>> realRanges = (List<Pair<MemoryExclusionVertex, Pair<Range, Range>>>) vertex
+							.getPropertyBean().getValue(MemoryExclusionVertex.REAL_TOKEN_RANGE_PROPERTY);
+
+					int indexPart = 0;
+					// For each contiguous range
+					for (Pair<MemoryExclusionVertex, Pair<Range, Range>> realRange : realRanges) {
+						// If the host of this subrange is the current host
+						// vertex
+						// (else do nothing here for this subrange)
+						if (hostVertex == realRange.getKey()) {
+
+							// Get host range
+							Range hostRange = realRange.getValue().getValue();
+							int startOffset = hostRange.getStart();
+
+							// Create new fake Mobj
+							MemoryExclusionVertex fakeMObj = new MemoryExclusionVertex(
+									"part" + indexPart + "_" + vertex.getSource(), vertex.getSink(),
+									hostRange.getLength());
+
+							// Compute the space that must be left empty before
+							// the
+							// allocated space to ensure that the MObject has
+							// its own
+							// cache line.
+							int emptySpace = 0;
+							if (alignment > 0 && (offset + startOffset + hostZeroIndexOffset) % alignment != 0) {
+								emptySpace = (offset + startOffset + hostZeroIndexOffset) % alignment;
+							}
+							fakeMObj.setPropertyValue(MemoryExclusionVertex.EMPTY_SPACE_BEFORE, emptySpace);
+							// Enlarge the weight of the vertex to include the
+							// empty space
+							fakeMObj.setWeight(fakeMObj.getWeight() + emptySpace);
+
+							// Allocate the fake Mobject
+							// (in order to be considered when checking for
+							// exclusions)
+
+							memExNodeAllocation.put(fakeMObj, offset + startOffset + hostZeroIndexOffset - emptySpace);
+							fakeMObj.setPropertyValue(MemoryExclusionVertex.MEMORY_OFFSET_PROPERTY,
+									offset + startOffset + hostZeroIndexOffset - emptySpace);
+
+							// Put the Fake MObject in the MEG
+							inputExclusionGraph.addVertex(fakeMObj);
+
+							// Backup the fakeMobj in the original vertex (for
+							// deallocation purpose)
+							@SuppressWarnings("unchecked")
+							List<MemoryExclusionVertex> fakeMobjects = (List<MemoryExclusionVertex>) vertex
+									.getPropertyBean().getValue(MemoryExclusionVertex.FAKE_MOBJECT);
+							if (fakeMobjects == null) {
+								fakeMobjects = new ArrayList<MemoryExclusionVertex>();
+								vertex.setPropertyValue(MemoryExclusionVertex.FAKE_MOBJECT, fakeMobjects);
+							}
+							fakeMobjects.add(fakeMObj);
+
+							// Put back the exclusions with all neighbors
+							for (MemoryExclusionVertex neighbor : neighbors) {
+								// If the neighbor is not part of the same merge
+								// operation
+								if (!vertices.contains(neighbor) && neighbor != hostVertex) {
+									// Restore its old exclusions
+									if (inputExclusionGraph.containsVertex(neighbor)) {
+										inputExclusionGraph.addEdge(fakeMObj, neighbor);
+									} else {
+										// The neighbor is not in the graph, it
+										// must be
+										// hosted by another mObject or divided.
+										excludeWithHostedNeighbor(fakeMObj, neighbor);
+									}
+								}
+							}
+						}
+
+						indexPart++;
+					}
+				}
+			}
+		}
+
+		// 2 - Put the host Mobj back to its original size and exclusions
+		{
+			// Backup the host size
+			hostVertex.setPropertyValue(MemoryExclusionVertex.HOST_SIZE, hostVertex.getWeight());
+
+			// Put it back to its real size
+			hostVertex.setWeight(hostRealTokenRange.getValue().getValue().getLength());
+
+			// Allocate it at the right place (replace old value)
+			// (no empty space for host since their alignment with range start
+			// is taken care of in meg update with script)
+			memExNodeAllocation.put(hostVertex, offset + hostZeroIndexOffset);
+			edgeAllocation.put(hostVertex.getEdge(), offset + hostZeroIndexOffset);
+			hostVertex.setPropertyValue(MemoryExclusionVertex.MEMORY_OFFSET_PROPERTY, offset + hostZeroIndexOffset);
+
+			// Get real neighbors
+			@SuppressWarnings("unchecked")
+			List<MemoryExclusionVertex> neighbors = (List<MemoryExclusionVertex>) hostVertex.getPropertyBean()
+					.getValue(MemoryExclusionVertex.ADJACENT_VERTICES_BACKUP);
+
+			// Remove all neighbors
+			inputExclusionGraph.removeVertex(hostVertex);
+			inputExclusionGraph.addVertex(hostVertex);
+
+			// Put back the exclusions with all neighbors
+			for (MemoryExclusionVertex neighbor : neighbors) {
+				// If the neighbor is not part of the same merge
+				// operation
+				if (!vertices.contains(neighbor)) {
+					// Restore its old exclusions
+					if (inputExclusionGraph.containsVertex(neighbor)) {
+						inputExclusionGraph.addEdge(hostVertex, neighbor);
+					} else {
+						excludeWithHostedNeighbor(hostVertex, neighbor);
+					}
+				}
+			}
+		}
+	}
+
+	/**
+	 * Add exclusion with a neighbor that is not in the
+	 * {@link MemoryExclusionGraph}. The Neighbor is either a
+	 * {@link MemoryExclusionVertex} hosted by another
+	 * {@link MemoryExclusionVertex} that is not yet allocated. Or the neighbor
+	 * is divided into parts.
+	 * 
+	 * @param vertex
+	 *            The {@link MemoryExclusionVertex} to exclude with.
+	 * @param neighbor
+	 *            The {@link MemoryExclusionVertex} that is not yet in the
+	 *            {@link #inputExclusionGraph}.
+	 */
+	protected void excludeWithHostedNeighbor(MemoryExclusionVertex vertex, MemoryExclusionVertex neighbor) {
+		// The neighbor is not in the graph, it must be
+		// hosted by another mObject or divided.
+		// Find the host(s)
+		@SuppressWarnings("unchecked")
+		List<Pair<MemoryExclusionVertex, Pair<Range, Range>>> neighborHosts = (List<Pair<MemoryExclusionVertex, Pair<Range, Range>>>) neighbor
+				.getPropertyBean().getValue(MemoryExclusionVertex.REAL_TOKEN_RANGE_PROPERTY);
+		// Scan the hosted part(s) of the neighbor
+		for (Pair<MemoryExclusionVertex, Pair<Range, Range>> neighborHost : neighborHosts) {
+			if (!memExNodeAllocation.containsKey(neighborHost.getKey())) {
+				// if the host is not allocated, add an exclusion
+				// with it
+				inputExclusionGraph.addEdge(vertex, neighborHost.getKey());
+			} else {
+				// If the host is allocated, then the
+				// neighbor was divided
+				// => Add exclusions with the current
+				// divided part
+
+				// First, retrieve the fakeMobj of the part
+				final int partIndex = neighborHosts.indexOf(neighborHost);
+				Function1<MemoryExclusionVertex, Boolean> function = new Function1<MemoryExclusionVertex, Boolean>() {
+					@Override
+					public Boolean apply(final MemoryExclusionVertex it) {
+						return it.getSource().startsWith("part" + partIndex + "_");
+					}
+				};
+				@SuppressWarnings("unchecked")
+				List<MemoryExclusionVertex> fakeMobjs = (List<MemoryExclusionVertex>) neighbor.getPropertyBean()
+						.getValue(MemoryExclusionVertex.FAKE_MOBJECT);
+				MemoryExclusionVertex fakeMobj = IterableExtensions.findFirst(fakeMobjs, function);
+
+				// Add the exclusion
+				inputExclusionGraph.addEdge(vertex, fakeMobj);
+			}
+		}
+	}
+
+	/**
+	 * This method also checks that the {@link #alignment} constraint was
+	 * fulfilled.
+	 * 
+	 * @return The list of {@link MemoryExclusionVertex memory objects} that is
+	 *         not aligned. Empty list if allocation follow the rules.
+	 */
+	public Map<MemoryExclusionVertex, Integer> checkAlignment() {
+		Map<MemoryExclusionVertex, Integer> unalignedObjects = new HashMap<MemoryExclusionVertex, Integer>();
+
+		// Check the alignment constraint
+		if (alignment != -1) {
+			for (MemoryExclusionVertex memObj : inputExclusionGraph.vertexSet()) {
+				int offset = memExNodeAllocation.get(memObj);
+
+				// Check if the buffer was merged as a result of memory script
+				// execution.
+				boolean isMerged = memObj.getPropertyBean().getValue(MemoryExclusionVertex.EMPTY_SPACE_BEFORE) != null;
+
+				// Check alignment of DAGEdge (that may involve subbuffers)
+				// Do not perform the test for buffers involved in a merge
+				// operation
+				DAGEdge edge = memObj.getEdge();
+				if (edge != null && !isMerged) {
+					BufferAggregate buffers = (BufferAggregate) edge.getPropertyBean()
+							.getValue(BufferAggregate.propertyBeanName);
+					Iterator<BufferProperties> iter = buffers.iterator();
+
+					@SuppressWarnings("unchecked")
+					List<Integer> interBufferSpaces = (List<Integer>) memObj.getPropertyBean()
+							.getValue(MemoryExclusionVertex.INTER_BUFFER_SPACES, List.class);
+
+					int internalOffset = 0;
+					int i = 0;
+					while (iter.hasNext()) {
+						BufferProperties properties = iter.next();
+						String dataType = properties.getDataType();
+						DataType type = MemoryExclusionVertex._dataTypes.get(dataType);
+						int typeSize = type.getSize();
+
+						if (interBufferSpaces != null) {
+							internalOffset += interBufferSpaces.get(i);
+						}
+						i++;
+
+						// Both data and fixed alignment must be aligned on
+						// data typeSize
+						if (alignment >= 0 && (internalOffset + offset) % typeSize != 0) {
+							unalignedObjects.put(memObj, offset);
+							break;
+						}
+
+						// Check the fixed alignment
+						if (alignment > 0 && (internalOffset + offset) % alignment != 0) {
+							unalignedObjects.put(memObj, offset);
+							break;
+						}
+
+						internalOffset += typeSize * properties.getSize();
+
+					}
+				} else {
+					// Check alignment of memory objects not associated with an
+					// edge.
+					// In the current version, working memory of actor is not
+					// aligned since it has
+					// no declared type.
+					// Process fifo memobjects here
+					if (memObj.getSource().startsWith("FIFO_")) {
+						Integer typeSize = (Integer) memObj.getPropertyBean().getValue(MemoryExclusionVertex.TYPE_SIZE,
+								Integer.class);
+						if (alignment == 0 && offset % typeSize != 0) {
+							unalignedObjects.put(memObj, offset);
+						}
+
+					}
+
+				}
+			}
+		}
+		return unalignedObjects;
+	}
+
+	/**
+	 * This method is responsible for checking the conformity of a memory
+	 * allocation with the following constraints :
+	 * <li>An input buffer of an actor can not share a memory space with an
+	 * output.
+	 * <li>As all actors are considered self-scheduled, buffers in parallel
+	 * branches of the DAG can not share the same memory space.
+	 * 
+	 * 
+	 * @return The list of conflicting memory elements. Empty list if allocation
+	 *         follow the rules.
+	 */
+	public HashMap<MemoryExclusionVertex, Integer> checkAllocation() {
+		if (memExNodeAllocation == null) {
+			throw new RuntimeException("Cannot check memory allocation because no allocation was performed.");
+		}
+
+		HashMap<MemoryExclusionVertex, Integer> conflictingElements;
+		conflictingElements = new HashMap<MemoryExclusionVertex, Integer>();
+
+		// Check that no edge of the exclusion graph is violated
+		for (DefaultEdge edge : inputExclusionGraph.edgeSet()) {
+			MemoryExclusionVertex source = inputExclusionGraph.getEdgeSource(edge);
+			MemoryExclusionVertex target = inputExclusionGraph.getEdgeTarget(edge);
+
+			Integer sourceOffset;
+			Integer targetOffset;
+
+			// If an allocation was created only based on a memory exclusion
+			// graph, the edge attribute of MemoryExclusionGraphNodes will be
+			// null and
+			// allocation table won't be valid.
+
+			sourceOffset = memExNodeAllocation.get(source);
+			targetOffset = memExNodeAllocation.get(target);
+
+			if (sourceOffset == null) {
+				throw new RuntimeException(
+						"Allocation check failed because " + source + " memory object was not allocated.");
+			}
+			if (targetOffset == null) {
+				throw new RuntimeException(
+						"Allocation check failed because " + target + " memory object was not allocated.");
+			}
+			// If the memory element share memory space
+			if ((sourceOffset < (targetOffset + target.getWeight()))
+					&& ((sourceOffset + source.getWeight()) > targetOffset)) {
+				conflictingElements.put(source, sourceOffset);
+				conflictingElements.put(target, targetOffset);
+			}
+		}
+
+		return conflictingElements;
+	}
+
+	/**
+	 * This method clear the attributes of the allocator from any trace of a
+	 * previous allocation.
+	 */
+	public void clear() {
+		edgeAllocation.clear();
+		fifoAllocation.clear();
+		workingMemAllocation.clear();
+		memExNodeAllocation.clear();
+		inputExclusionGraph.setPropertyValue(MemoryExclusionGraph.ALLOCATED_MEMORY_SIZE, 0);
+		inputExclusionGraph.deallocate();
+	}
+
+	/**
+	 * Get the value of the {@link #alignment} attribute.
+	 * 
+	 * <li><b>{@link #alignment}=-1</b>: Data should not be aligned.</li>
+	 * <li><b>{@link #alignment}= 0</b>: Data should be aligned according to its
+	 * own type. For example, an array of int32 should begin at an offset (i.e.
+	 * an address) that is a multiple of 4.</li>
+	 * <li><b>{@link #alignment}= N</b>: All data should be aligned to the given
+	 * value N. This means that all arrays will begin at an offset that is a
+	 * multiple of N. It does not mean that ALL array elements are aligned on N,
+	 * only the first element.If an array has a data type different than 1, then
+	 * the least common multiple of the two values is used to align the data
+	 * </li>
+	 * 
+	 * @return the value of the {@link #alignment} attribute.
+	 */
+	public int getAlignment() {
+		return alignment;
+	}
+
+	/**
+	 * This function return an allocation of the edges of the SDF stored in
+	 * graph attribute.
+	 * 
+	 * An allocation is a map of edges associated to an integer which represents
+	 * their offset in memory. Different allocator policy exists (First Fit,
+	 * Best Fit...)
+	 * 
+	 * @return An allocation
+	 */
+	public Map<DAGEdge, Integer> getEdgeAllocation() {
+		return edgeAllocation;
+	}
+
+	/**
+	 * This function return an allocation of the {@link MemoryExclusionVertex
+	 * Memory Objects} of the {@link MemoryExclusionGraph MeMex graph} stored in
+	 * graph attribute.
+	 * 
+	 * An allocation is a map of @link MemoryExclusionVertex Memory Objects}
+	 * associated to an integer which represents their offset in memory.
+	 * Different allocator policy exists (First Fit, Best Fit...)
+	 * 
+	 * @return An allocation
+	 */
+	public Map<MemoryExclusionVertex, Integer> getMemObjectAllocation() {
+		return memExNodeAllocation;
+	}
+
+	/**
+	 * This method computes and return the size of the allocated memory.
+	 * 
+	 * @return the memory Size
+	 */
+	public int getMemorySize() {
+		int memorySize = 0;
+
+		// Use the memExNodeAllocation if available
+		if (memExNodeAllocation != null) {
+			for (MemoryExclusionVertex vertex : memExNodeAllocation.keySet()) {
+				if ((memExNodeAllocation.get(vertex) + vertex.getWeight()) > memorySize) {
+					memorySize = memExNodeAllocation.get(vertex) + vertex.getWeight();
+				}
+			}
+			return memorySize;
+		}
+
+		if (!edgeAllocation.isEmpty()) {
+			try {
+				// Look for the maximum value of (offset + edge.size) in
+				// allocation map
+				for (DAGEdge edge : edgeAllocation.keySet()) {
+					if ((edgeAllocation.get(edge) + edge.getWeight().intValue()) > memorySize) {
+						memorySize = edgeAllocation.get(edge) + edge.getWeight().intValue();
+					}
+				}
+			} catch (InvalidExpressionException e) {
+				e.printStackTrace();
+			}
+			return memorySize;
+		}
+		return -1;
+	}
+
+	/**
+	 * Set the value of the {@link #alignment} attribute.
+	 * 
+	 * @param alignment
+	 *            <li><b>{@link #alignment}=-1</b>: Data should not be aligned.
+	 *            </li>
+	 *            <li><b>{@link #alignment}= 0</b>: Data should be aligned
+	 *            according to its own type. For example, an array of int32
+	 *            should begin at an offset (i.e. an address) that is a multiple
+	 *            of 4.</li>
+	 *            <li><b>{@link #alignment}= N</b>: All data should be aligned
+	 *            to the given value N. This means that all arrays will begin at
+	 *            an offset that is a multiple of N. It does not mean that ALL
+	 *            array elements are aligned on N, only the first element.If an
+	 *            array has a data type different than 1, then the least common
+	 *            multiple of the two values is used to align the data</li>
+	 */
+	public void setAlignment(int alignment) {
+		this.alignment = alignment;
+	}
+}