--- conflicted
+++ resolved
@@ -1,2072 +1,1867 @@
-/*********************************************************
-Copyright or © or Copr. IETR/INSA: Maxime Pelcat, Jean-François Nezan,
-Karol Desnos
-
-[mpelcat,jnezan,kdesnos]@insa-rennes.fr
-
-This software is a computer program whose purpose is to prototype
-parallel applications.
-
-This software is governed by the CeCILL-C license under French law and
-abiding by the rules of distribution of free software.  You can  use, 
-modify and/ or redistribute the software under the terms of the CeCILL-C
-license as circulated by CEA, CNRS and INRIA at the following URL
-"http://www.cecill.info". 
-
-As a counterpart to the access to the source code and  rights to copy,
-modify and redistribute granted by the license, users are provided only
-with a limited warranty  and the software's author,  the holder of the
-economic rights,  and the successive licensors  have only  limited
-liability. 
-
-In this respect, the user's attention is drawn to the risks associated
-with loading,  using,  modifying and/or developing or reproducing the
-software by the user in light of its specific status of free software,
-that may mean  that it is complicated to manipulate,  and  that  also
-therefore means  that it is reserved for developers  and  experienced
-professionals having in-depth computer knowledge. Users are therefore
-encouraged to load and test the software's suitability as regards their
-requirements in conditions enabling the security of their systems and/or 
-data to be ensured and,  more generally, to use and operate it in the 
-same conditions as regards security. 
-
-The fact that you are presently reading this means that you have had
-knowledge of the CeCILL-C license and that you accept its terms.
- *********************************************************/
-
-package org.ietr.preesm.memory.exclusiongraph;
-
-import java.util.AbstractMap;
-import java.util.ArrayList;
-import java.util.Collection;
-import java.util.Collections;
-import java.util.HashMap;
-import java.util.HashSet;
-import java.util.Iterator;
-import java.util.LinkedHashSet;
-import java.util.List;
-import java.util.Map;
-import java.util.Map.Entry;
-import java.util.Set;
-import java.util.TreeMap;
-
-import org.eclipse.xtext.xbase.lib.Pair;
-import org.ietr.dftools.algorithm.iterators.DAGIterator;
-import org.ietr.dftools.algorithm.model.CloneableProperty;
-import org.ietr.dftools.algorithm.model.PropertyBean;
-import org.ietr.dftools.algorithm.model.PropertyFactory;
-import org.ietr.dftools.algorithm.model.PropertySource;
-import org.ietr.dftools.algorithm.model.dag.DAGEdge;
-import org.ietr.dftools.algorithm.model.dag.DAGVertex;
-import org.ietr.dftools.algorithm.model.dag.DirectedAcyclicGraph;
-import org.ietr.dftools.algorithm.model.parameters.InvalidExpressionException;
-import org.ietr.dftools.algorithm.model.sdf.esdf.SDFEndVertex;
-import org.ietr.dftools.algorithm.model.sdf.esdf.SDFInitVertex;
-import org.ietr.dftools.architecture.slam.ComponentInstance;
-import org.ietr.dftools.workflow.WorkflowException;
-import org.ietr.preesm.core.types.BufferAggregate;
-import org.ietr.preesm.core.types.DataType;
-import org.ietr.preesm.core.types.ImplementationPropertyNames;
-import org.ietr.preesm.memory.script.Range;
-import org.jgrapht.graph.DefaultEdge;
-import org.jgrapht.graph.SimpleGraph;
-
-/**
- * This class is used to handle the Memory Exclusion Graph
- * 
- * This Graph, created by analyzing a DAG, is composed of:
- * <ul>
- * <li>Vertices which represent the memory needed to transfer data from a Task
- * to another.</li>
- * <li>Undirected edges that signify that two memory transfers might be
- * concurrent, and thus can not share the same resource.</li>
- * </ul>
- * 
- * @author kdesnos
- * 
- */
-public class MemoryExclusionGraph extends SimpleGraph<MemoryExclusionVertex, DefaultEdge> implements PropertySource {
-
-	/**
-	 * Mandatory when extending SimpleGraph
-	 */
-	private static final long serialVersionUID = 6491894138235944107L;
-
-	/**
-	 * Property to store a {@link Map} corresponding to the allocation of the
-	 * {@link DAGEdge}.
-	 */
-	public static final String DAG_EDGE_ALLOCATION = "dag_edges_allocation";
-
-	public static final String DAG_FIFO_ALLOCATION = "fifo_allocation";
-
-	public static final String WORKING_MEM_ALLOCATION = "working_mem_allocation";
-
-	public static final String SOURCE_DAG = "source_dag";
-
-	/**
-	 * Property to store the merged memory objects resulting from the script
-	 * processing. The stored object is a:<br>
-	 * <code> 
-	 * Map&lt;MemoryExclusionVertex,Set&ltMemoryExclusionVertex&gt;&gt;
-	 * </code><br>
-	 * <br>
-	 * This {@link Map} associates of {@link MemoryExclusionVertex} that contain
-	 * merged {@link MemoryExclusionVertex} to the {@link Set} of contained
-	 * {@link MemoryExclusionVertex}
-	 * 
-	 */
-	public static final String HOST_MEMORY_OBJECT_PROPERTY = "host_memory_objects";
-
-	/**
-	 * Property to store an {@link Integer} corresponding to the amount of
-	 * memory allocated.
-	 */
-	public static final String ALLOCATED_MEMORY_SIZE = "allocated_memory_size";
-
-	@SuppressWarnings("serial")
-	protected static List<String> public_properties = new ArrayList<String>() {
-		{
-		}
-	};
-
-	/**
-	 * Backup the vertex adjacent to a given vertex for speed-up purposes.
-	 */
-	private HashMap<MemoryExclusionVertex, HashSet<MemoryExclusionVertex>> adjacentVerticesBackup;
-
-	/**
-	 * This {@link Map} is used to identify and store the list of
-	 * {@link MemoryExclusionVertex Memory Exclusion Vertices} which are
-	 * involved in an implode or an explode operation in the
-	 * {@link DirectedAcyclicGraph DAG}. This information is stored to make it
-	 * possible to process those vertices differently depending on the context.
-	 * For example, when looking for the MaximumWeightClique in the graph, each
-	 * vertex should be considered as a distinct memory object. On the contrary,
-	 * when trying to allocate the MemEx Graph in memory, all memory objects of
-	 * an implode/explode operation can (and must, for the codegen) be merged
-	 * into a single memory object, in order to maximize the locality.
-	 */
-	// private HashMap<String, HashSet<MemoryExclusionVertex>>
-	// implodeExplodeMap;
-
-	/**
-	 * Each DAGVertex is associated to a list of MemoryExclusionVertex that have
-	 * a precedence relationship with this DAGVertex. All successors of this
-	 * DAGVertex will NOT have exclusion with MemoryExclusionVertex in this
-	 * list. This list is built along the build of the MemEx, and used for
-	 * subsequent updates. We use the name of the DAGVertex as a key.. Because
-	 * using the DAG itself seems to be impossible.<br>
-	 * If there are {@link MemoryExclusionVertex} corresponding to the working
-	 * memory of {@link DAGVertex}, they will be added to the predecessor list
-	 * of this vertex.
-	 */
-	private HashMap<String, HashSet<MemoryExclusionVertex>> verticesPredecessors;
-
-	/**
-	 * {@link MemoryExclusionVertex} of the {@link MemoryExclusionGraph} in the
-	 * scheduling order retrieved in the
-	 * {@link #updateWithSchedule(DirectedAcyclicGraph)} method.
-	 */
-	protected List<MemoryExclusionVertex> memExVerticesInSchedulingOrder = null;
-
-	/**
-	 * The {@link PropertyBean} that stores the properties of the
-	 * {@link MemoryExclusionGraph}.
-	 */
-	protected PropertyBean properties;
-
-	/**
-	 * Default constructor
-	 */
-	public MemoryExclusionGraph() {
-		super(DefaultEdge.class);
-		properties = new PropertyBean();
-		adjacentVerticesBackup = new HashMap<MemoryExclusionVertex, HashSet<MemoryExclusionVertex>>();
-	}
-
-	@Override
-	public DefaultEdge addEdge(MemoryExclusionVertex arg0, MemoryExclusionVertex arg1) {
-		Set<MemoryExclusionVertex> set0 = adjacentVerticesBackup.get(arg0);
-		if (set0 != null)
-			set0.add(arg1);
-		Set<MemoryExclusionVertex> set1 = adjacentVerticesBackup.get(arg1);
-		if (set1 != null)
-			set1.add(arg0);
-		return super.addEdge(arg0, arg1);
-	}
-
-	/**
-	 * This method add the node corresponding to the passed edge to the
-	 * ExclusionGraph. If the source or targeted vertex isn't a task vertex,
-	 * nothing is added. (should not happen)
-	 * 
-	 * @param edge
-	 *            The memory transfer to add.
-	 * @return the exclusion graph node created (or null)
-	 */
-	public MemoryExclusionVertex addNode(DAGEdge edge) {
-		// If the target and source vertices are tasks,
-		// add a node corresponding to the memory transfer
-		// to the exclusion graph. Else, nothing
-		MemoryExclusionVertex newNode = null;
-
-		// As the non-task vertices are removed at the beginning of the build
-		// function
-		// This if statement could probably be removed. (I keep it just in case)
-		if (edge.getSource().getPropertyBean().getValue("vertexType").toString().equals("task")
-				&& edge.getTarget().getPropertyBean().getValue("vertexType").toString().equals("task")) {
-			newNode = new MemoryExclusionVertex(edge);
-
-			boolean added = this.addVertex(newNode);
-			// If false, this means that an equal node is already in the MemEx..
-			// somehow..
-			if (added == false) {
-				// This may come from several edges belonging to an implodeSet
-				System.out.println("Vertex not added : " + newNode.toString());
-				newNode = null;
-			}
-
-		}
-		return newNode;
-	};
-
-	/**
-	 * Build the memory objects corresponding to the fifos of the input
-	 * {@link DirectedAcyclicGraph}. The new memory objects are added to the
-	 * {@link MemoryExclusionGraph}. This method creates 1 or 2
-	 * {@link MemoryExclusionVertex} for each pair of init/end {@link DAGVertex}
-	 * encountered in the graph.
-	 * 
-	 * @param dag
-	 *            the dag containing the fifos.
-	 */
-	protected void buildFifoMemoryObjects(DirectedAcyclicGraph dag) {
-		// Scan the dag vertices
-		for (DAGVertex vertex : dag.vertexSet()) {
-			String vertKind = vertex.getPropertyBean().getValue("kind").toString();
-
-			// Process Init vertices only
-			if (vertKind.equals("dag_init_vertex")) {
-
-				DAGVertex dagInitVertex = vertex;
-
-				// Retrieve the corresponding EndVertex
-				SDFInitVertex sdfInitVertex = (SDFInitVertex) vertex.getPropertyBean().getValue(DAGVertex.SDF_VERTEX);
-				SDFEndVertex sdfEndVertex = (SDFEndVertex) sdfInitVertex.getEndReference();
-				DAGVertex dagEndVertex = dag.getVertex(sdfEndVertex.getName());
-
-				// Create the Head Memory Object
-				// Get the typeSize
-				MemoryExclusionVertex headMemoryNode;
-				int typeSize = 1; // (size of a token (from the scenario)
-				{
-					// TODO: Support the supprImplodeExplode option
-					if (dag.outgoingEdgesOf(dagInitVertex).size() != 1) {
-						throw new RuntimeException("Init DAG vertex " + dagInitVertex + " has several outgoing edges.\n"
-								+ "This is not supported by the MemEx builder.\n"
-								+ "Set \"ImplodeExplodeSuppr\" and \"Suppr Fork/Join\""
-								+ " options to false in the workflow tasks" + " to get rid of this error.");
-					}
-					DAGEdge outgoingEdge = dag.outgoingEdgesOf(dagInitVertex).iterator().next();
-					BufferAggregate buffers = (BufferAggregate) outgoingEdge.getPropertyBean()
-							.getValue(BufferAggregate.propertyBeanName);
-					if (buffers.size() != 1) {
-						throw new RuntimeException("DAGEdge " + outgoingEdge + " is equivalent to several SDFEdges.\n"
-								+ "This is not supported by the MemEx builder.\n"
-								+ "Please contact Preesm developers.");
-					}
-					DataType type = MemoryExclusionVertex._dataTypes.get(buffers.get(0).getDataType());
-					if (type != null) {
-						typeSize = type.getSize();
-					}
-					headMemoryNode = new MemoryExclusionVertex("FIFO_Head_" + dagEndVertex.getName(),
-							dagInitVertex.getName(), buffers.get(0).getSize() * typeSize);
-					headMemoryNode.setPropertyValue(MemoryExclusionVertex.TYPE_SIZE, typeSize);
-				}
-				// Add the head node to the MEG
-				this.addVertex(headMemoryNode);
-
-				// Compute the list of all edges between init and end
-				// Also compute the list of actors
-				Set<DAGEdge> between;
-				Set<MemoryExclusionVertex> betweenVert;
-				{
-					Set<DAGEdge> endPredecessors = dag.getPredecessorEdgesOf(dagEndVertex);
-					Set<DAGEdge> initSuccessors = dag.getSuccessorEdgesOf(vertex);
-					between = (new HashSet<DAGEdge>(initSuccessors));
-					between.retainAll(endPredecessors);
-
-					Set<MemoryExclusionVertex> endPredecessorsVert = new HashSet<MemoryExclusionVertex>();
-					for (DAGEdge edge : endPredecessors) {
-						endPredecessorsVert.add(
-								new MemoryExclusionVertex(edge.getSource().getName(), edge.getSource().getName(), 0));
-					}
-					Set<MemoryExclusionVertex> initSuccessorsVert = new HashSet<MemoryExclusionVertex>();
-					for (DAGEdge edge : initSuccessors) {
-						initSuccessorsVert.add(
-								new MemoryExclusionVertex(edge.getTarget().getName(), edge.getTarget().getName(), 0));
-					}
-					betweenVert = (new HashSet<MemoryExclusionVertex>(initSuccessorsVert));
-					betweenVert.retainAll(endPredecessorsVert);
-				}
-
-				// Add exclusions between the head node and ALL MemoryObjects
-				// that do not correspond to edges in the between list or to
-				// the working memory of an actor in the betweenVert list.
-				for (MemoryExclusionVertex memObject : this.vertexSet()) {
-					DAGEdge correspondingEdge = memObject.getEdge();
-					// For Edges
-					if (correspondingEdge != null) {
-						if (!between.contains(correspondingEdge)) {
-							this.addEdge(headMemoryNode, memObject);
-						}
-					}
-
-					// For Working memory
-					else if (memObject.getSource() == memObject.getSink()) {
-						if (!betweenVert.contains(memObject)) {
-							this.addEdge(headMemoryNode, memObject);
-						}
-					} else if (memObject != headMemoryNode) {
-						this.addEdge(headMemoryNode, memObject);
-					}
-				}
-
-				// No need to add exclusion between the head MObj and the
-				// outgoing edge of the init or the incoming edge of the end.
-				// (unless of course the init and the end have an empty
-				// "between" list, but this will be handled by the previous
-				// loop.)
-
-				// Create the Memory Object for the remaining of the FIFO (if
-				// any)
-				int fifoDepth = sdfInitVertex.getInitSize();
-				if (fifoDepth > headMemoryNode.getWeight() / typeSize) {
-					MemoryExclusionVertex fifoMemoryNode = new MemoryExclusionVertex(
-							"FIFO_Body_" + dagEndVertex.getName(), dagInitVertex.getName(),
-							fifoDepth * typeSize - headMemoryNode.getWeight());
-					fifoMemoryNode.setPropertyValue(MemoryExclusionVertex.TYPE_SIZE, typeSize);
-
-					// Add to the graph and exclude with everyone
-					this.addVertex(fifoMemoryNode);
-					for (MemoryExclusionVertex mObj : this.vertexSet()) {
-						if (mObj != fifoMemoryNode) {
-							this.addEdge(fifoMemoryNode, mObj);
-						}
-					}
-				}
-			}
-		}
-	}
-
-	/**
-	 * Method to build the graph based on a DirectedAcyclicGraph
-	 * 
-	 * @param dag
-	 *            This DirectedAcyclicGraph is analyzed to create the nodes and
-	 *            edges of the MemoryExclusionGraph. The DAG used must be the
-	 *            output of a scheduling process. This property ensures that all
-	 *            preceding nodes of a "merge" node are treated before treating
-	 *            the "merge" node. The DAG will be modified by this function.
-	 * @throws InvalidExpressionException
-	 * @throws WorkflowException
-	 */
-	public void buildGraph(DirectedAcyclicGraph dag) throws InvalidExpressionException, WorkflowException {
-
-		final String localOrdering = "memExBuildingLocalOrdering";
-
-		/*
-		 * Declarations & initializations
-		 */
-		DAGIterator iterDAGVertices = new DAGIterator(dag); // Iterator on DAG
-															// vertices
-		// Be careful, DAGiterator does not seem to work well if dag is
-		// modified throughout the iteration.
-		// That's why we use first copy the ordered dag vertex set.
-		LinkedHashSet<DAGVertex> dagVertices = new LinkedHashSet<DAGVertex>(dag.vertexSet().size());
-		while (iterDAGVertices.hasNext()) {
-			DAGVertex vert = iterDAGVertices.next();
-			dagVertices.add(vert);
-		}
-
-		verticesPredecessors = new HashMap<String, HashSet<MemoryExclusionVertex>>();
-
-		// Remove dag vertex of type other than "task"
-		// And identify source vertices (vertices without predecessors)
-		HashSet<DAGVertex> nonTaskVertices = new HashSet<DAGVertex>(); // Set of
-																		// non-task
-																		// vertices
-		ArrayList<DAGVertex> sourcesVertices = new ArrayList<DAGVertex>(); // Set
-																			// of
-																			// source
-																			// vertices
-		int newOrder = 0;
-
-		for (DAGVertex vert : dagVertices) {
-			boolean isTask = vert.getPropertyBean().getValue("vertexType").toString().equals("task");
-			String vertKind = "";
-
-			// Only task vertices have a kind
-			if (isTask) {
-				vertKind = vert.getPropertyBean().getValue("kind").toString();
-			}
-
-			if (vertKind.equals("dag_vertex") || vertKind.equals("dag_broadcast_vertex") // roundbffers
-																							// covered
-					|| vertKind.equals("dag_init_vertex") || vertKind.equals("dag_end_vertex")
-					|| vertKind.equals("dag_fork_vertex") || vertKind.equals("dag_join_vertex")) {
-				// If the dagVertex is a task (except implode/explode task), set
-				// the scheduling Order which will be used as a unique ID for
-				// each vertex
-				vert.getPropertyBean().setValue(localOrdering, newOrder);
-				newOrder++;
-
-				if (vert.incomingEdges().size() == 0) {
-					sourcesVertices.add(vert);
-				}
-			} else {
-				// Send/Receive
-				nonTaskVertices.add(vert);
-			}
-		}
-		dag.removeAllVertices(nonTaskVertices);
-		dagVertices.removeAll(nonTaskVertices);
-
-		// iterDAGVertices = new DAGIterator(dag); // Iterator on DAG vertices
-
-		// Each element of the "predecessors" list corresponds to a DagVertex
-		// and
-		// stores all its preceding ExclusionGraphNode except those
-		// corresponding to incoming edges
-		// The unique ID of the DAG vertices (their scheduling order) are used
-		// as indexes in this list
-		ArrayList<HashSet<MemoryExclusionVertex>> predecessors = new ArrayList<HashSet<MemoryExclusionVertex>>(
-				dag.vertexSet().size());
-
-		// Each element of the "incoming" list corresponds to a DAGVertex and
-		// store only the ExclusionGraphNode that corresponds to its incoming
-		// edges
-		// The unique ID of the DAG vertices (their scheduling order) are used
-		// as indexes in this list
-		ArrayList<HashSet<MemoryExclusionVertex>> incoming = new ArrayList<HashSet<MemoryExclusionVertex>>(
-				dag.vertexSet().size());
-
-		// Initialize predecessors with empty HashSets
-		for (int i = 0; i < dag.vertexSet().size(); i++) {
-			predecessors.add(new HashSet<MemoryExclusionVertex>());
-			incoming.add(new HashSet<MemoryExclusionVertex>());
-		}
-
-		// Scan of the DAG in order to:
-		// - create Exclusion Graph nodes.
-		// - add exclusion between consecutive Memory Transfer
-		for (DAGVertex vertexDAG : dagVertices) // For each vertex of the DAG
-		{
-			// Processing is done in the following order:
-			// 1. Fork/Join/Broadcast/RoundBuffer specific processing
-			// 2. Working Memory specific Processing
-			// 3. Outgoing Edges processing
-
-			// Retrieve the vertex to process
-			int vertexID = (Integer) vertexDAG.getPropertyBean().getValue(localOrdering); // Retrieve
-																							// the
-																							// vertex
-																							// unique
-																							// ID
-
-			// 1. Fork/Join/Broadcast/Roundbuffer specific processing
-			// Not usable yet ! Does not work because output edges are not
-			// allocated
-			// in the same order.. so overwrite are possible : inout needed here
-			// !
-
-			// String vertKind = vertexDAG.getPropertyBean().getValue("kind")
-			// .toString();
-			// if (vertKind.equals("dag_broadcast_vertex") // includes
-			// roundbuffers
-			// || vertKind.equals("dag_fork_vertex")
-			// || vertKind.equals("dag_join_vertex")) {
-			// // Add the incoming edges to the predecessor list so that there
-			// // is no exclusion between input and output for these buffers
-			// predecessors.get(vertexID).addAll(incoming.get(vertexID));
-			// incoming.get(vertexID).clear();
-			// }
-
-			// Implicit Else if: broadcast/fork/join/roundBuffer have no working
-			// mem
-			// 2. Working Memory specific Processing
-			// If the current vertex has some working memory, create the
-			// associated MemoryExclusionGraphVertex
-			Integer wMem = (Integer) vertexDAG.getCorrespondingSDFVertex().getPropertyBean().getValue("working_memory");
-			if (wMem != null) {
-				MemoryExclusionVertex workingMemoryNode = new MemoryExclusionVertex(vertexDAG.getName(),
-						vertexDAG.getName(), wMem);
-				this.addVertex(workingMemoryNode);
-				// Currently, there is no special alignment for working memory.
-				// So we always assume a unitary typesize.
-				workingMemoryNode.setPropertyValue(MemoryExclusionVertex.TYPE_SIZE, 1);
-
-				// Add Exclusions with all non-predecessors of the current
-				// vertex
-				HashSet<MemoryExclusionVertex> inclusions = predecessors.get(vertexID);
-				HashSet<MemoryExclusionVertex> exclusions = new HashSet<MemoryExclusionVertex>(this.vertexSet());
-				exclusions.remove(workingMemoryNode);
-				exclusions.removeAll(inclusions);
-				for (MemoryExclusionVertex exclusion : exclusions) {
-					this.addEdge(workingMemoryNode, exclusion);
-				}
-
-				// Add the node to the "incoming" list of the DAGVertex.
-				// Like incoming edges, the working memory must have
-				// exclusions
-				// with all outgoing edges but not with successors
-				incoming.get(vertexID).add(workingMemoryNode);
-			}
-
-			// For each outgoing edge
-			for (DAGEdge edge : vertexDAG.outgoingEdges()) {
-				// Add the node to the Exclusion Graph
-				MemoryExclusionVertex newNode;
-				if ((newNode = this.addNode(edge)) != null) {
-
-					// If a node was added.(It should always be the case)
-
-					// Add Exclusions with all non-predecessors of the current
-					// vertex
-					HashSet<MemoryExclusionVertex> inclusions = predecessors.get(vertexID);
-					HashSet<MemoryExclusionVertex> exclusions = new HashSet<MemoryExclusionVertex>(this.vertexSet());
-					exclusions.remove(newNode);
-					exclusions.removeAll(inclusions);
-					for (MemoryExclusionVertex exclusion : exclusions) {
-						this.addEdge(newNode, exclusion);
-					}
-
-					// Add newNode to the incoming list of the consumer of this
-					// edge
-					incoming.get((Integer) edge.getTarget().getPropertyBean().getValue(localOrdering)).add(newNode);
-
-					// Update the predecessor list of the consumer of this edge
-					HashSet<MemoryExclusionVertex> predecessor;
-					predecessor = predecessors
-							.get((Integer) edge.getTarget().getPropertyBean().getValue(localOrdering));
-					predecessor.addAll(inclusions);
-					predecessor.addAll(incoming.get(vertexID));
-				} else {
-					// If the node was not added.
-					// Should never happen
-					throw new WorkflowException("The exclusion graph vertex corresponding to edge " + edge.toString()
-							+ " was not added to the graph.");
-				}
-			}
-			// Save predecessor list, and include incoming to it.
-			predecessors.get(vertexID).addAll(incoming.get(vertexID));
-			verticesPredecessors.put(vertexDAG.getName(), predecessors.get(vertexID));
-		}
-
-		// Add the memory objects corresponding to the fifos.
-		buildFifoMemoryObjects(dag);
-
-		// Save the dag in the properties
-		this.setPropertyValue(SOURCE_DAG, dag);
-	}
-
-	/**
-	 * Method to clear the adjacent vertices list. As the adjacent vertices
-	 * lists are passed as references, their content might be corrupted if they
-	 * are modified by the user of the class. Moreover, if a vertex is removed
-	 * from the class without using the removeAllVertices overrode method, the
-	 * list will still contain the vertice. Clearing the lists is left to the
-	 * user's care. Indeed, a systematic clear to maintain the integrity of the
-	 * lists would considerably reduce the performances of some algorithms. A
-	 * solution to that problem would be to use a faster implementation of
-	 * simpleGraphs that would provide fast methods to retrieve adjacent
-	 * neighbors of a vertex !
-	 * 
-	 */
-	public void clearAdjacentVerticesBackup() {
-		adjacentVerticesBackup.clear();
-	}
-
-	/**
-	 * Does a shallow copy (copy of the attribute reference) except for the list
-	 * of vertices and edges where a deep copy of the List is duplicated, but
-	 * not its content.
-	 * 
-	 * @override
-	 */
-	@Override
-	public Object clone() {
-		Object o = super.clone();
-		((MemoryExclusionGraph) o).adjacentVerticesBackup = new HashMap<MemoryExclusionVertex, HashSet<MemoryExclusionVertex>>();
-
-		return o;
-
-	}
-
-	@Override
-	public void copyProperties(PropertySource props) {
-		for (String key : props.getPropertyBean().keys()) {
-			if (props.getPropertyBean().getValue(key) instanceof CloneableProperty) {
-				this.getPropertyBean().setValue(key,
-						((CloneableProperty) props.getPropertyBean().getValue(key)).clone());
-			} else {
-				this.getPropertyBean().setValue(key, props.getPropertyBean().getValue(key));
-			}
-		}
-	}
-
-	/**
-	 * This method puts the {@link MemoryExclusionGraph} back to its state
-	 * before any memory allocation was performed.<br>
-	 * Tasks performed are:<br>
-	 * - Put back the host memory objects that were replaced by their content
-	 * during memory allocation. - Restore the MEG to its original state before
-	 * allocation
-	 */
-	public void deallocate() {
-
-		@SuppressWarnings("unchecked")
-		Map<MemoryExclusionVertex, Set<MemoryExclusionVertex>> hostVertices = (Map<MemoryExclusionVertex, Set<MemoryExclusionVertex>>) this
-				.getPropertyBean().getValue(HOST_MEMORY_OBJECT_PROPERTY);
-		// Scan host vertices
-		if (hostVertices != null) {
-			for (MemoryExclusionVertex hostVertex : hostVertices.keySet()) {
-				// Put the host back to its original size (if it was changed,
-				// i.e. if it was allocated)
-				Integer hostSize = (Integer) hostVertex.getPropertyBean().getValue(MemoryExclusionVertex.HOST_SIZE);
-				if (hostSize != null) {
-					hostVertex.setWeight(hostSize);
-					hostVertex.getPropertyBean().removeProperty(MemoryExclusionVertex.HOST_SIZE);
-
-					// Scan merged vertices
-					for (MemoryExclusionVertex mergedVertex : hostVertices.get(hostVertex)) {
-						// If the merged vertex was in the graph (i.e. it was
-						// already allocated)
-						if (this.containsVertex(mergedVertex)) {
-							// Add exclusions between host and adjacent vertex
-							// of
-							// the merged vertex
-							for (MemoryExclusionVertex adjacentVertex : this.getAdjacentVertexOf(mergedVertex)) {
-								this.addEdge(hostVertex, adjacentVertex);
-							}
-							// Remove it from the MEG
-							this.removeVertex(mergedVertex);
-
-							// If the merged vertex is not split
-							if (mergedVertex.getWeight() != 0) {
-								// Put it back to its real weight
-								int emptySpace = (int) mergedVertex.getPropertyBean()
-										.getValue(MemoryExclusionVertex.EMPTY_SPACE_BEFORE);
-								mergedVertex.setWeight(mergedVertex.getWeight() - emptySpace);
-							} else {
-								// The vertex was divided
-								// Remove all fake mobjects
-								@SuppressWarnings("unchecked")
-								List<MemoryExclusionVertex> fakeMobjects = (List<MemoryExclusionVertex>) mergedVertex
-										.getPropertyBean().getValue(MemoryExclusionVertex.FAKE_MOBJECT);
-								for (MemoryExclusionVertex fakeMobj : fakeMobjects) {
-									this.removeVertex(fakeMobj);
-								}
-								fakeMobjects.clear();
-							}
-						}
-					}
-				}
-			}
-		}
-	}
-
-	/**
-	 * This methods returns a clone of the calling {@link MemoryExclusionGraph}
-	 * where attributes and properties are copied as follows:
-	 * <ul>
-	 * <li>Deep copy (object is duplicated):</li>
-	 * <ul>
-	 * <li>List of Vertices (List of MemoryExclusionVertex)</li>
-	 * <li>MemoryExclusionVertex</li>
-	 * <li>Property of MemoryExclusionVertex</li>
-	 * <li>List of exclusions</li>
-	 * <li>{@link #adjacentVerticesBackup}</li>
-	 * <li>{@link #properties propertyBean} (but not all properties are deeply
-	 * copied)</li>
-	 * <li>{@link #HOST_MEMORY_OBJECT_PROPERTY} property</li>
-	 * <li>{@link #dagVerticesInSchedulingOrder}</li>
-	 * </ul>
-	 * <li>Shallow copy (reference to the object is copied):</li>
-	 * <ul>
-	 * <li>{@link #SOURCE_DAG} property</li>
-	 * <li>{@link #verticesPredecessors} list</li>
-	 * </ul>
-	 * </ul>
-	 * 
-	 * @return
-	 */
-	public MemoryExclusionGraph deepClone() {
-		// Shallow copy with clone
-		// Handle shallow copy of attributes and deep copy of lists of vertices
-		// and
-		// exclusion
-		MemoryExclusionGraph result = new MemoryExclusionGraph();
-
-		// Deep copy of all MObj (including merged ones)
-		// Keep a record of the old and new mObj
-		Map<MemoryExclusionVertex, MemoryExclusionVertex> mObjMap = new HashMap<MemoryExclusionVertex, MemoryExclusionVertex>();
-		for (MemoryExclusionVertex vertex : this.getTotalSetOfVertices()) {
-			MemoryExclusionVertex vertexClone = vertex.getClone();
-			mObjMap.put(vertex, vertexClone);
-		}
-
-		// Add mObjs to the graph (except merged ones)
-		for (MemoryExclusionVertex vertex : this.vertexSet()) {
-			result.addVertex(mObjMap.get(vertex));
-		}
-
-		// Copy exclusions
-		for (DefaultEdge edge : this.edgeSet()) {
-			result.addEdge(this.getEdgeSource(edge), this.getEdgeTarget(edge));
-		}
-
-		// Deep copy of mObj properties
-		deepCloneVerticesProperties(mObjMap);
-
-		// Deep copy of propertyBean
-		deepCloneMegProperties(result, mObjMap);
-
-		// Deep copy of memExVerticesInSchedulingOrder
-<<<<<<< HEAD
-		result.memExVerticesInSchedulingOrder = new ArrayList<MemoryExclusionVertex>(
-				this.memExVerticesInSchedulingOrder);
-		result.memExVerticesInSchedulingOrder.replaceAll(mObj -> {
-			return mObjMap.get(mObj);
-		});
-=======
-		if (this.memExVerticesInSchedulingOrder != null) {
-			result.memExVerticesInSchedulingOrder = new ArrayList<MemoryExclusionVertex>(
-					this.memExVerticesInSchedulingOrder);
-			result.memExVerticesInSchedulingOrder.replaceAll(mObj -> {
-				return mObjMap.get(mObj);
-			});
-		}
->>>>>>> 92a38d34
-
-		return result;
-	}
-
-	/**
-	 * This method clones the {@link PropertyBean} of the current
-	 * {@link MemoryExclusionGraph} into the clone {@link MemoryExclusionGraph}
-	 * passed as a parameter. The mObjMap parameter is used to make properties
-	 * of the clone reference only cloned {@link MemoryExclusionVertex} (and not
-	 * {@link MemoryExclusionVertex} of the original
-	 * {@link MemoryExclusionGraph}).
-	 * 
-	 * @param result
-	 *            The clone {@link MemoryExclusionGraph} created in the
-	 *            {@link #deepClone()} method.
-	 * @param mObjMap
-	 *            <code>Map<MemoryExclusionVertex,MemoryExclusionVertex></code>
-	 *            associating original {@link MemoryExclusionVertex} of the
-	 *            current {@link MemoryExclusionGraph} to their clone.
-	 */
-	protected void deepCloneMegProperties(MemoryExclusionGraph result,
-			Map<MemoryExclusionVertex, MemoryExclusionVertex> mObjMap) {
-		// DAG_EDGE_ALLOCATION
-		@SuppressWarnings("unchecked")
-		Map<DAGEdge, Integer> dagEdgeAlloc = (Map<DAGEdge, Integer>) this.getPropertyBean()
-				.getValue(DAG_EDGE_ALLOCATION);
-		if (dagEdgeAlloc != null) {
-			Map<DAGEdge, Integer> dagEdgeAllocCopy = new HashMap<DAGEdge, Integer>(dagEdgeAlloc);
-			result.setPropertyValue(DAG_EDGE_ALLOCATION, dagEdgeAllocCopy);
-		}
-
-		// DAG_FIFO_ALLOCATION
-		@SuppressWarnings("unchecked")
-		Map<MemoryExclusionVertex, Integer> dagFifoAlloc = (Map<MemoryExclusionVertex, Integer>) this.getPropertyBean()
-				.getValue(DAG_FIFO_ALLOCATION);
-		if (dagFifoAlloc != null) {
-			Map<MemoryExclusionVertex, Integer> dagFifoAllocCopy = new HashMap<MemoryExclusionVertex, Integer>();
-			for (Entry<MemoryExclusionVertex, Integer> fifoAlloc : dagFifoAlloc.entrySet()) {
-				dagFifoAllocCopy.put(mObjMap.get(fifoAlloc.getKey()), fifoAlloc.getValue());
-			}
-			result.setPropertyValue(DAG_FIFO_ALLOCATION, dagFifoAllocCopy);
-		}
-
-		// WORKING_MEM_ALLOCATION
-		@SuppressWarnings("unchecked")
-		Map<MemoryExclusionVertex, Integer> wMemAlloc = (Map<MemoryExclusionVertex, Integer>) this.getPropertyBean()
-				.getValue(WORKING_MEM_ALLOCATION);
-		if (wMemAlloc != null) {
-			Map<MemoryExclusionVertex, Integer> wMemAllocCopy = new HashMap<MemoryExclusionVertex, Integer>();
-			for (Entry<MemoryExclusionVertex, Integer> wMem : wMemAlloc.entrySet()) {
-				wMemAllocCopy.put(mObjMap.get(wMem.getKey()), wMem.getValue());
-			}
-			result.setPropertyValue(WORKING_MEM_ALLOCATION, wMemAllocCopy);
-		}
-
-		// SOURCE_DAG
-		if (this.getPropertyBean().getValue(SOURCE_DAG) != null) {
-			result.setPropertyValue(SOURCE_DAG, this.getPropertyBean().getValue(SOURCE_DAG));
-		}
-
-		// ALLOCATED_MEMORY_SIZE
-		if (this.getPropertyBean().getValue(ALLOCATED_MEMORY_SIZE) != null) {
-			result.setPropertyValue(ALLOCATED_MEMORY_SIZE, this.getPropertyBean().getValue(ALLOCATED_MEMORY_SIZE));
-		}
-
-		// HOST_MEMORY_OBJECT_PROPERTY property
-		@SuppressWarnings("unchecked")
-		Map<MemoryExclusionVertex, Set<MemoryExclusionVertex>> hostMemoryObject = (Map<MemoryExclusionVertex, Set<MemoryExclusionVertex>>) this
-				.getPropertyBean().getValue(HOST_MEMORY_OBJECT_PROPERTY);
-		if (hostMemoryObject != null) {
-			Map<MemoryExclusionVertex, Set<MemoryExclusionVertex>> hostMemoryObjectCopy = new HashMap<MemoryExclusionVertex, Set<MemoryExclusionVertex>>();
-			for (Entry<MemoryExclusionVertex, Set<MemoryExclusionVertex>> host : hostMemoryObject.entrySet()) {
-				Set<MemoryExclusionVertex> hostedCopy = new HashSet<MemoryExclusionVertex>();
-				for (MemoryExclusionVertex hosted : host.getValue()) {
-					hostedCopy.add(mObjMap.get(hosted));
-				}
-				hostMemoryObjectCopy.put(mObjMap.get(host.getKey()), hostedCopy);
-<<<<<<< HEAD
-=======
-			}
-			result.setPropertyValue(HOST_MEMORY_OBJECT_PROPERTY, hostMemoryObjectCopy);
-		}
-	}
-
-	/**
-	 * This method create a deep copy of the properties of the
-	 * {@link MemoryExclusionVertex} cloned in the {@link #deepClone()} method.
-	 * <br>
-	 * Keys of the mObjMap parameter are the original
-	 * {@link MemoryExclusionVertex} whose properties are to be cloned, and
-	 * values of the map are the corresponding {@link MemoryExclusionVertex}
-	 * clones. Cloned properties are:
-	 * <ul>
-	 * <li>{@link MemoryExclusionVertex#MEMORY_OFFSET_PROPERTY}</li>
-	 * <li>{@link MemoryExclusionVertex#REAL_TOKEN_RANGE_PROPERTY}</li>
-	 * <li>{@link MemoryExclusionVertex#FAKE_MOBJECT}</li>
-	 * <li>{@link MemoryExclusionVertex#ADJACENT_VERTICES_BACKUP}</li>
-	 * <li>{@link MemoryExclusionVertex#EMPTY_SPACE_BEFORE}</li>
-	 * <li>{@link MemoryExclusionVertex#HOST_SIZE}</li>
-	 * <li>{@link MemoryExclusionVertex#DIVIDED_PARTS_HOSTS}</li>
-	 * <li>{@link MemoryExclusionVertex#TYPE_SIZE}</li>
-	 * <li>{@link MemoryExclusionVertex#INTER_BUFFER_SPACES}</li>
-	 * </ul>
-	 * All cloned properties referencing {@link MemoryExclusionVertex} are
-	 * referencing {@link MemoryExclusionVertex} of the mObjMap values (i.e. the
-	 * cloned {@link MemoryExclusionVertex}).
-	 * 
-	 * @param mObjMap
-	 *            <code>Map<MemoryExclusionVertex,MemoryExclusionVertex></code>
-	 *            associating original {@link MemoryExclusionVertex} of the
-	 *            current {@link MemoryExclusionGraph} to their clone.
-	 */
-	protected void deepCloneVerticesProperties(Map<MemoryExclusionVertex, MemoryExclusionVertex> mObjMap) {
-		for (Entry<MemoryExclusionVertex, MemoryExclusionVertex> entry : mObjMap.entrySet()) {
-			MemoryExclusionVertex vertex = entry.getKey();
-			MemoryExclusionVertex vertexClone = entry.getValue();
-
-			// MEMORY_OFFSET_PROPERTY
-			Integer memOffset = (Integer) vertex.getPropertyBean()
-					.getValue(MemoryExclusionVertex.MEMORY_OFFSET_PROPERTY);
-			if (memOffset != null) {
-				vertexClone.setPropertyValue(MemoryExclusionVertex.MEMORY_OFFSET_PROPERTY, memOffset);
-			}
-
-			// REAL_TOKEN_RANGE_PROPERTY
-			@SuppressWarnings("unchecked")
-			List<Pair<MemoryExclusionVertex, Pair<Range, Range>>> realTokenRange = (List<Pair<MemoryExclusionVertex, Pair<Range, Range>>>) vertex
-					.getPropertyBean().getValue(MemoryExclusionVertex.REAL_TOKEN_RANGE_PROPERTY);
-			if (realTokenRange != null) {
-				List<Pair<MemoryExclusionVertex, Pair<Range, Range>>> realTokenRangeCopy = new ArrayList<Pair<MemoryExclusionVertex, Pair<Range, Range>>>();
-				for (Pair<MemoryExclusionVertex, Pair<Range, Range>> pair : realTokenRange) {
-					realTokenRangeCopy.add(Pair.of(mObjMap.get(pair.getKey()), Pair
-							.of((Range) pair.getValue().getKey().clone(), (Range) pair.getValue().getValue().clone())));
-				}
-				vertexClone.setPropertyValue(MemoryExclusionVertex.REAL_TOKEN_RANGE_PROPERTY, realTokenRangeCopy);
-			}
-
-			// FAKE_MOBJECT
-			@SuppressWarnings("unchecked")
-			List<MemoryExclusionVertex> fakeMobject = (List<MemoryExclusionVertex>) vertex.getPropertyBean()
-					.getValue(MemoryExclusionVertex.FAKE_MOBJECT);
-			if (fakeMobject != null) {
-				List<MemoryExclusionVertex> fakeMobjectCopy = new ArrayList<MemoryExclusionVertex>();
-				for (MemoryExclusionVertex fakeMobj : fakeMobject) {
-					fakeMobjectCopy.add(mObjMap.get(fakeMobj));
-				}
-				vertexClone.setPropertyValue(MemoryExclusionVertex.FAKE_MOBJECT, fakeMobjectCopy);
-			}
-
-			// ADJACENT_VERTICES_BACKUP
-			@SuppressWarnings("unchecked")
-			List<MemoryExclusionVertex> adjacentVerticesBackup = (List<MemoryExclusionVertex>) vertex.getPropertyBean()
-					.getValue(MemoryExclusionVertex.ADJACENT_VERTICES_BACKUP);
-			if (adjacentVerticesBackup != null) {
-				List<MemoryExclusionVertex> adjacentVerticesBackupCopy = new ArrayList<MemoryExclusionVertex>();
-				for (MemoryExclusionVertex adjacentVertex : adjacentVerticesBackup) {
-					adjacentVerticesBackupCopy.add(mObjMap.get(adjacentVertex));
-				}
-				vertexClone.setPropertyValue(MemoryExclusionVertex.ADJACENT_VERTICES_BACKUP,
-						adjacentVerticesBackupCopy);
-			}
-
-			// EMPTY_SPACE_BEFORE
-			Integer emptySpaceBefore = (Integer) vertex.getPropertyBean()
-					.getValue(MemoryExclusionVertex.EMPTY_SPACE_BEFORE);
-			if (emptySpaceBefore != null) {
-				vertexClone.setPropertyValue(MemoryExclusionVertex.EMPTY_SPACE_BEFORE, emptySpaceBefore);
-			}
-
-			// HOST_SIZE
-			Integer hostSize = (Integer) vertex.getPropertyBean().getValue(MemoryExclusionVertex.HOST_SIZE);
-			if (hostSize != null) {
-				vertexClone.setPropertyValue(MemoryExclusionVertex.HOST_SIZE, hostSize);
-			}
-
-			// DIVIDED_PARTS_HOSTS
-			@SuppressWarnings("unchecked")
-			List<MemoryExclusionVertex> dividedPartHosts = (List<MemoryExclusionVertex>) vertex.getPropertyBean()
-					.getValue(MemoryExclusionVertex.DIVIDED_PARTS_HOSTS);
-			if (dividedPartHosts != null) {
-				List<MemoryExclusionVertex> dividedPartHostCopy = new ArrayList<MemoryExclusionVertex>();
-				for (MemoryExclusionVertex host : dividedPartHosts) {
-					dividedPartHostCopy.add(mObjMap.get(host));
-				}
-				vertexClone.setPropertyValue(MemoryExclusionVertex.DIVIDED_PARTS_HOSTS, dividedPartHostCopy);
-			}
-
-			// TYPE_SIZE
-			Integer typeSize = (Integer) vertex.getPropertyBean().getValue(MemoryExclusionVertex.TYPE_SIZE);
-			if (typeSize != null) {
-				vertexClone.setPropertyValue(MemoryExclusionVertex.TYPE_SIZE, typeSize);
-			}
-
-			// INTER_BUFFER_SPACES
-			@SuppressWarnings("unchecked")
-			List<Integer> interBufferSpaces = (List<Integer>) vertex.getPropertyBean()
-					.getValue(MemoryExclusionVertex.INTER_BUFFER_SPACES);
-			if (interBufferSpaces != null) {
-				vertexClone.setPropertyValue(MemoryExclusionVertex.INTER_BUFFER_SPACES,
-						new ArrayList<Integer>(interBufferSpaces));
-			}
-		}
-	}
-
-	/**
-	 * {@link #deepRemoveVertex(MemoryExclusionVertex)} for a {@link Collection}
-	 * of {@link MemoryExclusionVertex}.
-	 * 
-	 * @param vertices
-	 *            the {@link Collection} of {@link MemoryExclusionVertex}
-	 *            removed from the graph.
-	 */
-	public void deepRemoveAllVertices(Collection<? extends MemoryExclusionVertex> vertices) {
-
-		// List of vertices
-		// List of edges
-		// adjacentVerticesBackup
-		this.removeAllVertices(vertices);
-
-		// memExVerticesInSchedulingOrder
-		if(memExVerticesInSchedulingOrder != null){
-			memExVerticesInSchedulingOrder.removeAll(vertices);
-		}
-
-		// HOST_MEMORY_OBJECT_PROPERTY property
-		@SuppressWarnings("unchecked")
-		Map<MemoryExclusionVertex, Set<MemoryExclusionVertex>> hosts = (Map<MemoryExclusionVertex, Set<MemoryExclusionVertex>>) this
-				.getPropertyBean().getValue(HOST_MEMORY_OBJECT_PROPERTY);
-
-		if (hosts != null) {
-			hosts.keySet().removeAll(vertices); // Changes to the KeySet are
-												// applied
-												// to the map
-			hosts.forEach((host, hosted) -> {
-				if (hosted.removeAll(vertices))
-					// List of hosted mObjects should never be impacted by
-					// the remove operation. (in the context of Distributor
-					// call)
-					// indeed, deeply removed vertices correspond to vertices
-					// belonging to other memory banks, hence if a hosted Mobj
-					// belong to a list, and this Mobj is to be removed, then
-					// the
-					// host Mobj for this hosted Mobj is mandatorily associated
-					// to
-					// another bank, and has been removed in the previous lines
-					// of
-					// the code.
-					throw new RuntimeException("A hosted Memory Object was removed (but its host was not).");
-			});
-
-			// ADJACENT_VERTICES_BACKUP property vertices
-			Set<MemoryExclusionVertex> verticesWithAdjacentVerticesBackup = new HashSet<MemoryExclusionVertex>();
-			verticesWithAdjacentVerticesBackup.addAll(hosts.keySet());
-			for (Set<MemoryExclusionVertex> hosted : hosts.values()) {
-				verticesWithAdjacentVerticesBackup.addAll(hosted);
-			}
-			for (MemoryExclusionVertex vertex : verticesWithAdjacentVerticesBackup) {
-				@SuppressWarnings("unchecked")
-				List<MemoryExclusionVertex> adjacentVerticesBackup = (List<MemoryExclusionVertex>) vertex
-						.getPropertyBean().getValue(MemoryExclusionVertex.ADJACENT_VERTICES_BACKUP);
-				adjacentVerticesBackup.removeAll(vertices);
->>>>>>> 92a38d34
-			}
-			result.setPropertyValue(HOST_MEMORY_OBJECT_PROPERTY, hostMemoryObjectCopy);
-		}
-	}
-
-	/**
-<<<<<<< HEAD
-	 * This method create a deep copy of the properties of the
-	 * {@link MemoryExclusionVertex} cloned in the {@link #deepClone()} method.
-	 * <br>
-	 * Keys of the mObjMap parameter are the original
-	 * {@link MemoryExclusionVertex} whose properties are to be cloned, and
-	 * values of the map are the corresponding {@link MemoryExclusionVertex}
-	 * clones. Cloned properties are:
-	 * <ul>
-	 * <li>{@link MemoryExclusionVertex#MEMORY_OFFSET_PROPERTY}</li>
-	 * <li>{@link MemoryExclusionVertex#REAL_TOKEN_RANGE_PROPERTY}</li>
-	 * <li>{@link MemoryExclusionVertex#FAKE_MOBJECT}</li>
-	 * <li>{@link MemoryExclusionVertex#ADJACENT_VERTICES_BACKUP}</li>
-	 * <li>{@link MemoryExclusionVertex#EMPTY_SPACE_BEFORE}</li>
-	 * <li>{@link MemoryExclusionVertex#HOST_SIZE}</li>
-	 * <li>{@link MemoryExclusionVertex#DIVIDED_PARTS_HOSTS}</li>
-	 * <li>{@link MemoryExclusionVertex#TYPE_SIZE}</li>
-	 * <li>{@link MemoryExclusionVertex#INTER_BUFFER_SPACES}</li>
-	 * </ul>
-	 * All cloned properties referencing {@link MemoryExclusionVertex} are
-	 * referencing {@link MemoryExclusionVertex} of the mObjMap values (i.e. the
-	 * cloned {@link MemoryExclusionVertex}).
-	 * 
-	 * @param mObjMap
-	 *            <code>Map<MemoryExclusionVertex,MemoryExclusionVertex></code>
-	 *            associating original {@link MemoryExclusionVertex} of the
-	 *            current {@link MemoryExclusionGraph} to their clone.
-	 */
-	protected void deepCloneVerticesProperties(Map<MemoryExclusionVertex, MemoryExclusionVertex> mObjMap) {
-		for (Entry<MemoryExclusionVertex, MemoryExclusionVertex> entry : mObjMap.entrySet()) {
-			MemoryExclusionVertex vertex = entry.getKey();
-			MemoryExclusionVertex vertexClone = entry.getValue();
-
-			// MEMORY_OFFSET_PROPERTY
-			Integer memOffset = (Integer) vertex.getPropertyBean()
-					.getValue(MemoryExclusionVertex.MEMORY_OFFSET_PROPERTY);
-			if (memOffset != null) {
-				vertexClone.setPropertyValue(MemoryExclusionVertex.MEMORY_OFFSET_PROPERTY, memOffset);
-			}
-
-			// REAL_TOKEN_RANGE_PROPERTY
-			@SuppressWarnings("unchecked")
-			List<Pair<MemoryExclusionVertex, Pair<Range, Range>>> realTokenRange = (List<Pair<MemoryExclusionVertex, Pair<Range, Range>>>) vertex
-					.getPropertyBean().getValue(MemoryExclusionVertex.REAL_TOKEN_RANGE_PROPERTY);
-			if (realTokenRange != null) {
-				List<Pair<MemoryExclusionVertex, Pair<Range, Range>>> realTokenRangeCopy = new ArrayList<Pair<MemoryExclusionVertex, Pair<Range, Range>>>();
-				for (Pair<MemoryExclusionVertex, Pair<Range, Range>> pair : realTokenRange) {
-					realTokenRangeCopy.add(Pair.of(mObjMap.get(pair.getKey()), Pair
-							.of((Range) pair.getValue().getKey().clone(), (Range) pair.getValue().getValue().clone())));
-				}
-				vertexClone.setPropertyValue(MemoryExclusionVertex.REAL_TOKEN_RANGE_PROPERTY, realTokenRangeCopy);
-			}
-
-			// FAKE_MOBJECT
-			@SuppressWarnings("unchecked")
-			List<MemoryExclusionVertex> fakeMobject = (List<MemoryExclusionVertex>) vertex.getPropertyBean()
-					.getValue(MemoryExclusionVertex.FAKE_MOBJECT);
-			if (fakeMobject != null) {
-				List<MemoryExclusionVertex> fakeMobjectCopy = new ArrayList<MemoryExclusionVertex>();
-				for (MemoryExclusionVertex fakeMobj : fakeMobject) {
-					fakeMobjectCopy.add(mObjMap.get(fakeMobj));
-				}
-				vertexClone.setPropertyValue(MemoryExclusionVertex.FAKE_MOBJECT, fakeMobjectCopy);
-			}
-
-			// ADJACENT_VERTICES_BACKUP
-			@SuppressWarnings("unchecked")
-			List<MemoryExclusionVertex> adjacentVerticesBackup = (List<MemoryExclusionVertex>) vertex.getPropertyBean()
-					.getValue(MemoryExclusionVertex.ADJACENT_VERTICES_BACKUP);
-			if (adjacentVerticesBackup != null) {
-				List<MemoryExclusionVertex> adjacentVerticesBackupCopy = new ArrayList<MemoryExclusionVertex>();
-				for (MemoryExclusionVertex adjacentVertex : adjacentVerticesBackup) {
-					adjacentVerticesBackupCopy.add(mObjMap.get(adjacentVertex));
-				}
-				vertexClone.setPropertyValue(MemoryExclusionVertex.ADJACENT_VERTICES_BACKUP,
-						adjacentVerticesBackupCopy);
-			}
-
-			// EMPTY_SPACE_BEFORE
-			Integer emptySpaceBefore = (Integer) vertex.getPropertyBean()
-					.getValue(MemoryExclusionVertex.EMPTY_SPACE_BEFORE);
-			if (emptySpaceBefore != null) {
-				vertexClone.setPropertyValue(MemoryExclusionVertex.EMPTY_SPACE_BEFORE, emptySpaceBefore);
-			}
-
-			// HOST_SIZE
-			Integer hostSize = (Integer) vertex.getPropertyBean().getValue(MemoryExclusionVertex.HOST_SIZE);
-			if (hostSize != null) {
-				vertexClone.setPropertyValue(MemoryExclusionVertex.HOST_SIZE, hostSize);
-			}
-
-			// DIVIDED_PARTS_HOSTS
-			@SuppressWarnings("unchecked")
-			List<MemoryExclusionVertex> dividedPartHosts = (List<MemoryExclusionVertex>) vertex.getPropertyBean()
-					.getValue(MemoryExclusionVertex.DIVIDED_PARTS_HOSTS);
-			if (dividedPartHosts != null) {
-				List<MemoryExclusionVertex> dividedPartHostCopy = new ArrayList<MemoryExclusionVertex>();
-				for (MemoryExclusionVertex host : dividedPartHosts) {
-					dividedPartHostCopy.add(mObjMap.get(host));
-				}
-				vertexClone.setPropertyValue(MemoryExclusionVertex.DIVIDED_PARTS_HOSTS, dividedPartHostCopy);
-			}
-
-			// TYPE_SIZE
-			Integer typeSize = (Integer) vertex.getPropertyBean().getValue(MemoryExclusionVertex.TYPE_SIZE);
-			if (typeSize != null) {
-				vertexClone.setPropertyValue(MemoryExclusionVertex.TYPE_SIZE, typeSize);
-			}
-
-			// INTER_BUFFER_SPACES
-			@SuppressWarnings("unchecked")
-			List<Integer> interBufferSpaces = (List<Integer>) vertex.getPropertyBean()
-					.getValue(MemoryExclusionVertex.INTER_BUFFER_SPACES);
-			if (interBufferSpaces != null) {
-				vertexClone.setPropertyValue(MemoryExclusionVertex.INTER_BUFFER_SPACES,
-						new ArrayList<Integer>(interBufferSpaces));
-			}
-		}
-	}
-
-	/**
-	 * {@link #deepRemoveVertex(MemoryExclusionVertex)} for a {@link Collection}
-	 * of {@link MemoryExclusionVertex}.
-	 * 
-	 * @param vertices
-	 *            the {@link Collection} of {@link MemoryExclusionVertex}
-	 *            removed from the graph.
-	 */
-	public void deepRemoveAllVertices(Collection<? extends MemoryExclusionVertex> vertices) {
-
-		// List of vertices
-		// List of edges
-		// adjacentVerticesBackup
-		this.removeAllVertices(vertices);
-
-		// memExVerticesInSchedulingOrder
-		memExVerticesInSchedulingOrder.removeAll(vertices);
-
-		// HOST_MEMORY_OBJECT_PROPERTY property
-		@SuppressWarnings("unchecked")
-		Map<MemoryExclusionVertex, Set<MemoryExclusionVertex>> hosts = (Map<MemoryExclusionVertex, Set<MemoryExclusionVertex>>) this
-				.getPropertyBean().getValue(HOST_MEMORY_OBJECT_PROPERTY);
-
-		if (hosts != null) {
-			hosts.keySet().removeAll(vertices); // Changes to the KeySet are
-												// applied
-												// to the map
-			hosts.forEach((host, hosted) -> {
-				if (hosted.removeAll(vertices))
-					// List of hosted mObjects should never be impacted by
-					// the remove operation. (in the context of Distributor
-					// call)
-					// indeed, deeply removed vertices correspond to vertices
-					// belonging to other memory banks, hence if a hosted Mobj
-					// belong to a list, and this Mobj is to be removed, then
-					// the
-					// host Mobj for this hosted Mobj is mandatorily associated
-					// to
-					// another bank, and has been removed in the previous lines
-					// of
-					// the code.
-					throw new RuntimeException("A hosted Memory Object was removed (but its host was not).");
-			});
-		
-		// ADJACENT_VERTICES_BACKUP property vertices
-		Set<MemoryExclusionVertex> verticesWithAdjacentVerticesBackup = new HashSet<MemoryExclusionVertex>();
-		verticesWithAdjacentVerticesBackup.addAll(hosts.keySet());
-		for (Set<MemoryExclusionVertex> hosted : hosts.values()) {
-			verticesWithAdjacentVerticesBackup.addAll(hosted);
-		}
-		for (MemoryExclusionVertex vertex : verticesWithAdjacentVerticesBackup) {
-			@SuppressWarnings("unchecked")
-			List<MemoryExclusionVertex> adjacentVerticesBackup = (List<MemoryExclusionVertex>) vertex.getPropertyBean()
-					.getValue(MemoryExclusionVertex.ADJACENT_VERTICES_BACKUP);
-			adjacentVerticesBackup.removeAll(vertices);
-			}
-		}
-	}
-
-	/**
-=======
->>>>>>> 92a38d34
-	 * Remove a {@link MemoryExclusionVertex} from the
-	 * {@link MemoryExclusionGraph}. Contrary to
-	 * {@link #removeVertex(MemoryExclusionVertex)}, this method scans the
-	 * properties and attributes of the {@link MemoryExclusionGraph} to remove
-	 * all reference to the removed {@link MemoryExclusionVertex}.<br>
-	 * <br>
-	 * Properties and attributes affected by this method are:
-	 * <ul>
-	 * <li>List of vertices</li>
-	 * <li>List of edges</li>
-	 * <li>{@link #adjacentVerticesBackup}</li>
-	 * <li>{@link #memExVerticesInSchedulingOrder}</li>
-	 * <li>{@link #HOST_MEMORY_OBJECT_PROPERTY} property}</li>
-	 * <li>{@link MemoryExclusionVertex#ADJACENT_VERTICES_BACKUP} property of
-	 * {@link MemoryExclusionVertex vertices}</li>
-	 * </ul>
-	 * 
-	 * @param vertex
-	 *            the {@link MemoryExclusionVertex} removed from the graph.
-	 */
-	public void deepRemoveVertex(MemoryExclusionVertex vertex) {
-		List<MemoryExclusionVertex> list = new ArrayList<MemoryExclusionVertex>();
-		list.add(vertex);
-		// Calls the list removing code to avoid duplicating the method code.
-		deepRemoveAllVertices(list);
-	}
-
-	/**
-	 * This method is used to access all the neighbors of a given vertex.
-	 * 
-	 * @param vertex
-	 *            the vertex whose neighbors are retrieved
-	 * @return a set containing the neighbor vertices
-	 */
-	public HashSet<MemoryExclusionVertex> getAdjacentVertexOf(MemoryExclusionVertex vertex) {
-		HashSet<MemoryExclusionVertex> result;
-
-		// If this vertex was previously treated, simply access the backed-up
-		// neighbors set.
-		if ((result = adjacentVerticesBackup.get(vertex)) != null) {
-			return result;
-		}
-
-		// Else create the list of neighbors of the vertex
-		result = new HashSet<MemoryExclusionVertex>();
-
-		// Add to result all vertices that have an edge with vertex
-		Set<DefaultEdge> edges = this.edgesOf(vertex);
-		for (DefaultEdge edge : edges) {
-			result.add(this.getEdgeSource(edge));
-			result.add(this.getEdgeTarget(edge));
-		}
-
-		// Remove vertex from result
-		result.remove(vertex);
-
-		// Back-up the resulting set
-		adjacentVerticesBackup.put(vertex, result);
-
-		// The following lines ensure that the vertices stored in the neighbors
-		// list
-		// belong to the graph.vertexSet.
-		// Indeed, it may happen that several "equal" instances of
-		// MemoryExclusionGaphNodes
-		// are referenced in the same MemoryExclusionGraph : one in the vertex
-		// set and one in the source/target of an edge.
-		// If someone retrieves this vertex using the getEdgeSource(edge), then
-		// modifies the vertex, the changes
-		// might not be applied to the same vertex retrieved in the vertexSet()
-		// of the graph.
-		// The following lines ensures that the vertices returned in the
-		// neighbors lists always belong to the vertexSet().
-		HashSet<MemoryExclusionVertex> toAdd = new HashSet<MemoryExclusionVertex>();
-
-		for (MemoryExclusionVertex vert : result) {
-			for (MemoryExclusionVertex vertin : this.vertexSet()) {
-				if (vert.equals(vertin)) {
-					// Correct the reference
-					toAdd.add(vertin);
-					break;
-				}
-			}
-		}
-
-		result.clear();
-		result.addAll(toAdd);
-
-		return result;
-	}
-
-	/**
-	 * Get the complementary graph of the exclusion graph. The complementary
-	 * graph possess the same nodes but the complementary edges. i.e. if there
-	 * is an edge between vi and vj in the exclusion graph, there will be no
-	 * edge in the complementary.
-	 * 
-	 * @return
-	 */
-	public MemoryExclusionGraph getComplementary() {
-		// Create a new Memory Exclusion Graph
-		MemoryExclusionGraph result = new MemoryExclusionGraph();
-		// Copy the vertices of the current graph
-		for (MemoryExclusionVertex vertex : this.vertexSet()) {
-			result.addVertex(vertex);
-		}
-		// Retrieve the vertices list
-		MemoryExclusionVertex[] vertices = this.vertexSet().toArray(new MemoryExclusionVertex[0]);
-		// For each pair of vertex, check if the corresponding edge exists in
-		// the current graph.
-		// If not, add an edge in the complementary graph
-		for (int i = 0; i < this.vertexSet().size(); i++) {
-			for (int j = i + 1; j < this.vertexSet().size(); j++) {
-				if (!this.containsEdge(vertices[i], vertices[j])) {
-					result.addEdge(vertices[i], vertices[j]);
-				}
-			}
-		}
-		return result;
-	}
-
-	/**
-	 * @return a copy of the {@link #memExVerticesInSchedulingOrder} or
-	 *         <code>null</code> if the {@link MemoryExclusionGraph MemEx} was
-	 *         not {@link #updateWithSchedule(DirectedAcyclicGraph) updated with
-	 *         a schedule}
-	 */
-	public List<MemoryExclusionVertex> getMemExVerticesInSchedulingOrder() {
-		if (memExVerticesInSchedulingOrder == null) {
-			return null;
-		} else {
-			return new ArrayList<MemoryExclusionVertex>(memExVerticesInSchedulingOrder);
-		}
-	}
-
-	@Override
-	public PropertyFactory getFactoryForProperty(String propertyName) {
-		return null;
-	}
-
-	/**
-	 * Return the lifetime of the {@link MemoryExclusionVertex memory object}
-	 * passed as a parameter. If the memory object corresponds to a fifo, the
-	 * first {@link Integer} will have a greater value than the second. If the
-	 * memory object always exists, its lifetime will be <code>(0L,0L)</code>
-	 * 
-	 * @param vertex
-	 *            the vertex whose lifetime is searched
-	 * @param dag
-	 *            the scheduled {@link DirectedAcyclicGraph DAG} from which the
-	 *            {@link MemoryExclusionVertex MemEx Vertex} is derived
-	 * @return the lifetime of the memory object in the form of 2 integers
-	 *         corresponding to its life beginning and end.
-	 * @throws RuntimeException
-	 *             if the {@link MemoryExclusionVertex} is not derived from the
-	 *             given {@link DirectedAcyclicGraph DAG} or if the
-	 *             {@link DirectedAcyclicGraph DAG} was not scheduled.
-	 */
-	protected Entry<Long, Long> getLifeTime(MemoryExclusionVertex vertex, DirectedAcyclicGraph dag)
-			throws RuntimeException {
-
-		// If the MemObject corresponds to an edge, its lifetime spans from the
-		// execution start of its source until the execution end of its target
-		DAGEdge edge = vertex.getEdge();
-		if (edge != null) {
-			DAGVertex source = edge.getSource();
-			DAGVertex target = edge.getTarget();
-
-			if (source == null || target == null) {
-				throw new RuntimeException("Cannot get lifetime of a memory object " + vertex.toString()
-						+ " because its corresponding DAGEdge has no valid source and/or target");
-			}
-
-			Object birth = source.getPropertyBean().getValue("TaskStartTime", Long.class);
-
-			Object death = target.getPropertyBean().getValue("TaskStartTime", Long.class);
-
-			if (death == null || birth == null) {
-				throw new RuntimeException("Cannot get lifetime of a memory object " + vertex.toString()
-						+ " because the source or target of its corresponding DAGEdge"
-						+ " has no TaskStartTime property. Maybe the DAG was not sheduled.");
-			}
-
-			Object duration = target.getPropertyBean().getValue(ImplementationPropertyNames.Task_duration, Long.class);
-			if (duration == null) {
-				throw new RuntimeException("Cannot get lifetime of a memory object " + vertex
-						+ " because the target of its corresponding DAGEdge" + " has no duration property.");
-			}
-
-			return new AbstractMap.SimpleEntry<Long, Long>((Long) birth, (Long) death + (Long) duration);
-		}
-
-		// Else the memEx vertex corresponds to a working memory
-		if (vertex.getSink().equals(vertex.getSource())) {
-			DAGVertex dagVertex = dag.getVertex(vertex.getSink());
-			if (dagVertex == null) {
-				throw new RuntimeException("Cannot get lifetime of working memory object " + vertex
-						+ " because its corresponding DAGVertex does not exist in the given DAG.");
-			}
-
-			Object birth = dagVertex.getPropertyBean().getValue("TaskStartTime", Long.class);
-			Object duration = dagVertex.getPropertyBean().getValue(ImplementationPropertyNames.Task_duration,
-					Long.class);
-
-			if (birth == null || duration == null) {
-				throw new RuntimeException("Cannot get lifetime of working memory object " + vertex
-						+ " because its DAGVertex has no TaskStartTime and/or duration property");
-			}
-
-			return new AbstractMap.SimpleEntry<Long, Long>((Long) birth, (Long) birth + (Long) duration);
-
-		}
-
-		if (vertex.getSource().startsWith("FIFO_")) {
-			if (vertex.getSource().startsWith("FIFO_Body")) {
-				return new AbstractMap.SimpleEntry<Long, Long>(0L, 0L);
-			}
-
-			// Working memory exists from the beginning of the End until the end
-			// of the init.
-			// Since there is no exclusion with edges connected to the init/end
-			// vertices they will not be added (since updating only consists in
-			// removing existing exclusions)
-			if (vertex.getSource().startsWith("FIFO_Head_")) {
-				DAGVertex dagEndVertex = dag.getVertex(vertex.getSource().substring(("FIFO_Head_").length()));
-				DAGVertex dagInitVertex = dag.getVertex(vertex.getSink());
-
-				if (dagEndVertex == null || dagInitVertex == null) {
-					throw new RuntimeException("Cannot get lifetime of a memory object " + vertex.toString()
-							+ " because its corresponding DAGVertex could not be found in the DAG");
-				}
-				Object birth = dagEndVertex.getPropertyBean().getValue("TaskStartTime", Long.class);
-
-				Object death = dagInitVertex.getPropertyBean().getValue("TaskStartTime", Long.class);
-
-				if (death == null || birth == null) {
-					throw new RuntimeException("Cannot get lifetime of a memory object " + vertex.toString()
-							+ " because the source or target of its corresponding End/Init"
-							+ " has no TaskStartTime property. Maybe the DAG was not sheduled.");
-				}
-
-				Object duration = dagInitVertex.getPropertyBean().getValue(ImplementationPropertyNames.Task_duration,
-						Long.class);
-				if (duration == null) {
-					throw new RuntimeException("Cannot get lifetime of a memory object " + vertex
-							+ " because the Init of its corresponding Fifo" + " has no duration property.");
-				}
-
-				return new AbstractMap.SimpleEntry<Long, Long>((Long) death + (Long) duration, (Long) birth);
-			}
-		}
-
-		// the vertex does not come from an edge nor from working memory.
-		// nor from a fifo
-		// Error
-		throw new RuntimeException("Cannot get lifetime of a memory object "
-				+ "that is not derived from a scheduled DAG." + " (MemObject: " + vertex.toString() + ")");
-
-	}
-
-	@Override
-	public PropertyBean getPropertyBean() {
-		return properties;
-	}
-
-	@Override
-	public String getPropertyStringValue(String propertyName) {
-		if (this.getPropertyBean().getValue(propertyName) != null) {
-			return this.getPropertyBean().getValue(propertyName).toString();
-		}
-		return null;
-	}
-
-	@Override
-	public List<String> getPublicProperties() {
-		return public_properties;
-	}
-
-	/**
-	 * Returns the total number of {@link MemoryExclusionVertex} in the
-	 * {@link MemoryExclusionGraph} including these merged as a result of a
-	 * buffer merging operation, and stored in the
-	 * {@value #HOST_MEMORY_OBJECT_PROPERTY} property.
-	 * 
-	 * @return
-	 */
-	public int getTotalNumberOfVertices() {
-		return getTotalSetOfVertices().size();
-	}
-
-	/**
-	 * Returns the {@link Set} of all {@link MemoryExclusionVertex} in the
-	 * {@link MemoryExclusionGraph}, including these merged as a result of a
-	 * buffer merging operation, and stored in the
-	 * {@value #HOST_MEMORY_OBJECT_PROPERTY} property.
-	 * 
-	 * @return
-	 */
-	public Set<MemoryExclusionVertex> getTotalSetOfVertices() {
-		Set<MemoryExclusionVertex> allVertices = new HashSet<MemoryExclusionVertex>(this.vertexSet());
-		@SuppressWarnings("unchecked")
-		Map<MemoryExclusionVertex, Set<MemoryExclusionVertex>> hosts = (Map<MemoryExclusionVertex, Set<MemoryExclusionVertex>>) this
-				.getPropertyBean().getValue(HOST_MEMORY_OBJECT_PROPERTY);
-		if (hosts != null) {
-			hosts.forEach((host, hosted) -> {
-				allVertices.addAll(hosted);
-			});
-		}
-
-		return allVertices;
-	}
-
-	/**
-	 * This method returns the local copy of the {@link MemoryExclusionVertex}
-	 * that is {@link MemoryExclusionVertex}{@link #equals(Object)} to the
-	 * {@link MemoryExclusionVertex} passed as a parameter.
-	 * 
-	 * @param memObject
-	 *            a {@link MemoryExclusionVertex} searched in the
-	 *            {@link MemoryExclusionGraph}
-	 * @return an equal {@link MemoryExclusionVertex} from the
-	 *         {@link #vertexSet()}, null if there is no such vertex.
-	 */
-	public MemoryExclusionVertex getVertex(MemoryExclusionVertex memObject) {
-		Iterator<MemoryExclusionVertex> iter = this.vertexSet().iterator();
-		while (iter.hasNext()) {
-			MemoryExclusionVertex vertex = iter.next();
-			if (vertex.equals(memObject)) {
-				return vertex;
-			}
-		}
-		return null;
-	}
-<<<<<<< HEAD
-
-	/**
-	 * @override
-	 */
-	@Override
-	public boolean removeAllVertices(Collection<? extends MemoryExclusionVertex> arg0) {
-		boolean result = super.removeAllVertices(arg0);
-
-=======
-
-	/**
-	 * @override
-	 */
-	@Override
-	public boolean removeAllVertices(Collection<? extends MemoryExclusionVertex> arg0) {
-		boolean result = super.removeAllVertices(arg0);
-
->>>>>>> 92a38d34
-		for (HashSet<MemoryExclusionVertex> backup : adjacentVerticesBackup.values()) {
-			result |= backup.removeAll(arg0);
-		}
-		return result;
-	}
-
-	@Override
-	public boolean removeEdge(DefaultEdge arg0) {
-		MemoryExclusionVertex source = this.getEdgeSource(arg0);
-		MemoryExclusionVertex target = this.getEdgeTarget(arg0);
-
-		boolean result = super.removeEdge(arg0);
-		if (result) {
-			HashSet<MemoryExclusionVertex> targetNeighbors = adjacentVerticesBackup.get(target);
-			if (targetNeighbors != null)
-				targetNeighbors.remove(source);
-			HashSet<MemoryExclusionVertex> sourceNeighbors = adjacentVerticesBackup.get(source);
-			if (sourceNeighbors != null)
-				sourceNeighbors.remove(target);
-		}
-		return result;
-	}
-
-	@Override
-	public DefaultEdge removeEdge(MemoryExclusionVertex arg0, MemoryExclusionVertex arg1) {
-		DefaultEdge result = super.removeEdge(arg0, arg1);
-		if (result != null) {
-			HashSet<MemoryExclusionVertex> arg0Neighbors = adjacentVerticesBackup.get(arg0);
-			if (arg0Neighbors != null)
-				arg0Neighbors.remove(arg1);
-			HashSet<MemoryExclusionVertex> arg1Neighbors = adjacentVerticesBackup.get(arg1);
-			if (arg1Neighbors != null)
-				arg1Neighbors.remove(arg0);
-		}
-
-		return result;
-	}
-
-	/**
-	 * This method remove node A from the graph if:<br>
-	 * - Node A and node B are <b>NOT</b> linked by an edge.<br>
-	 * - Nodes A and B have ALL their neighbors in common.<br>
-	 * - Nodes A has a lighter weight than node B.<br>
-	 * Applying this method to an exclusion graph before a
-	 * MaximumWeightCliqueSolver is executed remove nodes that will never be
-	 * part of the maximum weight clique.<br>
-	 * <br>
-	 * This method also clears the adjacentverticesBackup lists.
-	 * 
-	 * @return A list of merged vertices
-	 * @deprecated Not used anywhere
-	 */
-	@Deprecated
-	public void removeLightestEquivalentNodes() {
-
-		// Retrieve the list of nodes of the gaph
-		ArrayList<MemoryExclusionVertex> nodes = new ArrayList<MemoryExclusionVertex>(this.vertexSet());
-
-		// Sort it in descending order of weights
-		Collections.sort(nodes, Collections.reverseOrder());
-
-		HashSet<MemoryExclusionVertex> fusionned = new HashSet<MemoryExclusionVertex>();
-
-		// Look for a pair of nodes with the properties exposed in method
-		// comments
-		for (MemoryExclusionVertex node : nodes) {
-			if (!fusionned.contains(node)) {
-				HashSet<MemoryExclusionVertex> nonAdjacentSet = new HashSet<MemoryExclusionVertex>(this.vertexSet());
-				nonAdjacentSet.removeAll(getAdjacentVertexOf(node));
-				nonAdjacentSet.remove(node);
-
-				for (MemoryExclusionVertex notNeighbor : nonAdjacentSet) {
-					if (getAdjacentVertexOf(notNeighbor).size() == getAdjacentVertexOf(node).size()) {
-						if (getAdjacentVertexOf(notNeighbor).containsAll(getAdjacentVertexOf(node))) {
-
-							// Keep only the one with the max weight
-							fusionned.add(notNeighbor);
-
-						}
-					}
-				}
-				this.removeAllVertices(fusionned);
-			}
-		}
-		adjacentVerticesBackup = new HashMap<MemoryExclusionVertex, HashSet<MemoryExclusionVertex>>();
-	}
-
-	@Override
-	public void setPropertyValue(String propertyName, Object value) {
-		this.getPropertyBean().setValue(propertyName, value);
-	}
-
-	/**
-	 * Method used to update the exclusions between memory objects corresponding
-	 * to Fifo heads and other memory objects of the
-	 * {@link MemoryExclusionGraph}. Exclusions will be removed from the
-	 * exclusion graph, but no exclusions will be added.
-	 * 
-	 * @param dag
-	 *            the scheduled DAG
-	 * 
-	 */
-	protected void updateFIFOMemObjectWithSchedule(DirectedAcyclicGraph inputDAG) {
-
-		// Create a DAG with new edges from scheduling info
-		DirectedAcyclicGraph scheduledDAG = (DirectedAcyclicGraph) inputDAG.clone();
-
-		// Create an TreeMap of the DAGVertices, in scheduling order.
-		TreeMap<Integer, DAGVertex> verticesMap = new TreeMap<Integer, DAGVertex>();
-
-		DAGIterator iterDAGVertices = new DAGIterator(scheduledDAG); // Iterator
-																		// on
-																		// DAG
-		// vertices
-
-		// Get vertices in scheduling order and remove send/receive vertices
-		// from the dag.
-		// Also identify the init vertices
-		Set<DAGVertex> removedVertices = new HashSet<DAGVertex>();
-		Set<DAGVertex> initVertices = new HashSet<>();
-
-		while (iterDAGVertices.hasNext()) {
-			DAGVertex currentVertex = iterDAGVertices.next();
-
-			boolean isTask = currentVertex.getPropertyBean().getValue("vertexType").toString().equals("task");
-
-			String vertKind = "";
-
-			// Only task vertices have a kind
-			if (isTask) {
-				vertKind = currentVertex.getPropertyBean().getValue("kind").toString();
-			}
-
-			if (vertKind.equals("dag_vertex") || vertKind.equals("dag_broadcast_vertex")
-					|| vertKind.equals("dag_init_vertex") || vertKind.equals("dag_end_vertex")
-					|| vertKind.equals("dag_fork_vertex") || vertKind.equals("dag_join_vertex")) {
-				int schedulingOrder = (Integer) currentVertex.getPropertyBean()
-						.getValue(ImplementationPropertyNames.Vertex_schedulingOrder);
-				verticesMap.put(schedulingOrder, currentVertex);
-
-				if (vertKind.equals("dag_init_vertex")) {
-					initVertices.add(currentVertex);
-				}
-			} else {
-				removedVertices.add(currentVertex);
-			}
-		}
-
-		if (initVertices.size() == 0) {
-			// Nothing to update !
-			return;
-		}
-
-		// Remove unwanted vertices from the scheduledDag
-		scheduledDAG.removeAllVertices(removedVertices);
-
-		// This map is used along the scan of the vertex of the dag.
-		// Its purpose is to store the last vertex scheduled on each
-		// component. This way, when a new vertex is executed on this
-		// instance is encountered, an edge can be added between it and
-		// the previous one.
-		HashMap<ComponentInstance, DAGVertex> lastVerticesScheduled;
-		lastVerticesScheduled = new HashMap<ComponentInstance, DAGVertex>();
-
-		// Scan the dag and add new precedence edges caused by the schedule
-		Set<DAGEdge> addedEdges = new HashSet<DAGEdge>();
-		for (Entry<Integer, DAGVertex> entry : verticesMap.entrySet()) {
-			DAGVertex currentVertex = entry.getValue();
-
-			// Retrieve component
-			ComponentInstance comp = (ComponentInstance) currentVertex.getPropertyBean().getValue("Operator");
-
-			// Retrieve last DAGVertex executed on this component
-			DAGVertex lastScheduled = lastVerticesScheduled.get(comp);
-
-			// If this is not the first time this component is encountered
-			if (lastScheduled != null) {
-
-				// Add an edge between the last and the currend vertex
-				// if there is not already one
-				if (scheduledDAG.getEdge(lastScheduled, currentVertex) == null) {
-					DAGEdge newEdge = scheduledDAG.addEdge(lastScheduled, currentVertex);
-					addedEdges.add(newEdge);
-				}
-			}
-			// Save currentVertex as lastScheduled on this component
-			lastVerticesScheduled.put(comp, currentVertex);
-		}
-
-		// Now, remove fifo exclusion
-		for (DAGVertex dagInitVertex : initVertices) {
-			// Retrieve the corresponding EndVertex
-			SDFInitVertex sdfInitVertex = (SDFInitVertex) dagInitVertex.getPropertyBean()
-					.getValue(DAGVertex.SDF_VERTEX);
-			SDFEndVertex sdfEndVertex = (SDFEndVertex) sdfInitVertex.getEndReference();
-			DAGVertex dagEndVertex = scheduledDAG.getVertex(sdfEndVertex.getName());
-
-			// Compute the list of all edges between init and end
-			Set<DAGEdge> edgesBetween;
-			{
-				Set<DAGEdge> endPredecessors = scheduledDAG.getPredecessorEdgesOf(dagEndVertex);
-				Set<DAGEdge> initSuccessors = scheduledDAG.getSuccessorEdgesOf(dagInitVertex);
-				edgesBetween = (new HashSet<DAGEdge>(initSuccessors));
-				edgesBetween.retainAll(endPredecessors);
-				edgesBetween.removeAll(addedEdges);
-			}
-
-			// Remove exclusions with all buffer in the list (if any)
-			if (edgesBetween.size() != 0) {
-
-				// retrieve the head MObj for current fifo
-				// size does not matter ("that's what she said") to retrieve the
-				// Memory object from the exclusion graph
-				MemoryExclusionVertex headMemoryNode = new MemoryExclusionVertex("FIFO_Head_" + dagEndVertex.getName(),
-						dagInitVertex.getName(), 0);
-				for (DAGEdge edge : edgesBetween) {
-					MemoryExclusionVertex mObj = new MemoryExclusionVertex(edge);
-					this.removeEdge(headMemoryNode, mObj);
-				}
-			}
-
-			// Compute the list of all actors between
-			// init and end
-			Set<DAGVertex> verticesBetween = null;
-			{
-				Set<DAGVertex> endPredecessors = scheduledDAG.getPredecessorVerticesOf(dagEndVertex);
-				Set<DAGVertex> initSuccessors = scheduledDAG.getSuccessorVerticesOf(dagInitVertex);
-				verticesBetween = (new HashSet<DAGVertex>(initSuccessors));
-				verticesBetween.retainAll(endPredecessors);
-				verticesBetween.removeAll(addedEdges);
-			}
-
-			// retrieve the head MObj for current fifo
-			// size does not matter ("that's what she said") to retrieve the
-			// Memory object from the exclusion graph
-			MemoryExclusionVertex headMemoryNode = new MemoryExclusionVertex("FIFO_Head_" + dagEndVertex.getName(),
-					dagInitVertex.getName(), 0);
-			for (DAGVertex dagVertex : verticesBetween) {
-				MemoryExclusionVertex wMemoryObj = new MemoryExclusionVertex(dagVertex.getName(), dagVertex.getName(),
-						0);
-				if (this.containsVertex(wMemoryObj)) {
-					this.removeEdge(headMemoryNode, wMemoryObj);
-				}
-			}
-
-		}
-	}
-
-	/**
-	 * This function update a {@link MemoryExclusionGraph MemEx} by taking
-	 * timing information contained in a {@link DirectedAcyclicGraph DAG} into
-	 * account.
-	 * 
-	 * 
-	 * @param dag
-	 *            the {@link DirectedAcyclicGraph DAG} used which must be the
-	 *            one from which the {@link MemoryExclusionGraph MemEx} graph is
-	 *            {@link #buildGraph(DirectedAcyclicGraph) built} (will not be
-	 *            modified)
-	 */
-	public void updateWithMemObjectLifetimes(DirectedAcyclicGraph dag) {
-
-		Set<DefaultEdge> removedExclusions = new HashSet<>();
-
-		// Scan the exclusions
-		for (DefaultEdge exclusion : this.edgeSet()) {
-			MemoryExclusionVertex memObject1 = this.getEdgeSource(exclusion);
-			Entry<Long, Long> obj1Lifetime = getLifeTime(memObject1, dag);
-
-			MemoryExclusionVertex memObject2 = this.getEdgeTarget(exclusion);
-			Entry<Long, Long> obj2Lifetime = getLifeTime(memObject2, dag);
-
-			// If one of the lifetime is a fifo_body (no need to update,
-			// exclusions will remain)
-			if ((obj1Lifetime.getKey() == 0L && obj1Lifetime.getValue() == 0L)
-					|| (obj2Lifetime.getKey() == 0L && obj2Lifetime.getValue() == 0L)) {
-				continue;
-			}
-
-			// If the two objects are fifo heads: exclusion hold
-			if ((obj1Lifetime.getKey() > obj1Lifetime.getValue())
-					&& (obj2Lifetime.getKey() > obj2Lifetime.getValue())) {
-				continue;
-			}
-
-			// If one objects is fifo heads
-			if ((obj1Lifetime.getKey() > obj1Lifetime.getValue())
-					|| (obj2Lifetime.getKey() > obj2Lifetime.getValue())) {
-				if (obj1Lifetime.getKey() > obj2Lifetime.getValue()
-						&& obj1Lifetime.getValue() < obj2Lifetime.getKey()) {
-					// Remove the exclution
-					removedExclusions.add(exclusion);
-				}
-				continue;
-			}
-
-			// If this code is reached, the two objects are buffers or working
-			// memory
-			// If the lifetimes do not overlap
-			if (!(obj1Lifetime.getKey() < obj2Lifetime.getValue() && obj2Lifetime.getKey() < obj1Lifetime.getValue())) {
-				// Remove the exclution
-				removedExclusions.add(exclusion);
-			}
-		}
-
-		this.removeAllEdges(removedExclusions);
-	}
-
-	/**
-	 * This function update a {@link MemoryExclusionGraph MemEx} by taking
-	 * scheduling information contained in a {@link DirectedAcyclicGraph DAG}
-	 * into account. <br>
-	 * <br>
-	 * kdesnos: This method could probably be accelerated a lot ! Instead of
-	 * scanning the dag in scheduling order, the dag could be updated with new
-	 * precedence edges. Then, scanning the exclusions and checking if they
-	 * still hold (as is done with memory object lifetime) could be done to
-	 * remove unnecessary exclusions.
-	 * 
-	 * @param dag
-	 *            the {@link DirectedAcyclicGraph DAG} used (will not be
-	 *            modified)
-	 */
-	public void updateWithSchedule(DirectedAcyclicGraph dag) {
-
-		// Since the MemEx is modified, the AdjacentVerticesBackup will be
-		// deprecated. Clear it !
-		clearAdjacentVerticesBackup();
-
-		// This map is used along the scan of the vertex of the dag.
-		// Its purpose is to store the last vertex scheduled on each
-		// component. This way, when a new vertex is executed on this
-		// instance is encountered, an edge can be added between it and
-		// the previous one.
-		HashMap<ComponentInstance, DAGVertex> lastVerticesScheduled;
-		lastVerticesScheduled = new HashMap<ComponentInstance, DAGVertex>();
-
-		// Same a verticesPredecessors but only store predecessors that results
-		// from scheduling info
-		HashMap<String, HashSet<MemoryExclusionVertex>> newVerticesPredecessors;
-		newVerticesPredecessors = new HashMap<String, HashSet<MemoryExclusionVertex>>();
-
-		DAGIterator iterDAGVertices = new DAGIterator(dag); // Iterator on DAG
-															// vertices
-
-		// Create an array list of the DAGVertices, in scheduling order.
-		// As the DAG are scanned following the precedence order, the
-		// computation needed to sort the list should not be too heavy.
-		HashMap<Integer, DAGVertex> verticesMap = new HashMap<Integer, DAGVertex>();
-
-		while (iterDAGVertices.hasNext()) {
-			DAGVertex currentVertex = iterDAGVertices.next();
-
-			boolean isTask = currentVertex.getPropertyBean().getValue("vertexType").toString().equals("task");
-
-			String vertKind = "";
-
-			// Only task vertices have a kind
-			if (isTask) {
-				vertKind = currentVertex.getPropertyBean().getValue("kind").toString();
-			}
-
-			if (vertKind.equals("dag_vertex") || vertKind.equals("dag_broadcast_vertex")
-					|| vertKind.equals("dag_init_vertex") || vertKind.equals("dag_end_vertex")
-					|| vertKind.equals("dag_fork_vertex") || vertKind.equals("dag_join_vertex")) {
-				int schedulingOrder = (Integer) currentVertex.getPropertyBean()
-						.getValue(ImplementationPropertyNames.Vertex_schedulingOrder);
-				verticesMap.put(schedulingOrder, currentVertex);
-			}
-		}
-
-		ArrayList<Integer> schedulingOrders = new ArrayList<Integer>(verticesMap.keySet());
-		Collections.sort(schedulingOrders);
-
-		List<DAGVertex> dagVerticesInSchedulingOrder = new ArrayList<DAGVertex>();
-
-		// Update the buffer exclusions
-		// Scan the vertices in scheduling order
-		for (int order : schedulingOrders) {
-			DAGVertex currentVertex = verticesMap.get(order);
-			dagVerticesInSchedulingOrder.add(currentVertex);
-
-			// retrieve new predecessor list, if any.
-			// else, create an empty one
-			HashSet<MemoryExclusionVertex> newPredecessors = newVerticesPredecessors.get(currentVertex.getName());
-			if (newPredecessors == null) {
-				newPredecessors = new HashSet<MemoryExclusionVertex>();
-				newVerticesPredecessors.put(currentVertex.getName(), newPredecessors);
-			}
-
-			// Retrieve component
-			ComponentInstance comp = (ComponentInstance) currentVertex.getPropertyBean().getValue("Operator");
-
-			// Retrieve last DAGVertex executed on this component
-			DAGVertex lastScheduled = lastVerticesScheduled.get(comp);
-
-			// If this is not the first time this component is encountered
-			if (lastScheduled != null) {
-				// update new predecessors of current vertex
-				// with all predecessor (new and not new) of previous
-				// DAGVertex executed on this component.
-				newPredecessors.addAll(newVerticesPredecessors.get(lastScheduled.getName()));
-				newPredecessors.addAll(verticesPredecessors.get(lastScheduled.getName()));
-				// "old" predecessors will be excluded later
-			}
-			// Save currentVertex as lastScheduled on this component
-			lastVerticesScheduled.put(comp, currentVertex);
-
-			// Exclude all "old" predecessors from "new" list
-			newPredecessors.removeAll(verticesPredecessors.get(currentVertex.getName()));
-
-			if (!newPredecessors.isEmpty()) {
-				// Remove exclusion between the Exclusion Vertex corresponding
-				// to the working memory (if any) of the currentVertex and the
-				// exclusion vertices in the newPredecessors list
-
-				// Re-create the working memory exclusion vertex (weight does
-				// not matter to find the vertex in the Memex)
-				MemoryExclusionVertex wMemVertex = new MemoryExclusionVertex(currentVertex.getName(),
-						currentVertex.getName(), 0);
-				if (this.containsVertex(wMemVertex)) {
-					for (MemoryExclusionVertex newPredecessor : newPredecessors) {
-						if (this.removeEdge(wMemVertex, newPredecessor) == null) {
-							throw new RuntimeException("Missing edge");
-						}
-					}
-				}
-
-				// Remove exclusion between ExclusionVertices corresponding
-				// to outgoing edges of the currentVertex, and ExclusionVertices
-				// in newPredecessors list
-				for (DAGEdge outgoingEdge : currentVertex.outgoingEdges()) {
-					if (outgoingEdge.getTarget().getPropertyBean().getValue("vertexType").toString().equals("task")) {
-						MemoryExclusionVertex edgeVertex = new MemoryExclusionVertex(outgoingEdge);
-						for (MemoryExclusionVertex newPredecessor : newPredecessors) {
-							if (this.removeEdge(edgeVertex, newPredecessor) == null) {
-								/**
-								 * Possible causes are: <br>
-								 * -edgeVertex or newPredecessor no longer are
-								 * in the graph <br>
-								 * -this.verticesPredecessors was corrupted
-								 * before calling updateWithSchedule() <br>
-								 * -The exclusion or one of the vertex could not
-								 * be found because the
-								 * MemoryExclusionVertex.equals() method is
-								 * corrupted -Explode Implode were removed when
-								 * creating the MemEx but not when updating it.
-								 */
-								throw new RuntimeException(
-										"Failed removing exclusion between " + edgeVertex + " and " + newPredecessor);
-							}
-						}
-
-						// Update newPredecessor list of successors
-						// DAGVertices (the target of the current edge)
-						HashSet<MemoryExclusionVertex> successorPredecessor;
-						successorPredecessor = newVerticesPredecessors.get(outgoingEdge.getTarget().getName());
-						if (successorPredecessor == null) {
-							// if successor did not have a new predecessor
-							// list, create one
-							successorPredecessor = new HashSet<MemoryExclusionVertex>();
-							newVerticesPredecessors.put(outgoingEdge.getTarget().getName(), successorPredecessor);
-						}
-						successorPredecessor.addAll(newPredecessors);
-						// Add the working memory object to the
-						// successorPredecessor list
-						if (this.containsVertex(wMemVertex)) {
-							successorPredecessor.add(wMemVertex);
-						}
-					}
-				}
-			}
-		}
-
-		// Update the fifo exclusions
-		updateFIFOMemObjectWithSchedule(dag);
-
-		// Save memory object "scheduling" order
-		memExVerticesInSchedulingOrder = new ArrayList<MemoryExclusionVertex>();
-		// Copy the set of graph vertices (as a list to speedup search in
-		// remaining code)
-		List<MemoryExclusionVertex> memExVertices = new ArrayList<MemoryExclusionVertex>(this.vertexSet());
-		/** Begin by putting all FIFO related Memory objects (if any) */
-		for (MemoryExclusionVertex vertex : this.vertexSet()) {
-			if (vertex.getSource().startsWith("FIFO_Head_") || vertex.getSource().startsWith("FIFO_Body_")) {
-				memExVerticesInSchedulingOrder.add(vertex);
-			}
-		}
-
-		for (DAGVertex vertex : dagVerticesInSchedulingOrder) {
-			/** 1- Retrieve the Working Memory MemEx Vertex (if any) */
-			{
-				// Re-create the working memory exclusion vertex (weight does
-				// not matter to find the vertex in the Memex)
-				MemoryExclusionVertex wMemVertex = new MemoryExclusionVertex(vertex.getName(), vertex.getName(), 0);
-				int index;
-				if ((index = memExVertices.indexOf(wMemVertex)) != -1) {
-					// The working memory exists
-					memExVerticesInSchedulingOrder.add(memExVertices.get(index));
-				}
-			}
-
-			/** 2- Retrieve the MemEx Vertices of outgoing edges (if any) */
-			{
-				for (DAGEdge outgoingEdge : vertex.outgoingEdges()) {
-					if (outgoingEdge.getTarget().getPropertyBean().getValue("vertexType").toString().equals("task")) {
-						MemoryExclusionVertex edgeVertex = new MemoryExclusionVertex(outgoingEdge);
-						int index;
-						if ((index = memExVertices.indexOf(edgeVertex)) != -1) {
-							// The working memory exists
-							memExVerticesInSchedulingOrder.add(memExVertices.get(index));
-						} else {
-							throw new RuntimeException("Missing MemEx Vertex: " + edgeVertex);
-						}
-					}
-				}
-			}
-		}
-	}
-}
+/*********************************************************
+Copyright or © or Copr. IETR/INSA: Maxime Pelcat, Jean-François Nezan,
+Karol Desnos
+
+[mpelcat,jnezan,kdesnos]@insa-rennes.fr
+
+This software is a computer program whose purpose is to prototype
+parallel applications.
+
+This software is governed by the CeCILL-C license under French law and
+abiding by the rules of distribution of free software.  You can  use, 
+modify and/ or redistribute the software under the terms of the CeCILL-C
+license as circulated by CEA, CNRS and INRIA at the following URL
+"http://www.cecill.info". 
+
+As a counterpart to the access to the source code and  rights to copy,
+modify and redistribute granted by the license, users are provided only
+with a limited warranty  and the software's author,  the holder of the
+economic rights,  and the successive licensors  have only  limited
+liability. 
+
+In this respect, the user's attention is drawn to the risks associated
+with loading,  using,  modifying and/or developing or reproducing the
+software by the user in light of its specific status of free software,
+that may mean  that it is complicated to manipulate,  and  that  also
+therefore means  that it is reserved for developers  and  experienced
+professionals having in-depth computer knowledge. Users are therefore
+encouraged to load and test the software's suitability as regards their
+requirements in conditions enabling the security of their systems and/or 
+data to be ensured and,  more generally, to use and operate it in the 
+same conditions as regards security. 
+
+The fact that you are presently reading this means that you have had
+knowledge of the CeCILL-C license and that you accept its terms.
+ *********************************************************/
+
+package org.ietr.preesm.memory.exclusiongraph;
+
+import java.util.AbstractMap;
+import java.util.ArrayList;
+import java.util.Collection;
+import java.util.Collections;
+import java.util.HashMap;
+import java.util.HashSet;
+import java.util.Iterator;
+import java.util.LinkedHashSet;
+import java.util.List;
+import java.util.Map;
+import java.util.Map.Entry;
+import java.util.Set;
+import java.util.TreeMap;
+
+import org.eclipse.xtext.xbase.lib.Pair;
+import org.ietr.dftools.algorithm.iterators.DAGIterator;
+import org.ietr.dftools.algorithm.model.CloneableProperty;
+import org.ietr.dftools.algorithm.model.PropertyBean;
+import org.ietr.dftools.algorithm.model.PropertyFactory;
+import org.ietr.dftools.algorithm.model.PropertySource;
+import org.ietr.dftools.algorithm.model.dag.DAGEdge;
+import org.ietr.dftools.algorithm.model.dag.DAGVertex;
+import org.ietr.dftools.algorithm.model.dag.DirectedAcyclicGraph;
+import org.ietr.dftools.algorithm.model.parameters.InvalidExpressionException;
+import org.ietr.dftools.algorithm.model.sdf.esdf.SDFEndVertex;
+import org.ietr.dftools.algorithm.model.sdf.esdf.SDFInitVertex;
+import org.ietr.dftools.architecture.slam.ComponentInstance;
+import org.ietr.dftools.workflow.WorkflowException;
+import org.ietr.preesm.core.types.BufferAggregate;
+import org.ietr.preesm.core.types.DataType;
+import org.ietr.preesm.core.types.ImplementationPropertyNames;
+import org.ietr.preesm.memory.script.Range;
+import org.jgrapht.graph.DefaultEdge;
+import org.jgrapht.graph.SimpleGraph;
+
+/**
+ * This class is used to handle the Memory Exclusion Graph
+ * 
+ * This Graph, created by analyzing a DAG, is composed of:
+ * <ul>
+ * <li>Vertices which represent the memory needed to transfer data from a Task
+ * to another.</li>
+ * <li>Undirected edges that signify that two memory transfers might be
+ * concurrent, and thus can not share the same resource.</li>
+ * </ul>
+ * 
+ * @author kdesnos
+ * 
+ */
+public class MemoryExclusionGraph extends SimpleGraph<MemoryExclusionVertex, DefaultEdge> implements PropertySource {
+
+	/**
+	 * Mandatory when extending SimpleGraph
+	 */
+	private static final long serialVersionUID = 6491894138235944107L;
+
+	/**
+	 * Property to store a {@link Map} corresponding to the allocation of the
+	 * {@link DAGEdge}.
+	 */
+	public static final String DAG_EDGE_ALLOCATION = "dag_edges_allocation";
+
+	public static final String DAG_FIFO_ALLOCATION = "fifo_allocation";
+
+	public static final String WORKING_MEM_ALLOCATION = "working_mem_allocation";
+
+	public static final String SOURCE_DAG = "source_dag";
+
+	/**
+	 * Property to store the merged memory objects resulting from the script
+	 * processing. The stored object is a:<br>
+	 * <code> 
+	 * Map&lt;MemoryExclusionVertex,Set&ltMemoryExclusionVertex&gt;&gt;
+	 * </code><br>
+	 * <br>
+	 * This {@link Map} associates of {@link MemoryExclusionVertex} that contain
+	 * merged {@link MemoryExclusionVertex} to the {@link Set} of contained
+	 * {@link MemoryExclusionVertex}
+	 * 
+	 */
+	public static final String HOST_MEMORY_OBJECT_PROPERTY = "host_memory_objects";
+
+	/**
+	 * Property to store an {@link Integer} corresponding to the amount of
+	 * memory allocated.
+	 */
+	public static final String ALLOCATED_MEMORY_SIZE = "allocated_memory_size";
+
+	@SuppressWarnings("serial")
+	protected static List<String> public_properties = new ArrayList<String>() {
+		{
+		}
+	};
+
+	/**
+	 * Backup the vertex adjacent to a given vertex for speed-up purposes.
+	 */
+	private HashMap<MemoryExclusionVertex, HashSet<MemoryExclusionVertex>> adjacentVerticesBackup;
+
+	/**
+	 * This {@link Map} is used to identify and store the list of
+	 * {@link MemoryExclusionVertex Memory Exclusion Vertices} which are
+	 * involved in an implode or an explode operation in the
+	 * {@link DirectedAcyclicGraph DAG}. This information is stored to make it
+	 * possible to process those vertices differently depending on the context.
+	 * For example, when looking for the MaximumWeightClique in the graph, each
+	 * vertex should be considered as a distinct memory object. On the contrary,
+	 * when trying to allocate the MemEx Graph in memory, all memory objects of
+	 * an implode/explode operation can (and must, for the codegen) be merged
+	 * into a single memory object, in order to maximize the locality.
+	 */
+	// private HashMap<String, HashSet<MemoryExclusionVertex>>
+	// implodeExplodeMap;
+
+	/**
+	 * Each DAGVertex is associated to a list of MemoryExclusionVertex that have
+	 * a precedence relationship with this DAGVertex. All successors of this
+	 * DAGVertex will NOT have exclusion with MemoryExclusionVertex in this
+	 * list. This list is built along the build of the MemEx, and used for
+	 * subsequent updates. We use the name of the DAGVertex as a key.. Because
+	 * using the DAG itself seems to be impossible.<br>
+	 * If there are {@link MemoryExclusionVertex} corresponding to the working
+	 * memory of {@link DAGVertex}, they will be added to the predecessor list
+	 * of this vertex.
+	 */
+	private HashMap<String, HashSet<MemoryExclusionVertex>> verticesPredecessors;
+
+	/**
+	 * {@link MemoryExclusionVertex} of the {@link MemoryExclusionGraph} in the
+	 * scheduling order retrieved in the
+	 * {@link #updateWithSchedule(DirectedAcyclicGraph)} method.
+	 */
+	protected List<MemoryExclusionVertex> memExVerticesInSchedulingOrder = null;
+
+	/**
+	 * The {@link PropertyBean} that stores the properties of the
+	 * {@link MemoryExclusionGraph}.
+	 */
+	protected PropertyBean properties;
+
+	/**
+	 * Default constructor
+	 */
+	public MemoryExclusionGraph() {
+		super(DefaultEdge.class);
+		properties = new PropertyBean();
+		adjacentVerticesBackup = new HashMap<MemoryExclusionVertex, HashSet<MemoryExclusionVertex>>();
+	}
+
+	@Override
+	public DefaultEdge addEdge(MemoryExclusionVertex arg0, MemoryExclusionVertex arg1) {
+		Set<MemoryExclusionVertex> set0 = adjacentVerticesBackup.get(arg0);
+		if (set0 != null)
+			set0.add(arg1);
+		Set<MemoryExclusionVertex> set1 = adjacentVerticesBackup.get(arg1);
+		if (set1 != null)
+			set1.add(arg0);
+		return super.addEdge(arg0, arg1);
+	}
+
+	/**
+	 * This method add the node corresponding to the passed edge to the
+	 * ExclusionGraph. If the source or targeted vertex isn't a task vertex,
+	 * nothing is added. (should not happen)
+	 * 
+	 * @param edge
+	 *            The memory transfer to add.
+	 * @return the exclusion graph node created (or null)
+	 */
+	public MemoryExclusionVertex addNode(DAGEdge edge) {
+		// If the target and source vertices are tasks,
+		// add a node corresponding to the memory transfer
+		// to the exclusion graph. Else, nothing
+		MemoryExclusionVertex newNode = null;
+
+		// As the non-task vertices are removed at the beginning of the build
+		// function
+		// This if statement could probably be removed. (I keep it just in case)
+		if (edge.getSource().getPropertyBean().getValue("vertexType").toString().equals("task")
+				&& edge.getTarget().getPropertyBean().getValue("vertexType").toString().equals("task")) {
+			newNode = new MemoryExclusionVertex(edge);
+
+			boolean added = this.addVertex(newNode);
+			// If false, this means that an equal node is already in the MemEx..
+			// somehow..
+			if (added == false) {
+				// This may come from several edges belonging to an implodeSet
+				System.out.println("Vertex not added : " + newNode.toString());
+				newNode = null;
+			}
+
+		}
+		return newNode;
+	};
+
+	/**
+	 * Build the memory objects corresponding to the fifos of the input
+	 * {@link DirectedAcyclicGraph}. The new memory objects are added to the
+	 * {@link MemoryExclusionGraph}. This method creates 1 or 2
+	 * {@link MemoryExclusionVertex} for each pair of init/end {@link DAGVertex}
+	 * encountered in the graph.
+	 * 
+	 * @param dag
+	 *            the dag containing the fifos.
+	 */
+	protected void buildFifoMemoryObjects(DirectedAcyclicGraph dag) {
+		// Scan the dag vertices
+		for (DAGVertex vertex : dag.vertexSet()) {
+			String vertKind = vertex.getPropertyBean().getValue("kind").toString();
+
+			// Process Init vertices only
+			if (vertKind.equals("dag_init_vertex")) {
+
+				DAGVertex dagInitVertex = vertex;
+
+				// Retrieve the corresponding EndVertex
+				SDFInitVertex sdfInitVertex = (SDFInitVertex) vertex.getPropertyBean().getValue(DAGVertex.SDF_VERTEX);
+				SDFEndVertex sdfEndVertex = (SDFEndVertex) sdfInitVertex.getEndReference();
+				DAGVertex dagEndVertex = dag.getVertex(sdfEndVertex.getName());
+
+				// Create the Head Memory Object
+				// Get the typeSize
+				MemoryExclusionVertex headMemoryNode;
+				int typeSize = 1; // (size of a token (from the scenario)
+				{
+					// TODO: Support the supprImplodeExplode option
+					if (dag.outgoingEdgesOf(dagInitVertex).size() != 1) {
+						throw new RuntimeException("Init DAG vertex " + dagInitVertex + " has several outgoing edges.\n"
+								+ "This is not supported by the MemEx builder.\n"
+								+ "Set \"ImplodeExplodeSuppr\" and \"Suppr Fork/Join\""
+								+ " options to false in the workflow tasks" + " to get rid of this error.");
+					}
+					DAGEdge outgoingEdge = dag.outgoingEdgesOf(dagInitVertex).iterator().next();
+					BufferAggregate buffers = (BufferAggregate) outgoingEdge.getPropertyBean()
+							.getValue(BufferAggregate.propertyBeanName);
+					if (buffers.size() != 1) {
+						throw new RuntimeException("DAGEdge " + outgoingEdge + " is equivalent to several SDFEdges.\n"
+								+ "This is not supported by the MemEx builder.\n"
+								+ "Please contact Preesm developers.");
+					}
+					DataType type = MemoryExclusionVertex._dataTypes.get(buffers.get(0).getDataType());
+					if (type != null) {
+						typeSize = type.getSize();
+					}
+					headMemoryNode = new MemoryExclusionVertex("FIFO_Head_" + dagEndVertex.getName(),
+							dagInitVertex.getName(), buffers.get(0).getSize() * typeSize);
+					headMemoryNode.setPropertyValue(MemoryExclusionVertex.TYPE_SIZE, typeSize);
+				}
+				// Add the head node to the MEG
+				this.addVertex(headMemoryNode);
+
+				// Compute the list of all edges between init and end
+				// Also compute the list of actors
+				Set<DAGEdge> between;
+				Set<MemoryExclusionVertex> betweenVert;
+				{
+					Set<DAGEdge> endPredecessors = dag.getPredecessorEdgesOf(dagEndVertex);
+					Set<DAGEdge> initSuccessors = dag.getSuccessorEdgesOf(vertex);
+					between = (new HashSet<DAGEdge>(initSuccessors));
+					between.retainAll(endPredecessors);
+
+					Set<MemoryExclusionVertex> endPredecessorsVert = new HashSet<MemoryExclusionVertex>();
+					for (DAGEdge edge : endPredecessors) {
+						endPredecessorsVert.add(
+								new MemoryExclusionVertex(edge.getSource().getName(), edge.getSource().getName(), 0));
+					}
+					Set<MemoryExclusionVertex> initSuccessorsVert = new HashSet<MemoryExclusionVertex>();
+					for (DAGEdge edge : initSuccessors) {
+						initSuccessorsVert.add(
+								new MemoryExclusionVertex(edge.getTarget().getName(), edge.getTarget().getName(), 0));
+					}
+					betweenVert = (new HashSet<MemoryExclusionVertex>(initSuccessorsVert));
+					betweenVert.retainAll(endPredecessorsVert);
+				}
+
+				// Add exclusions between the head node and ALL MemoryObjects
+				// that do not correspond to edges in the between list or to
+				// the working memory of an actor in the betweenVert list.
+				for (MemoryExclusionVertex memObject : this.vertexSet()) {
+					DAGEdge correspondingEdge = memObject.getEdge();
+					// For Edges
+					if (correspondingEdge != null) {
+						if (!between.contains(correspondingEdge)) {
+							this.addEdge(headMemoryNode, memObject);
+						}
+					}
+
+					// For Working memory
+					else if (memObject.getSource() == memObject.getSink()) {
+						if (!betweenVert.contains(memObject)) {
+							this.addEdge(headMemoryNode, memObject);
+						}
+					} else if (memObject != headMemoryNode) {
+						this.addEdge(headMemoryNode, memObject);
+					}
+				}
+
+				// No need to add exclusion between the head MObj and the
+				// outgoing edge of the init or the incoming edge of the end.
+				// (unless of course the init and the end have an empty
+				// "between" list, but this will be handled by the previous
+				// loop.)
+
+				// Create the Memory Object for the remaining of the FIFO (if
+				// any)
+				int fifoDepth = sdfInitVertex.getInitSize();
+				if (fifoDepth > headMemoryNode.getWeight() / typeSize) {
+					MemoryExclusionVertex fifoMemoryNode = new MemoryExclusionVertex(
+							"FIFO_Body_" + dagEndVertex.getName(), dagInitVertex.getName(),
+							fifoDepth * typeSize - headMemoryNode.getWeight());
+					fifoMemoryNode.setPropertyValue(MemoryExclusionVertex.TYPE_SIZE, typeSize);
+
+					// Add to the graph and exclude with everyone
+					this.addVertex(fifoMemoryNode);
+					for (MemoryExclusionVertex mObj : this.vertexSet()) {
+						if (mObj != fifoMemoryNode) {
+							this.addEdge(fifoMemoryNode, mObj);
+						}
+					}
+				}
+			}
+		}
+	}
+
+	/**
+	 * Method to build the graph based on a DirectedAcyclicGraph
+	 * 
+	 * @param dag
+	 *            This DirectedAcyclicGraph is analyzed to create the nodes and
+	 *            edges of the MemoryExclusionGraph. The DAG used must be the
+	 *            output of a scheduling process. This property ensures that all
+	 *            preceding nodes of a "merge" node are treated before treating
+	 *            the "merge" node. The DAG will be modified by this function.
+	 * @throws InvalidExpressionException
+	 * @throws WorkflowException
+	 */
+	public void buildGraph(DirectedAcyclicGraph dag) throws InvalidExpressionException, WorkflowException {
+
+		final String localOrdering = "memExBuildingLocalOrdering";
+
+		/*
+		 * Declarations & initializations
+		 */
+		DAGIterator iterDAGVertices = new DAGIterator(dag); // Iterator on DAG
+															// vertices
+		// Be careful, DAGiterator does not seem to work well if dag is
+		// modified throughout the iteration.
+		// That's why we use first copy the ordered dag vertex set.
+		LinkedHashSet<DAGVertex> dagVertices = new LinkedHashSet<DAGVertex>(dag.vertexSet().size());
+		while (iterDAGVertices.hasNext()) {
+			DAGVertex vert = iterDAGVertices.next();
+			dagVertices.add(vert);
+		}
+
+		verticesPredecessors = new HashMap<String, HashSet<MemoryExclusionVertex>>();
+
+		// Remove dag vertex of type other than "task"
+		// And identify source vertices (vertices without predecessors)
+		HashSet<DAGVertex> nonTaskVertices = new HashSet<DAGVertex>(); // Set of
+																		// non-task
+																		// vertices
+		ArrayList<DAGVertex> sourcesVertices = new ArrayList<DAGVertex>(); // Set
+																			// of
+																			// source
+																			// vertices
+		int newOrder = 0;
+
+		for (DAGVertex vert : dagVertices) {
+			boolean isTask = vert.getPropertyBean().getValue("vertexType").toString().equals("task");
+			String vertKind = "";
+
+			// Only task vertices have a kind
+			if (isTask) {
+				vertKind = vert.getPropertyBean().getValue("kind").toString();
+			}
+
+			if (vertKind.equals("dag_vertex") || vertKind.equals("dag_broadcast_vertex") // roundbffers
+																							// covered
+					|| vertKind.equals("dag_init_vertex") || vertKind.equals("dag_end_vertex")
+					|| vertKind.equals("dag_fork_vertex") || vertKind.equals("dag_join_vertex")) {
+				// If the dagVertex is a task (except implode/explode task), set
+				// the scheduling Order which will be used as a unique ID for
+				// each vertex
+				vert.getPropertyBean().setValue(localOrdering, newOrder);
+				newOrder++;
+
+				if (vert.incomingEdges().size() == 0) {
+					sourcesVertices.add(vert);
+				}
+			} else {
+				// Send/Receive
+				nonTaskVertices.add(vert);
+			}
+		}
+		dag.removeAllVertices(nonTaskVertices);
+		dagVertices.removeAll(nonTaskVertices);
+
+		// iterDAGVertices = new DAGIterator(dag); // Iterator on DAG vertices
+
+		// Each element of the "predecessors" list corresponds to a DagVertex
+		// and
+		// stores all its preceding ExclusionGraphNode except those
+		// corresponding to incoming edges
+		// The unique ID of the DAG vertices (their scheduling order) are used
+		// as indexes in this list
+		ArrayList<HashSet<MemoryExclusionVertex>> predecessors = new ArrayList<HashSet<MemoryExclusionVertex>>(
+				dag.vertexSet().size());
+
+		// Each element of the "incoming" list corresponds to a DAGVertex and
+		// store only the ExclusionGraphNode that corresponds to its incoming
+		// edges
+		// The unique ID of the DAG vertices (their scheduling order) are used
+		// as indexes in this list
+		ArrayList<HashSet<MemoryExclusionVertex>> incoming = new ArrayList<HashSet<MemoryExclusionVertex>>(
+				dag.vertexSet().size());
+
+		// Initialize predecessors with empty HashSets
+		for (int i = 0; i < dag.vertexSet().size(); i++) {
+			predecessors.add(new HashSet<MemoryExclusionVertex>());
+			incoming.add(new HashSet<MemoryExclusionVertex>());
+		}
+
+		// Scan of the DAG in order to:
+		// - create Exclusion Graph nodes.
+		// - add exclusion between consecutive Memory Transfer
+		for (DAGVertex vertexDAG : dagVertices) // For each vertex of the DAG
+		{
+			// Processing is done in the following order:
+			// 1. Fork/Join/Broadcast/RoundBuffer specific processing
+			// 2. Working Memory specific Processing
+			// 3. Outgoing Edges processing
+
+			// Retrieve the vertex to process
+			int vertexID = (Integer) vertexDAG.getPropertyBean().getValue(localOrdering); // Retrieve
+																							// the
+																							// vertex
+																							// unique
+																							// ID
+
+			// 1. Fork/Join/Broadcast/Roundbuffer specific processing
+			// Not usable yet ! Does not work because output edges are not
+			// allocated
+			// in the same order.. so overwrite are possible : inout needed here
+			// !
+
+			// String vertKind = vertexDAG.getPropertyBean().getValue("kind")
+			// .toString();
+			// if (vertKind.equals("dag_broadcast_vertex") // includes
+			// roundbuffers
+			// || vertKind.equals("dag_fork_vertex")
+			// || vertKind.equals("dag_join_vertex")) {
+			// // Add the incoming edges to the predecessor list so that there
+			// // is no exclusion between input and output for these buffers
+			// predecessors.get(vertexID).addAll(incoming.get(vertexID));
+			// incoming.get(vertexID).clear();
+			// }
+
+			// Implicit Else if: broadcast/fork/join/roundBuffer have no working
+			// mem
+			// 2. Working Memory specific Processing
+			// If the current vertex has some working memory, create the
+			// associated MemoryExclusionGraphVertex
+			Integer wMem = (Integer) vertexDAG.getCorrespondingSDFVertex().getPropertyBean().getValue("working_memory");
+			if (wMem != null) {
+				MemoryExclusionVertex workingMemoryNode = new MemoryExclusionVertex(vertexDAG.getName(),
+						vertexDAG.getName(), wMem);
+				this.addVertex(workingMemoryNode);
+				// Currently, there is no special alignment for working memory.
+				// So we always assume a unitary typesize.
+				workingMemoryNode.setPropertyValue(MemoryExclusionVertex.TYPE_SIZE, 1);
+
+				// Add Exclusions with all non-predecessors of the current
+				// vertex
+				HashSet<MemoryExclusionVertex> inclusions = predecessors.get(vertexID);
+				HashSet<MemoryExclusionVertex> exclusions = new HashSet<MemoryExclusionVertex>(this.vertexSet());
+				exclusions.remove(workingMemoryNode);
+				exclusions.removeAll(inclusions);
+				for (MemoryExclusionVertex exclusion : exclusions) {
+					this.addEdge(workingMemoryNode, exclusion);
+				}
+
+				// Add the node to the "incoming" list of the DAGVertex.
+				// Like incoming edges, the working memory must have
+				// exclusions
+				// with all outgoing edges but not with successors
+				incoming.get(vertexID).add(workingMemoryNode);
+			}
+
+			// For each outgoing edge
+			for (DAGEdge edge : vertexDAG.outgoingEdges()) {
+				// Add the node to the Exclusion Graph
+				MemoryExclusionVertex newNode;
+				if ((newNode = this.addNode(edge)) != null) {
+
+					// If a node was added.(It should always be the case)
+
+					// Add Exclusions with all non-predecessors of the current
+					// vertex
+					HashSet<MemoryExclusionVertex> inclusions = predecessors.get(vertexID);
+					HashSet<MemoryExclusionVertex> exclusions = new HashSet<MemoryExclusionVertex>(this.vertexSet());
+					exclusions.remove(newNode);
+					exclusions.removeAll(inclusions);
+					for (MemoryExclusionVertex exclusion : exclusions) {
+						this.addEdge(newNode, exclusion);
+					}
+
+					// Add newNode to the incoming list of the consumer of this
+					// edge
+					incoming.get((Integer) edge.getTarget().getPropertyBean().getValue(localOrdering)).add(newNode);
+
+					// Update the predecessor list of the consumer of this edge
+					HashSet<MemoryExclusionVertex> predecessor;
+					predecessor = predecessors
+							.get((Integer) edge.getTarget().getPropertyBean().getValue(localOrdering));
+					predecessor.addAll(inclusions);
+					predecessor.addAll(incoming.get(vertexID));
+				} else {
+					// If the node was not added.
+					// Should never happen
+					throw new WorkflowException("The exclusion graph vertex corresponding to edge " + edge.toString()
+							+ " was not added to the graph.");
+				}
+			}
+			// Save predecessor list, and include incoming to it.
+			predecessors.get(vertexID).addAll(incoming.get(vertexID));
+			verticesPredecessors.put(vertexDAG.getName(), predecessors.get(vertexID));
+		}
+
+		// Add the memory objects corresponding to the fifos.
+		buildFifoMemoryObjects(dag);
+
+		// Save the dag in the properties
+		this.setPropertyValue(SOURCE_DAG, dag);
+	}
+
+	/**
+	 * Method to clear the adjacent vertices list. As the adjacent vertices
+	 * lists are passed as references, their content might be corrupted if they
+	 * are modified by the user of the class. Moreover, if a vertex is removed
+	 * from the class without using the removeAllVertices overrode method, the
+	 * list will still contain the vertice. Clearing the lists is left to the
+	 * user's care. Indeed, a systematic clear to maintain the integrity of the
+	 * lists would considerably reduce the performances of some algorithms. A
+	 * solution to that problem would be to use a faster implementation of
+	 * simpleGraphs that would provide fast methods to retrieve adjacent
+	 * neighbors of a vertex !
+	 * 
+	 */
+	public void clearAdjacentVerticesBackup() {
+		adjacentVerticesBackup.clear();
+	}
+
+	/**
+	 * Does a shallow copy (copy of the attribute reference) except for the list
+	 * of vertices and edges where a deep copy of the List is duplicated, but
+	 * not its content.
+	 * 
+	 * @override
+	 */
+	@Override
+	public Object clone() {
+		Object o = super.clone();
+		((MemoryExclusionGraph) o).adjacentVerticesBackup = new HashMap<MemoryExclusionVertex, HashSet<MemoryExclusionVertex>>();
+
+		return o;
+
+	}
+
+	@Override
+	public void copyProperties(PropertySource props) {
+		for (String key : props.getPropertyBean().keys()) {
+			if (props.getPropertyBean().getValue(key) instanceof CloneableProperty) {
+				this.getPropertyBean().setValue(key,
+						((CloneableProperty) props.getPropertyBean().getValue(key)).clone());
+			} else {
+				this.getPropertyBean().setValue(key, props.getPropertyBean().getValue(key));
+			}
+		}
+	}
+
+	/**
+	 * This method puts the {@link MemoryExclusionGraph} back to its state
+	 * before any memory allocation was performed.<br>
+	 * Tasks performed are:<br>
+	 * - Put back the host memory objects that were replaced by their content
+	 * during memory allocation. - Restore the MEG to its original state before
+	 * allocation
+	 */
+	public void deallocate() {
+
+		@SuppressWarnings("unchecked")
+		Map<MemoryExclusionVertex, Set<MemoryExclusionVertex>> hostVertices = (Map<MemoryExclusionVertex, Set<MemoryExclusionVertex>>) this
+				.getPropertyBean().getValue(HOST_MEMORY_OBJECT_PROPERTY);
+		// Scan host vertices
+		if (hostVertices != null) {
+			for (MemoryExclusionVertex hostVertex : hostVertices.keySet()) {
+				// Put the host back to its original size (if it was changed,
+				// i.e. if it was allocated)
+				Integer hostSize = (Integer) hostVertex.getPropertyBean().getValue(MemoryExclusionVertex.HOST_SIZE);
+				if (hostSize != null) {
+					hostVertex.setWeight(hostSize);
+					hostVertex.getPropertyBean().removeProperty(MemoryExclusionVertex.HOST_SIZE);
+
+					// Scan merged vertices
+					for (MemoryExclusionVertex mergedVertex : hostVertices.get(hostVertex)) {
+						// If the merged vertex was in the graph (i.e. it was
+						// already allocated)
+						if (this.containsVertex(mergedVertex)) {
+							// Add exclusions between host and adjacent vertex
+							// of
+							// the merged vertex
+							for (MemoryExclusionVertex adjacentVertex : this.getAdjacentVertexOf(mergedVertex)) {
+								this.addEdge(hostVertex, adjacentVertex);
+							}
+							// Remove it from the MEG
+							this.removeVertex(mergedVertex);
+
+							// If the merged vertex is not split
+							if (mergedVertex.getWeight() != 0) {
+								// Put it back to its real weight
+								int emptySpace = (int) mergedVertex.getPropertyBean()
+										.getValue(MemoryExclusionVertex.EMPTY_SPACE_BEFORE);
+								mergedVertex.setWeight(mergedVertex.getWeight() - emptySpace);
+							} else {
+								// The vertex was divided
+								// Remove all fake mobjects
+								@SuppressWarnings("unchecked")
+								List<MemoryExclusionVertex> fakeMobjects = (List<MemoryExclusionVertex>) mergedVertex
+										.getPropertyBean().getValue(MemoryExclusionVertex.FAKE_MOBJECT);
+								for (MemoryExclusionVertex fakeMobj : fakeMobjects) {
+									this.removeVertex(fakeMobj);
+								}
+								fakeMobjects.clear();
+							}
+						}
+					}
+				}
+			}
+		}
+	}
+
+	/**
+	 * This methods returns a clone of the calling {@link MemoryExclusionGraph}
+	 * where attributes and properties are copied as follows:
+	 * <ul>
+	 * <li>Deep copy (object is duplicated):</li>
+	 * <ul>
+	 * <li>List of Vertices (List of MemoryExclusionVertex)</li>
+	 * <li>MemoryExclusionVertex</li>
+	 * <li>Property of MemoryExclusionVertex</li>
+	 * <li>List of exclusions</li>
+	 * <li>{@link #adjacentVerticesBackup}</li>
+	 * <li>{@link #properties propertyBean} (but not all properties are deeply
+	 * copied)</li>
+	 * <li>{@link #HOST_MEMORY_OBJECT_PROPERTY} property</li>
+	 * <li>{@link #dagVerticesInSchedulingOrder}</li>
+	 * </ul>
+	 * <li>Shallow copy (reference to the object is copied):</li>
+	 * <ul>
+	 * <li>{@link #SOURCE_DAG} property</li>
+	 * <li>{@link #verticesPredecessors} list</li>
+	 * </ul>
+	 * </ul>
+	 * 
+	 * @return
+	 */
+	public MemoryExclusionGraph deepClone() {
+		// Shallow copy with clone
+		// Handle shallow copy of attributes and deep copy of lists of vertices
+		// and
+		// exclusion
+		MemoryExclusionGraph result = new MemoryExclusionGraph();
+
+		// Deep copy of all MObj (including merged ones)
+		// Keep a record of the old and new mObj
+		Map<MemoryExclusionVertex, MemoryExclusionVertex> mObjMap = new HashMap<MemoryExclusionVertex, MemoryExclusionVertex>();
+		for (MemoryExclusionVertex vertex : this.getTotalSetOfVertices()) {
+			MemoryExclusionVertex vertexClone = vertex.getClone();
+			mObjMap.put(vertex, vertexClone);
+		}
+
+		// Add mObjs to the graph (except merged ones)
+		for (MemoryExclusionVertex vertex : this.vertexSet()) {
+			result.addVertex(mObjMap.get(vertex));
+		}
+
+		// Copy exclusions
+		for (DefaultEdge edge : this.edgeSet()) {
+			result.addEdge(this.getEdgeSource(edge), this.getEdgeTarget(edge));
+		}
+
+		// Deep copy of mObj properties
+		deepCloneVerticesProperties(mObjMap);
+
+		// Deep copy of propertyBean
+		deepCloneMegProperties(result, mObjMap);
+
+		// Deep copy of memExVerticesInSchedulingOrder
+		if (this.memExVerticesInSchedulingOrder != null) {
+			result.memExVerticesInSchedulingOrder = new ArrayList<MemoryExclusionVertex>(
+					this.memExVerticesInSchedulingOrder);
+			result.memExVerticesInSchedulingOrder.replaceAll(mObj -> {
+				return mObjMap.get(mObj);
+			});
+		}
+
+		return result;
+	}
+
+	/**
+	 * This method clones the {@link PropertyBean} of the current
+	 * {@link MemoryExclusionGraph} into the clone {@link MemoryExclusionGraph}
+	 * passed as a parameter. The mObjMap parameter is used to make properties
+	 * of the clone reference only cloned {@link MemoryExclusionVertex} (and not
+	 * {@link MemoryExclusionVertex} of the original
+	 * {@link MemoryExclusionGraph}).
+	 * 
+	 * @param result
+	 *            The clone {@link MemoryExclusionGraph} created in the
+	 *            {@link #deepClone()} method.
+	 * @param mObjMap
+	 *            <code>Map<MemoryExclusionVertex,MemoryExclusionVertex></code>
+	 *            associating original {@link MemoryExclusionVertex} of the
+	 *            current {@link MemoryExclusionGraph} to their clone.
+	 */
+	protected void deepCloneMegProperties(MemoryExclusionGraph result,
+			Map<MemoryExclusionVertex, MemoryExclusionVertex> mObjMap) {
+		// DAG_EDGE_ALLOCATION
+		@SuppressWarnings("unchecked")
+		Map<DAGEdge, Integer> dagEdgeAlloc = (Map<DAGEdge, Integer>) this.getPropertyBean()
+				.getValue(DAG_EDGE_ALLOCATION);
+		if (dagEdgeAlloc != null) {
+			Map<DAGEdge, Integer> dagEdgeAllocCopy = new HashMap<DAGEdge, Integer>(dagEdgeAlloc);
+			result.setPropertyValue(DAG_EDGE_ALLOCATION, dagEdgeAllocCopy);
+		}
+
+		// DAG_FIFO_ALLOCATION
+		@SuppressWarnings("unchecked")
+		Map<MemoryExclusionVertex, Integer> dagFifoAlloc = (Map<MemoryExclusionVertex, Integer>) this.getPropertyBean()
+				.getValue(DAG_FIFO_ALLOCATION);
+		if (dagFifoAlloc != null) {
+			Map<MemoryExclusionVertex, Integer> dagFifoAllocCopy = new HashMap<MemoryExclusionVertex, Integer>();
+			for (Entry<MemoryExclusionVertex, Integer> fifoAlloc : dagFifoAlloc.entrySet()) {
+				dagFifoAllocCopy.put(mObjMap.get(fifoAlloc.getKey()), fifoAlloc.getValue());
+			}
+			result.setPropertyValue(DAG_FIFO_ALLOCATION, dagFifoAllocCopy);
+		}
+
+		// WORKING_MEM_ALLOCATION
+		@SuppressWarnings("unchecked")
+		Map<MemoryExclusionVertex, Integer> wMemAlloc = (Map<MemoryExclusionVertex, Integer>) this.getPropertyBean()
+				.getValue(WORKING_MEM_ALLOCATION);
+		if (wMemAlloc != null) {
+			Map<MemoryExclusionVertex, Integer> wMemAllocCopy = new HashMap<MemoryExclusionVertex, Integer>();
+			for (Entry<MemoryExclusionVertex, Integer> wMem : wMemAlloc.entrySet()) {
+				wMemAllocCopy.put(mObjMap.get(wMem.getKey()), wMem.getValue());
+			}
+			result.setPropertyValue(WORKING_MEM_ALLOCATION, wMemAllocCopy);
+		}
+
+		// SOURCE_DAG
+		if (this.getPropertyBean().getValue(SOURCE_DAG) != null) {
+			result.setPropertyValue(SOURCE_DAG, this.getPropertyBean().getValue(SOURCE_DAG));
+		}
+
+		// ALLOCATED_MEMORY_SIZE
+		if (this.getPropertyBean().getValue(ALLOCATED_MEMORY_SIZE) != null) {
+			result.setPropertyValue(ALLOCATED_MEMORY_SIZE, this.getPropertyBean().getValue(ALLOCATED_MEMORY_SIZE));
+		}
+
+		// HOST_MEMORY_OBJECT_PROPERTY property
+		@SuppressWarnings("unchecked")
+		Map<MemoryExclusionVertex, Set<MemoryExclusionVertex>> hostMemoryObject = (Map<MemoryExclusionVertex, Set<MemoryExclusionVertex>>) this
+				.getPropertyBean().getValue(HOST_MEMORY_OBJECT_PROPERTY);
+		if (hostMemoryObject != null) {
+			Map<MemoryExclusionVertex, Set<MemoryExclusionVertex>> hostMemoryObjectCopy = new HashMap<MemoryExclusionVertex, Set<MemoryExclusionVertex>>();
+			for (Entry<MemoryExclusionVertex, Set<MemoryExclusionVertex>> host : hostMemoryObject.entrySet()) {
+				Set<MemoryExclusionVertex> hostedCopy = new HashSet<MemoryExclusionVertex>();
+				for (MemoryExclusionVertex hosted : host.getValue()) {
+					hostedCopy.add(mObjMap.get(hosted));
+				}
+				hostMemoryObjectCopy.put(mObjMap.get(host.getKey()), hostedCopy);
+			}
+			result.setPropertyValue(HOST_MEMORY_OBJECT_PROPERTY, hostMemoryObjectCopy);
+		}
+	}
+
+	/**
+	 * This method create a deep copy of the properties of the
+	 * {@link MemoryExclusionVertex} cloned in the {@link #deepClone()} method.
+	 * <br>
+	 * Keys of the mObjMap parameter are the original
+	 * {@link MemoryExclusionVertex} whose properties are to be cloned, and
+	 * values of the map are the corresponding {@link MemoryExclusionVertex}
+	 * clones. Cloned properties are:
+	 * <ul>
+	 * <li>{@link MemoryExclusionVertex#MEMORY_OFFSET_PROPERTY}</li>
+	 * <li>{@link MemoryExclusionVertex#REAL_TOKEN_RANGE_PROPERTY}</li>
+	 * <li>{@link MemoryExclusionVertex#FAKE_MOBJECT}</li>
+	 * <li>{@link MemoryExclusionVertex#ADJACENT_VERTICES_BACKUP}</li>
+	 * <li>{@link MemoryExclusionVertex#EMPTY_SPACE_BEFORE}</li>
+	 * <li>{@link MemoryExclusionVertex#HOST_SIZE}</li>
+	 * <li>{@link MemoryExclusionVertex#DIVIDED_PARTS_HOSTS}</li>
+	 * <li>{@link MemoryExclusionVertex#TYPE_SIZE}</li>
+	 * <li>{@link MemoryExclusionVertex#INTER_BUFFER_SPACES}</li>
+	 * </ul>
+	 * All cloned properties referencing {@link MemoryExclusionVertex} are
+	 * referencing {@link MemoryExclusionVertex} of the mObjMap values (i.e. the
+	 * cloned {@link MemoryExclusionVertex}).
+	 * 
+	 * @param mObjMap
+	 *            <code>Map<MemoryExclusionVertex,MemoryExclusionVertex></code>
+	 *            associating original {@link MemoryExclusionVertex} of the
+	 *            current {@link MemoryExclusionGraph} to their clone.
+	 */
+	protected void deepCloneVerticesProperties(Map<MemoryExclusionVertex, MemoryExclusionVertex> mObjMap) {
+		for (Entry<MemoryExclusionVertex, MemoryExclusionVertex> entry : mObjMap.entrySet()) {
+			MemoryExclusionVertex vertex = entry.getKey();
+			MemoryExclusionVertex vertexClone = entry.getValue();
+
+			// MEMORY_OFFSET_PROPERTY
+			Integer memOffset = (Integer) vertex.getPropertyBean()
+					.getValue(MemoryExclusionVertex.MEMORY_OFFSET_PROPERTY);
+			if (memOffset != null) {
+				vertexClone.setPropertyValue(MemoryExclusionVertex.MEMORY_OFFSET_PROPERTY, memOffset);
+			}
+
+			// REAL_TOKEN_RANGE_PROPERTY
+			@SuppressWarnings("unchecked")
+			List<Pair<MemoryExclusionVertex, Pair<Range, Range>>> realTokenRange = (List<Pair<MemoryExclusionVertex, Pair<Range, Range>>>) vertex
+					.getPropertyBean().getValue(MemoryExclusionVertex.REAL_TOKEN_RANGE_PROPERTY);
+			if (realTokenRange != null) {
+				List<Pair<MemoryExclusionVertex, Pair<Range, Range>>> realTokenRangeCopy = new ArrayList<Pair<MemoryExclusionVertex, Pair<Range, Range>>>();
+				for (Pair<MemoryExclusionVertex, Pair<Range, Range>> pair : realTokenRange) {
+					realTokenRangeCopy.add(Pair.of(mObjMap.get(pair.getKey()), Pair
+							.of((Range) pair.getValue().getKey().clone(), (Range) pair.getValue().getValue().clone())));
+				}
+				vertexClone.setPropertyValue(MemoryExclusionVertex.REAL_TOKEN_RANGE_PROPERTY, realTokenRangeCopy);
+			}
+
+			// FAKE_MOBJECT
+			@SuppressWarnings("unchecked")
+			List<MemoryExclusionVertex> fakeMobject = (List<MemoryExclusionVertex>) vertex.getPropertyBean()
+					.getValue(MemoryExclusionVertex.FAKE_MOBJECT);
+			if (fakeMobject != null) {
+				List<MemoryExclusionVertex> fakeMobjectCopy = new ArrayList<MemoryExclusionVertex>();
+				for (MemoryExclusionVertex fakeMobj : fakeMobject) {
+					fakeMobjectCopy.add(mObjMap.get(fakeMobj));
+				}
+				vertexClone.setPropertyValue(MemoryExclusionVertex.FAKE_MOBJECT, fakeMobjectCopy);
+			}
+
+			// ADJACENT_VERTICES_BACKUP
+			@SuppressWarnings("unchecked")
+			List<MemoryExclusionVertex> adjacentVerticesBackup = (List<MemoryExclusionVertex>) vertex.getPropertyBean()
+					.getValue(MemoryExclusionVertex.ADJACENT_VERTICES_BACKUP);
+			if (adjacentVerticesBackup != null) {
+				List<MemoryExclusionVertex> adjacentVerticesBackupCopy = new ArrayList<MemoryExclusionVertex>();
+				for (MemoryExclusionVertex adjacentVertex : adjacentVerticesBackup) {
+					adjacentVerticesBackupCopy.add(mObjMap.get(adjacentVertex));
+				}
+				vertexClone.setPropertyValue(MemoryExclusionVertex.ADJACENT_VERTICES_BACKUP,
+						adjacentVerticesBackupCopy);
+			}
+
+			// EMPTY_SPACE_BEFORE
+			Integer emptySpaceBefore = (Integer) vertex.getPropertyBean()
+					.getValue(MemoryExclusionVertex.EMPTY_SPACE_BEFORE);
+			if (emptySpaceBefore != null) {
+				vertexClone.setPropertyValue(MemoryExclusionVertex.EMPTY_SPACE_BEFORE, emptySpaceBefore);
+			}
+
+			// HOST_SIZE
+			Integer hostSize = (Integer) vertex.getPropertyBean().getValue(MemoryExclusionVertex.HOST_SIZE);
+			if (hostSize != null) {
+				vertexClone.setPropertyValue(MemoryExclusionVertex.HOST_SIZE, hostSize);
+			}
+
+			// DIVIDED_PARTS_HOSTS
+			@SuppressWarnings("unchecked")
+			List<MemoryExclusionVertex> dividedPartHosts = (List<MemoryExclusionVertex>) vertex.getPropertyBean()
+					.getValue(MemoryExclusionVertex.DIVIDED_PARTS_HOSTS);
+			if (dividedPartHosts != null) {
+				List<MemoryExclusionVertex> dividedPartHostCopy = new ArrayList<MemoryExclusionVertex>();
+				for (MemoryExclusionVertex host : dividedPartHosts) {
+					dividedPartHostCopy.add(mObjMap.get(host));
+				}
+				vertexClone.setPropertyValue(MemoryExclusionVertex.DIVIDED_PARTS_HOSTS, dividedPartHostCopy);
+			}
+
+			// TYPE_SIZE
+			Integer typeSize = (Integer) vertex.getPropertyBean().getValue(MemoryExclusionVertex.TYPE_SIZE);
+			if (typeSize != null) {
+				vertexClone.setPropertyValue(MemoryExclusionVertex.TYPE_SIZE, typeSize);
+			}
+
+			// INTER_BUFFER_SPACES
+			@SuppressWarnings("unchecked")
+			List<Integer> interBufferSpaces = (List<Integer>) vertex.getPropertyBean()
+					.getValue(MemoryExclusionVertex.INTER_BUFFER_SPACES);
+			if (interBufferSpaces != null) {
+				vertexClone.setPropertyValue(MemoryExclusionVertex.INTER_BUFFER_SPACES,
+						new ArrayList<Integer>(interBufferSpaces));
+			}
+		}
+	}
+
+	/**
+	 * {@link #deepRemoveVertex(MemoryExclusionVertex)} for a {@link Collection}
+	 * of {@link MemoryExclusionVertex}.
+	 * 
+	 * @param vertices
+	 *            the {@link Collection} of {@link MemoryExclusionVertex}
+	 *            removed from the graph.
+	 */
+	public void deepRemoveAllVertices(Collection<? extends MemoryExclusionVertex> vertices) {
+
+		// List of vertices
+		// List of edges
+		// adjacentVerticesBackup
+		this.removeAllVertices(vertices);
+
+		// memExVerticesInSchedulingOrder
+		if(memExVerticesInSchedulingOrder != null){
+			memExVerticesInSchedulingOrder.removeAll(vertices);
+		}
+
+		// HOST_MEMORY_OBJECT_PROPERTY property
+		@SuppressWarnings("unchecked")
+		Map<MemoryExclusionVertex, Set<MemoryExclusionVertex>> hosts = (Map<MemoryExclusionVertex, Set<MemoryExclusionVertex>>) this
+				.getPropertyBean().getValue(HOST_MEMORY_OBJECT_PROPERTY);
+
+		if (hosts != null) {
+			hosts.keySet().removeAll(vertices); // Changes to the KeySet are
+												// applied
+												// to the map
+			hosts.forEach((host, hosted) -> {
+				if (hosted.removeAll(vertices))
+					// List of hosted mObjects should never be impacted by
+					// the remove operation. (in the context of Distributor
+					// call)
+					// indeed, deeply removed vertices correspond to vertices
+					// belonging to other memory banks, hence if a hosted Mobj
+					// belong to a list, and this Mobj is to be removed, then
+					// the
+					// host Mobj for this hosted Mobj is mandatorily associated
+					// to
+					// another bank, and has been removed in the previous lines
+					// of
+					// the code.
+					throw new RuntimeException("A hosted Memory Object was removed (but its host was not).");
+			});
+
+			// ADJACENT_VERTICES_BACKUP property vertices
+			Set<MemoryExclusionVertex> verticesWithAdjacentVerticesBackup = new HashSet<MemoryExclusionVertex>();
+			verticesWithAdjacentVerticesBackup.addAll(hosts.keySet());
+			for (Set<MemoryExclusionVertex> hosted : hosts.values()) {
+				verticesWithAdjacentVerticesBackup.addAll(hosted);
+			}
+			for (MemoryExclusionVertex vertex : verticesWithAdjacentVerticesBackup) {
+				@SuppressWarnings("unchecked")
+				List<MemoryExclusionVertex> adjacentVerticesBackup = (List<MemoryExclusionVertex>) vertex
+						.getPropertyBean().getValue(MemoryExclusionVertex.ADJACENT_VERTICES_BACKUP);
+				adjacentVerticesBackup.removeAll(vertices);
+			}
+		}
+	}
+
+	/**
+	 * Remove a {@link MemoryExclusionVertex} from the
+	 * {@link MemoryExclusionGraph}. Contrary to
+	 * {@link #removeVertex(MemoryExclusionVertex)}, this method scans the
+	 * properties and attributes of the {@link MemoryExclusionGraph} to remove
+	 * all reference to the removed {@link MemoryExclusionVertex}.<br>
+	 * <br>
+	 * Properties and attributes affected by this method are:
+	 * <ul>
+	 * <li>List of vertices</li>
+	 * <li>List of edges</li>
+	 * <li>{@link #adjacentVerticesBackup}</li>
+	 * <li>{@link #memExVerticesInSchedulingOrder}</li>
+	 * <li>{@link #HOST_MEMORY_OBJECT_PROPERTY} property}</li>
+	 * <li>{@link MemoryExclusionVertex#ADJACENT_VERTICES_BACKUP} property of
+	 * {@link MemoryExclusionVertex vertices}</li>
+	 * </ul>
+	 * 
+	 * @param vertex
+	 *            the {@link MemoryExclusionVertex} removed from the graph.
+	 */
+	public void deepRemoveVertex(MemoryExclusionVertex vertex) {
+		List<MemoryExclusionVertex> list = new ArrayList<MemoryExclusionVertex>();
+		list.add(vertex);
+		// Calls the list removing code to avoid duplicating the method code.
+		deepRemoveAllVertices(list);
+	}
+
+	/**
+	 * This method is used to access all the neighbors of a given vertex.
+	 * 
+	 * @param vertex
+	 *            the vertex whose neighbors are retrieved
+	 * @return a set containing the neighbor vertices
+	 */
+	public HashSet<MemoryExclusionVertex> getAdjacentVertexOf(MemoryExclusionVertex vertex) {
+		HashSet<MemoryExclusionVertex> result;
+
+		// If this vertex was previously treated, simply access the backed-up
+		// neighbors set.
+		if ((result = adjacentVerticesBackup.get(vertex)) != null) {
+			return result;
+		}
+
+		// Else create the list of neighbors of the vertex
+		result = new HashSet<MemoryExclusionVertex>();
+
+		// Add to result all vertices that have an edge with vertex
+		Set<DefaultEdge> edges = this.edgesOf(vertex);
+		for (DefaultEdge edge : edges) {
+			result.add(this.getEdgeSource(edge));
+			result.add(this.getEdgeTarget(edge));
+		}
+
+		// Remove vertex from result
+		result.remove(vertex);
+
+		// Back-up the resulting set
+		adjacentVerticesBackup.put(vertex, result);
+
+		// The following lines ensure that the vertices stored in the neighbors
+		// list
+		// belong to the graph.vertexSet.
+		// Indeed, it may happen that several "equal" instances of
+		// MemoryExclusionGaphNodes
+		// are referenced in the same MemoryExclusionGraph : one in the vertex
+		// set and one in the source/target of an edge.
+		// If someone retrieves this vertex using the getEdgeSource(edge), then
+		// modifies the vertex, the changes
+		// might not be applied to the same vertex retrieved in the vertexSet()
+		// of the graph.
+		// The following lines ensures that the vertices returned in the
+		// neighbors lists always belong to the vertexSet().
+		HashSet<MemoryExclusionVertex> toAdd = new HashSet<MemoryExclusionVertex>();
+
+		for (MemoryExclusionVertex vert : result) {
+			for (MemoryExclusionVertex vertin : this.vertexSet()) {
+				if (vert.equals(vertin)) {
+					// Correct the reference
+					toAdd.add(vertin);
+					break;
+				}
+			}
+		}
+
+		result.clear();
+		result.addAll(toAdd);
+
+		return result;
+	}
+
+	/**
+	 * Get the complementary graph of the exclusion graph. The complementary
+	 * graph possess the same nodes but the complementary edges. i.e. if there
+	 * is an edge between vi and vj in the exclusion graph, there will be no
+	 * edge in the complementary.
+	 * 
+	 * @return
+	 */
+	public MemoryExclusionGraph getComplementary() {
+		// Create a new Memory Exclusion Graph
+		MemoryExclusionGraph result = new MemoryExclusionGraph();
+		// Copy the vertices of the current graph
+		for (MemoryExclusionVertex vertex : this.vertexSet()) {
+			result.addVertex(vertex);
+		}
+		// Retrieve the vertices list
+		MemoryExclusionVertex[] vertices = this.vertexSet().toArray(new MemoryExclusionVertex[0]);
+		// For each pair of vertex, check if the corresponding edge exists in
+		// the current graph.
+		// If not, add an edge in the complementary graph
+		for (int i = 0; i < this.vertexSet().size(); i++) {
+			for (int j = i + 1; j < this.vertexSet().size(); j++) {
+				if (!this.containsEdge(vertices[i], vertices[j])) {
+					result.addEdge(vertices[i], vertices[j]);
+				}
+			}
+		}
+		return result;
+	}
+
+	/**
+	 * @return a copy of the {@link #memExVerticesInSchedulingOrder} or
+	 *         <code>null</code> if the {@link MemoryExclusionGraph MemEx} was
+	 *         not {@link #updateWithSchedule(DirectedAcyclicGraph) updated with
+	 *         a schedule}
+	 */
+	public List<MemoryExclusionVertex> getMemExVerticesInSchedulingOrder() {
+		if (memExVerticesInSchedulingOrder == null) {
+			return null;
+		} else {
+			return new ArrayList<MemoryExclusionVertex>(memExVerticesInSchedulingOrder);
+		}
+	}
+
+	@Override
+	public PropertyFactory getFactoryForProperty(String propertyName) {
+		return null;
+	}
+
+	/**
+	 * Return the lifetime of the {@link MemoryExclusionVertex memory object}
+	 * passed as a parameter. If the memory object corresponds to a fifo, the
+	 * first {@link Integer} will have a greater value than the second. If the
+	 * memory object always exists, its lifetime will be <code>(0L,0L)</code>
+	 * 
+	 * @param vertex
+	 *            the vertex whose lifetime is searched
+	 * @param dag
+	 *            the scheduled {@link DirectedAcyclicGraph DAG} from which the
+	 *            {@link MemoryExclusionVertex MemEx Vertex} is derived
+	 * @return the lifetime of the memory object in the form of 2 integers
+	 *         corresponding to its life beginning and end.
+	 * @throws RuntimeException
+	 *             if the {@link MemoryExclusionVertex} is not derived from the
+	 *             given {@link DirectedAcyclicGraph DAG} or if the
+	 *             {@link DirectedAcyclicGraph DAG} was not scheduled.
+	 */
+	protected Entry<Long, Long> getLifeTime(MemoryExclusionVertex vertex, DirectedAcyclicGraph dag)
+			throws RuntimeException {
+
+		// If the MemObject corresponds to an edge, its lifetime spans from the
+		// execution start of its source until the execution end of its target
+		DAGEdge edge = vertex.getEdge();
+		if (edge != null) {
+			DAGVertex source = edge.getSource();
+			DAGVertex target = edge.getTarget();
+
+			if (source == null || target == null) {
+				throw new RuntimeException("Cannot get lifetime of a memory object " + vertex.toString()
+						+ " because its corresponding DAGEdge has no valid source and/or target");
+			}
+
+			Object birth = source.getPropertyBean().getValue("TaskStartTime", Long.class);
+
+			Object death = target.getPropertyBean().getValue("TaskStartTime", Long.class);
+
+			if (death == null || birth == null) {
+				throw new RuntimeException("Cannot get lifetime of a memory object " + vertex.toString()
+						+ " because the source or target of its corresponding DAGEdge"
+						+ " has no TaskStartTime property. Maybe the DAG was not sheduled.");
+			}
+
+			Object duration = target.getPropertyBean().getValue(ImplementationPropertyNames.Task_duration, Long.class);
+			if (duration == null) {
+				throw new RuntimeException("Cannot get lifetime of a memory object " + vertex
+						+ " because the target of its corresponding DAGEdge" + " has no duration property.");
+			}
+
+			return new AbstractMap.SimpleEntry<Long, Long>((Long) birth, (Long) death + (Long) duration);
+		}
+
+		// Else the memEx vertex corresponds to a working memory
+		if (vertex.getSink().equals(vertex.getSource())) {
+			DAGVertex dagVertex = dag.getVertex(vertex.getSink());
+			if (dagVertex == null) {
+				throw new RuntimeException("Cannot get lifetime of working memory object " + vertex
+						+ " because its corresponding DAGVertex does not exist in the given DAG.");
+			}
+
+			Object birth = dagVertex.getPropertyBean().getValue("TaskStartTime", Long.class);
+			Object duration = dagVertex.getPropertyBean().getValue(ImplementationPropertyNames.Task_duration,
+					Long.class);
+
+			if (birth == null || duration == null) {
+				throw new RuntimeException("Cannot get lifetime of working memory object " + vertex
+						+ " because its DAGVertex has no TaskStartTime and/or duration property");
+			}
+
+			return new AbstractMap.SimpleEntry<Long, Long>((Long) birth, (Long) birth + (Long) duration);
+
+		}
+
+		if (vertex.getSource().startsWith("FIFO_")) {
+			if (vertex.getSource().startsWith("FIFO_Body")) {
+				return new AbstractMap.SimpleEntry<Long, Long>(0L, 0L);
+			}
+
+			// Working memory exists from the beginning of the End until the end
+			// of the init.
+			// Since there is no exclusion with edges connected to the init/end
+			// vertices they will not be added (since updating only consists in
+			// removing existing exclusions)
+			if (vertex.getSource().startsWith("FIFO_Head_")) {
+				DAGVertex dagEndVertex = dag.getVertex(vertex.getSource().substring(("FIFO_Head_").length()));
+				DAGVertex dagInitVertex = dag.getVertex(vertex.getSink());
+
+				if (dagEndVertex == null || dagInitVertex == null) {
+					throw new RuntimeException("Cannot get lifetime of a memory object " + vertex.toString()
+							+ " because its corresponding DAGVertex could not be found in the DAG");
+				}
+				Object birth = dagEndVertex.getPropertyBean().getValue("TaskStartTime", Long.class);
+
+				Object death = dagInitVertex.getPropertyBean().getValue("TaskStartTime", Long.class);
+
+				if (death == null || birth == null) {
+					throw new RuntimeException("Cannot get lifetime of a memory object " + vertex.toString()
+							+ " because the source or target of its corresponding End/Init"
+							+ " has no TaskStartTime property. Maybe the DAG was not sheduled.");
+				}
+
+				Object duration = dagInitVertex.getPropertyBean().getValue(ImplementationPropertyNames.Task_duration,
+						Long.class);
+				if (duration == null) {
+					throw new RuntimeException("Cannot get lifetime of a memory object " + vertex
+							+ " because the Init of its corresponding Fifo" + " has no duration property.");
+				}
+
+				return new AbstractMap.SimpleEntry<Long, Long>((Long) death + (Long) duration, (Long) birth);
+			}
+		}
+
+		// the vertex does not come from an edge nor from working memory.
+		// nor from a fifo
+		// Error
+		throw new RuntimeException("Cannot get lifetime of a memory object "
+				+ "that is not derived from a scheduled DAG." + " (MemObject: " + vertex.toString() + ")");
+
+	}
+
+	@Override
+	public PropertyBean getPropertyBean() {
+		return properties;
+	}
+
+	@Override
+	public String getPropertyStringValue(String propertyName) {
+		if (this.getPropertyBean().getValue(propertyName) != null) {
+			return this.getPropertyBean().getValue(propertyName).toString();
+		}
+		return null;
+	}
+
+	@Override
+	public List<String> getPublicProperties() {
+		return public_properties;
+	}
+
+	/**
+	 * Returns the total number of {@link MemoryExclusionVertex} in the
+	 * {@link MemoryExclusionGraph} including these merged as a result of a
+	 * buffer merging operation, and stored in the
+	 * {@value #HOST_MEMORY_OBJECT_PROPERTY} property.
+	 * 
+	 * @return
+	 */
+	public int getTotalNumberOfVertices() {
+		return getTotalSetOfVertices().size();
+	}
+
+	/**
+	 * Returns the {@link Set} of all {@link MemoryExclusionVertex} in the
+	 * {@link MemoryExclusionGraph}, including these merged as a result of a
+	 * buffer merging operation, and stored in the
+	 * {@value #HOST_MEMORY_OBJECT_PROPERTY} property.
+	 * 
+	 * @return
+	 */
+	public Set<MemoryExclusionVertex> getTotalSetOfVertices() {
+		Set<MemoryExclusionVertex> allVertices = new HashSet<MemoryExclusionVertex>(this.vertexSet());
+		@SuppressWarnings("unchecked")
+		Map<MemoryExclusionVertex, Set<MemoryExclusionVertex>> hosts = (Map<MemoryExclusionVertex, Set<MemoryExclusionVertex>>) this
+				.getPropertyBean().getValue(HOST_MEMORY_OBJECT_PROPERTY);
+		if (hosts != null) {
+			hosts.forEach((host, hosted) -> {
+				allVertices.addAll(hosted);
+			});
+		}
+
+		return allVertices;
+	}
+
+	/**
+	 * This method returns the local copy of the {@link MemoryExclusionVertex}
+	 * that is {@link MemoryExclusionVertex}{@link #equals(Object)} to the
+	 * {@link MemoryExclusionVertex} passed as a parameter.
+	 * 
+	 * @param memObject
+	 *            a {@link MemoryExclusionVertex} searched in the
+	 *            {@link MemoryExclusionGraph}
+	 * @return an equal {@link MemoryExclusionVertex} from the
+	 *         {@link #vertexSet()}, null if there is no such vertex.
+	 */
+	public MemoryExclusionVertex getVertex(MemoryExclusionVertex memObject) {
+		Iterator<MemoryExclusionVertex> iter = this.vertexSet().iterator();
+		while (iter.hasNext()) {
+			MemoryExclusionVertex vertex = iter.next();
+			if (vertex.equals(memObject)) {
+				return vertex;
+			}
+		}
+		return null;
+	}
+
+	/**
+	 * @override
+	 */
+	@Override
+	public boolean removeAllVertices(Collection<? extends MemoryExclusionVertex> arg0) {
+		boolean result = super.removeAllVertices(arg0);
+
+		for (HashSet<MemoryExclusionVertex> backup : adjacentVerticesBackup.values()) {
+			result |= backup.removeAll(arg0);
+		}
+		return result;
+	}
+
+	@Override
+	public boolean removeEdge(DefaultEdge arg0) {
+		MemoryExclusionVertex source = this.getEdgeSource(arg0);
+		MemoryExclusionVertex target = this.getEdgeTarget(arg0);
+
+		boolean result = super.removeEdge(arg0);
+		if (result) {
+			HashSet<MemoryExclusionVertex> targetNeighbors = adjacentVerticesBackup.get(target);
+			if (targetNeighbors != null)
+				targetNeighbors.remove(source);
+			HashSet<MemoryExclusionVertex> sourceNeighbors = adjacentVerticesBackup.get(source);
+			if (sourceNeighbors != null)
+				sourceNeighbors.remove(target);
+		}
+		return result;
+	}
+
+	@Override
+	public DefaultEdge removeEdge(MemoryExclusionVertex arg0, MemoryExclusionVertex arg1) {
+		DefaultEdge result = super.removeEdge(arg0, arg1);
+		if (result != null) {
+			HashSet<MemoryExclusionVertex> arg0Neighbors = adjacentVerticesBackup.get(arg0);
+			if (arg0Neighbors != null)
+				arg0Neighbors.remove(arg1);
+			HashSet<MemoryExclusionVertex> arg1Neighbors = adjacentVerticesBackup.get(arg1);
+			if (arg1Neighbors != null)
+				arg1Neighbors.remove(arg0);
+		}
+
+		return result;
+	}
+
+	/**
+	 * This method remove node A from the graph if:<br>
+	 * - Node A and node B are <b>NOT</b> linked by an edge.<br>
+	 * - Nodes A and B have ALL their neighbors in common.<br>
+	 * - Nodes A has a lighter weight than node B.<br>
+	 * Applying this method to an exclusion graph before a
+	 * MaximumWeightCliqueSolver is executed remove nodes that will never be
+	 * part of the maximum weight clique.<br>
+	 * <br>
+	 * This method also clears the adjacentverticesBackup lists.
+	 * 
+	 * @return A list of merged vertices
+	 * @deprecated Not used anywhere
+	 */
+	@Deprecated
+	public void removeLightestEquivalentNodes() {
+
+		// Retrieve the list of nodes of the gaph
+		ArrayList<MemoryExclusionVertex> nodes = new ArrayList<MemoryExclusionVertex>(this.vertexSet());
+
+		// Sort it in descending order of weights
+		Collections.sort(nodes, Collections.reverseOrder());
+
+		HashSet<MemoryExclusionVertex> fusionned = new HashSet<MemoryExclusionVertex>();
+
+		// Look for a pair of nodes with the properties exposed in method
+		// comments
+		for (MemoryExclusionVertex node : nodes) {
+			if (!fusionned.contains(node)) {
+				HashSet<MemoryExclusionVertex> nonAdjacentSet = new HashSet<MemoryExclusionVertex>(this.vertexSet());
+				nonAdjacentSet.removeAll(getAdjacentVertexOf(node));
+				nonAdjacentSet.remove(node);
+
+				for (MemoryExclusionVertex notNeighbor : nonAdjacentSet) {
+					if (getAdjacentVertexOf(notNeighbor).size() == getAdjacentVertexOf(node).size()) {
+						if (getAdjacentVertexOf(notNeighbor).containsAll(getAdjacentVertexOf(node))) {
+
+							// Keep only the one with the max weight
+							fusionned.add(notNeighbor);
+
+						}
+					}
+				}
+				this.removeAllVertices(fusionned);
+			}
+		}
+		adjacentVerticesBackup = new HashMap<MemoryExclusionVertex, HashSet<MemoryExclusionVertex>>();
+	}
+
+	@Override
+	public void setPropertyValue(String propertyName, Object value) {
+		this.getPropertyBean().setValue(propertyName, value);
+	}
+
+	/**
+	 * Method used to update the exclusions between memory objects corresponding
+	 * to Fifo heads and other memory objects of the
+	 * {@link MemoryExclusionGraph}. Exclusions will be removed from the
+	 * exclusion graph, but no exclusions will be added.
+	 * 
+	 * @param dag
+	 *            the scheduled DAG
+	 * 
+	 */
+	protected void updateFIFOMemObjectWithSchedule(DirectedAcyclicGraph inputDAG) {
+
+		// Create a DAG with new edges from scheduling info
+		DirectedAcyclicGraph scheduledDAG = (DirectedAcyclicGraph) inputDAG.clone();
+
+		// Create an TreeMap of the DAGVertices, in scheduling order.
+		TreeMap<Integer, DAGVertex> verticesMap = new TreeMap<Integer, DAGVertex>();
+
+		DAGIterator iterDAGVertices = new DAGIterator(scheduledDAG); // Iterator
+																		// on
+																		// DAG
+		// vertices
+
+		// Get vertices in scheduling order and remove send/receive vertices
+		// from the dag.
+		// Also identify the init vertices
+		Set<DAGVertex> removedVertices = new HashSet<DAGVertex>();
+		Set<DAGVertex> initVertices = new HashSet<>();
+
+		while (iterDAGVertices.hasNext()) {
+			DAGVertex currentVertex = iterDAGVertices.next();
+
+			boolean isTask = currentVertex.getPropertyBean().getValue("vertexType").toString().equals("task");
+
+			String vertKind = "";
+
+			// Only task vertices have a kind
+			if (isTask) {
+				vertKind = currentVertex.getPropertyBean().getValue("kind").toString();
+			}
+
+			if (vertKind.equals("dag_vertex") || vertKind.equals("dag_broadcast_vertex")
+					|| vertKind.equals("dag_init_vertex") || vertKind.equals("dag_end_vertex")
+					|| vertKind.equals("dag_fork_vertex") || vertKind.equals("dag_join_vertex")) {
+				int schedulingOrder = (Integer) currentVertex.getPropertyBean()
+						.getValue(ImplementationPropertyNames.Vertex_schedulingOrder);
+				verticesMap.put(schedulingOrder, currentVertex);
+
+				if (vertKind.equals("dag_init_vertex")) {
+					initVertices.add(currentVertex);
+				}
+			} else {
+				removedVertices.add(currentVertex);
+			}
+		}
+
+		if (initVertices.size() == 0) {
+			// Nothing to update !
+			return;
+		}
+
+		// Remove unwanted vertices from the scheduledDag
+		scheduledDAG.removeAllVertices(removedVertices);
+
+		// This map is used along the scan of the vertex of the dag.
+		// Its purpose is to store the last vertex scheduled on each
+		// component. This way, when a new vertex is executed on this
+		// instance is encountered, an edge can be added between it and
+		// the previous one.
+		HashMap<ComponentInstance, DAGVertex> lastVerticesScheduled;
+		lastVerticesScheduled = new HashMap<ComponentInstance, DAGVertex>();
+
+		// Scan the dag and add new precedence edges caused by the schedule
+		Set<DAGEdge> addedEdges = new HashSet<DAGEdge>();
+		for (Entry<Integer, DAGVertex> entry : verticesMap.entrySet()) {
+			DAGVertex currentVertex = entry.getValue();
+
+			// Retrieve component
+			ComponentInstance comp = (ComponentInstance) currentVertex.getPropertyBean().getValue("Operator");
+
+			// Retrieve last DAGVertex executed on this component
+			DAGVertex lastScheduled = lastVerticesScheduled.get(comp);
+
+			// If this is not the first time this component is encountered
+			if (lastScheduled != null) {
+
+				// Add an edge between the last and the currend vertex
+				// if there is not already one
+				if (scheduledDAG.getEdge(lastScheduled, currentVertex) == null) {
+					DAGEdge newEdge = scheduledDAG.addEdge(lastScheduled, currentVertex);
+					addedEdges.add(newEdge);
+				}
+			}
+			// Save currentVertex as lastScheduled on this component
+			lastVerticesScheduled.put(comp, currentVertex);
+		}
+
+		// Now, remove fifo exclusion
+		for (DAGVertex dagInitVertex : initVertices) {
+			// Retrieve the corresponding EndVertex
+			SDFInitVertex sdfInitVertex = (SDFInitVertex) dagInitVertex.getPropertyBean()
+					.getValue(DAGVertex.SDF_VERTEX);
+			SDFEndVertex sdfEndVertex = (SDFEndVertex) sdfInitVertex.getEndReference();
+			DAGVertex dagEndVertex = scheduledDAG.getVertex(sdfEndVertex.getName());
+
+			// Compute the list of all edges between init and end
+			Set<DAGEdge> edgesBetween;
+			{
+				Set<DAGEdge> endPredecessors = scheduledDAG.getPredecessorEdgesOf(dagEndVertex);
+				Set<DAGEdge> initSuccessors = scheduledDAG.getSuccessorEdgesOf(dagInitVertex);
+				edgesBetween = (new HashSet<DAGEdge>(initSuccessors));
+				edgesBetween.retainAll(endPredecessors);
+				edgesBetween.removeAll(addedEdges);
+			}
+
+			// Remove exclusions with all buffer in the list (if any)
+			if (edgesBetween.size() != 0) {
+
+				// retrieve the head MObj for current fifo
+				// size does not matter ("that's what she said") to retrieve the
+				// Memory object from the exclusion graph
+				MemoryExclusionVertex headMemoryNode = new MemoryExclusionVertex("FIFO_Head_" + dagEndVertex.getName(),
+						dagInitVertex.getName(), 0);
+				for (DAGEdge edge : edgesBetween) {
+					MemoryExclusionVertex mObj = new MemoryExclusionVertex(edge);
+					this.removeEdge(headMemoryNode, mObj);
+				}
+			}
+
+			// Compute the list of all actors between
+			// init and end
+			Set<DAGVertex> verticesBetween = null;
+			{
+				Set<DAGVertex> endPredecessors = scheduledDAG.getPredecessorVerticesOf(dagEndVertex);
+				Set<DAGVertex> initSuccessors = scheduledDAG.getSuccessorVerticesOf(dagInitVertex);
+				verticesBetween = (new HashSet<DAGVertex>(initSuccessors));
+				verticesBetween.retainAll(endPredecessors);
+				verticesBetween.removeAll(addedEdges);
+			}
+
+			// retrieve the head MObj for current fifo
+			// size does not matter ("that's what she said") to retrieve the
+			// Memory object from the exclusion graph
+			MemoryExclusionVertex headMemoryNode = new MemoryExclusionVertex("FIFO_Head_" + dagEndVertex.getName(),
+					dagInitVertex.getName(), 0);
+			for (DAGVertex dagVertex : verticesBetween) {
+				MemoryExclusionVertex wMemoryObj = new MemoryExclusionVertex(dagVertex.getName(), dagVertex.getName(),
+						0);
+				if (this.containsVertex(wMemoryObj)) {
+					this.removeEdge(headMemoryNode, wMemoryObj);
+				}
+			}
+
+		}
+	}
+
+	/**
+	 * This function update a {@link MemoryExclusionGraph MemEx} by taking
+	 * timing information contained in a {@link DirectedAcyclicGraph DAG} into
+	 * account.
+	 * 
+	 * 
+	 * @param dag
+	 *            the {@link DirectedAcyclicGraph DAG} used which must be the
+	 *            one from which the {@link MemoryExclusionGraph MemEx} graph is
+	 *            {@link #buildGraph(DirectedAcyclicGraph) built} (will not be
+	 *            modified)
+	 */
+	public void updateWithMemObjectLifetimes(DirectedAcyclicGraph dag) {
+
+		Set<DefaultEdge> removedExclusions = new HashSet<>();
+
+		// Scan the exclusions
+		for (DefaultEdge exclusion : this.edgeSet()) {
+			MemoryExclusionVertex memObject1 = this.getEdgeSource(exclusion);
+			Entry<Long, Long> obj1Lifetime = getLifeTime(memObject1, dag);
+
+			MemoryExclusionVertex memObject2 = this.getEdgeTarget(exclusion);
+			Entry<Long, Long> obj2Lifetime = getLifeTime(memObject2, dag);
+
+			// If one of the lifetime is a fifo_body (no need to update,
+			// exclusions will remain)
+			if ((obj1Lifetime.getKey() == 0L && obj1Lifetime.getValue() == 0L)
+					|| (obj2Lifetime.getKey() == 0L && obj2Lifetime.getValue() == 0L)) {
+				continue;
+			}
+
+			// If the two objects are fifo heads: exclusion hold
+			if ((obj1Lifetime.getKey() > obj1Lifetime.getValue())
+					&& (obj2Lifetime.getKey() > obj2Lifetime.getValue())) {
+				continue;
+			}
+
+			// If one objects is fifo heads
+			if ((obj1Lifetime.getKey() > obj1Lifetime.getValue())
+					|| (obj2Lifetime.getKey() > obj2Lifetime.getValue())) {
+				if (obj1Lifetime.getKey() > obj2Lifetime.getValue()
+						&& obj1Lifetime.getValue() < obj2Lifetime.getKey()) {
+					// Remove the exclution
+					removedExclusions.add(exclusion);
+				}
+				continue;
+			}
+
+			// If this code is reached, the two objects are buffers or working
+			// memory
+			// If the lifetimes do not overlap
+			if (!(obj1Lifetime.getKey() < obj2Lifetime.getValue() && obj2Lifetime.getKey() < obj1Lifetime.getValue())) {
+				// Remove the exclution
+				removedExclusions.add(exclusion);
+			}
+		}
+
+		this.removeAllEdges(removedExclusions);
+	}
+
+	/**
+	 * This function update a {@link MemoryExclusionGraph MemEx} by taking
+	 * scheduling information contained in a {@link DirectedAcyclicGraph DAG}
+	 * into account. <br>
+	 * <br>
+	 * kdesnos: This method could probably be accelerated a lot ! Instead of
+	 * scanning the dag in scheduling order, the dag could be updated with new
+	 * precedence edges. Then, scanning the exclusions and checking if they
+	 * still hold (as is done with memory object lifetime) could be done to
+	 * remove unnecessary exclusions.
+	 * 
+	 * @param dag
+	 *            the {@link DirectedAcyclicGraph DAG} used (will not be
+	 *            modified)
+	 */
+	public void updateWithSchedule(DirectedAcyclicGraph dag) {
+
+		// Since the MemEx is modified, the AdjacentVerticesBackup will be
+		// deprecated. Clear it !
+		clearAdjacentVerticesBackup();
+
+		// This map is used along the scan of the vertex of the dag.
+		// Its purpose is to store the last vertex scheduled on each
+		// component. This way, when a new vertex is executed on this
+		// instance is encountered, an edge can be added between it and
+		// the previous one.
+		HashMap<ComponentInstance, DAGVertex> lastVerticesScheduled;
+		lastVerticesScheduled = new HashMap<ComponentInstance, DAGVertex>();
+
+		// Same a verticesPredecessors but only store predecessors that results
+		// from scheduling info
+		HashMap<String, HashSet<MemoryExclusionVertex>> newVerticesPredecessors;
+		newVerticesPredecessors = new HashMap<String, HashSet<MemoryExclusionVertex>>();
+
+		DAGIterator iterDAGVertices = new DAGIterator(dag); // Iterator on DAG
+															// vertices
+
+		// Create an array list of the DAGVertices, in scheduling order.
+		// As the DAG are scanned following the precedence order, the
+		// computation needed to sort the list should not be too heavy.
+		HashMap<Integer, DAGVertex> verticesMap = new HashMap<Integer, DAGVertex>();
+
+		while (iterDAGVertices.hasNext()) {
+			DAGVertex currentVertex = iterDAGVertices.next();
+
+			boolean isTask = currentVertex.getPropertyBean().getValue("vertexType").toString().equals("task");
+
+			String vertKind = "";
+
+			// Only task vertices have a kind
+			if (isTask) {
+				vertKind = currentVertex.getPropertyBean().getValue("kind").toString();
+			}
+
+			if (vertKind.equals("dag_vertex") || vertKind.equals("dag_broadcast_vertex")
+					|| vertKind.equals("dag_init_vertex") || vertKind.equals("dag_end_vertex")
+					|| vertKind.equals("dag_fork_vertex") || vertKind.equals("dag_join_vertex")) {
+				int schedulingOrder = (Integer) currentVertex.getPropertyBean()
+						.getValue(ImplementationPropertyNames.Vertex_schedulingOrder);
+				verticesMap.put(schedulingOrder, currentVertex);
+			}
+		}
+
+		ArrayList<Integer> schedulingOrders = new ArrayList<Integer>(verticesMap.keySet());
+		Collections.sort(schedulingOrders);
+
+		List<DAGVertex> dagVerticesInSchedulingOrder = new ArrayList<DAGVertex>();
+
+		// Update the buffer exclusions
+		// Scan the vertices in scheduling order
+		for (int order : schedulingOrders) {
+			DAGVertex currentVertex = verticesMap.get(order);
+			dagVerticesInSchedulingOrder.add(currentVertex);
+
+			// retrieve new predecessor list, if any.
+			// else, create an empty one
+			HashSet<MemoryExclusionVertex> newPredecessors = newVerticesPredecessors.get(currentVertex.getName());
+			if (newPredecessors == null) {
+				newPredecessors = new HashSet<MemoryExclusionVertex>();
+				newVerticesPredecessors.put(currentVertex.getName(), newPredecessors);
+			}
+
+			// Retrieve component
+			ComponentInstance comp = (ComponentInstance) currentVertex.getPropertyBean().getValue("Operator");
+
+			// Retrieve last DAGVertex executed on this component
+			DAGVertex lastScheduled = lastVerticesScheduled.get(comp);
+
+			// If this is not the first time this component is encountered
+			if (lastScheduled != null) {
+				// update new predecessors of current vertex
+				// with all predecessor (new and not new) of previous
+				// DAGVertex executed on this component.
+				newPredecessors.addAll(newVerticesPredecessors.get(lastScheduled.getName()));
+				newPredecessors.addAll(verticesPredecessors.get(lastScheduled.getName()));
+				// "old" predecessors will be excluded later
+			}
+			// Save currentVertex as lastScheduled on this component
+			lastVerticesScheduled.put(comp, currentVertex);
+
+			// Exclude all "old" predecessors from "new" list
+			newPredecessors.removeAll(verticesPredecessors.get(currentVertex.getName()));
+
+			if (!newPredecessors.isEmpty()) {
+				// Remove exclusion between the Exclusion Vertex corresponding
+				// to the working memory (if any) of the currentVertex and the
+				// exclusion vertices in the newPredecessors list
+
+				// Re-create the working memory exclusion vertex (weight does
+				// not matter to find the vertex in the Memex)
+				MemoryExclusionVertex wMemVertex = new MemoryExclusionVertex(currentVertex.getName(),
+						currentVertex.getName(), 0);
+				if (this.containsVertex(wMemVertex)) {
+					for (MemoryExclusionVertex newPredecessor : newPredecessors) {
+						if (this.removeEdge(wMemVertex, newPredecessor) == null) {
+							throw new RuntimeException("Missing edge");
+						}
+					}
+				}
+
+				// Remove exclusion between ExclusionVertices corresponding
+				// to outgoing edges of the currentVertex, and ExclusionVertices
+				// in newPredecessors list
+				for (DAGEdge outgoingEdge : currentVertex.outgoingEdges()) {
+					if (outgoingEdge.getTarget().getPropertyBean().getValue("vertexType").toString().equals("task")) {
+						MemoryExclusionVertex edgeVertex = new MemoryExclusionVertex(outgoingEdge);
+						for (MemoryExclusionVertex newPredecessor : newPredecessors) {
+							if (this.removeEdge(edgeVertex, newPredecessor) == null) {
+								/**
+								 * Possible causes are: <br>
+								 * -edgeVertex or newPredecessor no longer are
+								 * in the graph <br>
+								 * -this.verticesPredecessors was corrupted
+								 * before calling updateWithSchedule() <br>
+								 * -The exclusion or one of the vertex could not
+								 * be found because the
+								 * MemoryExclusionVertex.equals() method is
+								 * corrupted -Explode Implode were removed when
+								 * creating the MemEx but not when updating it.
+								 */
+								throw new RuntimeException(
+										"Failed removing exclusion between " + edgeVertex + " and " + newPredecessor);
+							}
+						}
+
+						// Update newPredecessor list of successors
+						// DAGVertices (the target of the current edge)
+						HashSet<MemoryExclusionVertex> successorPredecessor;
+						successorPredecessor = newVerticesPredecessors.get(outgoingEdge.getTarget().getName());
+						if (successorPredecessor == null) {
+							// if successor did not have a new predecessor
+							// list, create one
+							successorPredecessor = new HashSet<MemoryExclusionVertex>();
+							newVerticesPredecessors.put(outgoingEdge.getTarget().getName(), successorPredecessor);
+						}
+						successorPredecessor.addAll(newPredecessors);
+						// Add the working memory object to the
+						// successorPredecessor list
+						if (this.containsVertex(wMemVertex)) {
+							successorPredecessor.add(wMemVertex);
+						}
+					}
+				}
+			}
+		}
+
+		// Update the fifo exclusions
+		updateFIFOMemObjectWithSchedule(dag);
+
+		// Save memory object "scheduling" order
+		memExVerticesInSchedulingOrder = new ArrayList<MemoryExclusionVertex>();
+		// Copy the set of graph vertices (as a list to speedup search in
+		// remaining code)
+		List<MemoryExclusionVertex> memExVertices = new ArrayList<MemoryExclusionVertex>(this.vertexSet());
+		/** Begin by putting all FIFO related Memory objects (if any) */
+		for (MemoryExclusionVertex vertex : this.vertexSet()) {
+			if (vertex.getSource().startsWith("FIFO_Head_") || vertex.getSource().startsWith("FIFO_Body_")) {
+				memExVerticesInSchedulingOrder.add(vertex);
+			}
+		}
+
+		for (DAGVertex vertex : dagVerticesInSchedulingOrder) {
+			/** 1- Retrieve the Working Memory MemEx Vertex (if any) */
+			{
+				// Re-create the working memory exclusion vertex (weight does
+				// not matter to find the vertex in the Memex)
+				MemoryExclusionVertex wMemVertex = new MemoryExclusionVertex(vertex.getName(), vertex.getName(), 0);
+				int index;
+				if ((index = memExVertices.indexOf(wMemVertex)) != -1) {
+					// The working memory exists
+					memExVerticesInSchedulingOrder.add(memExVertices.get(index));
+				}
+			}
+
+			/** 2- Retrieve the MemEx Vertices of outgoing edges (if any) */
+			{
+				for (DAGEdge outgoingEdge : vertex.outgoingEdges()) {
+					if (outgoingEdge.getTarget().getPropertyBean().getValue("vertexType").toString().equals("task")) {
+						MemoryExclusionVertex edgeVertex = new MemoryExclusionVertex(outgoingEdge);
+						int index;
+						if ((index = memExVertices.indexOf(edgeVertex)) != -1) {
+							// The working memory exists
+							memExVerticesInSchedulingOrder.add(memExVertices.get(index));
+						} else {
+							throw new RuntimeException("Missing MemEx Vertex: " + edgeVertex);
+						}
+					}
+				}
+			}
+		}
+	}
+}