<?xml version="1.0" encoding="UTF-8"?>
<!--

    Copyright or © or Copr. IETR/INSA - Rennes (2018 - 2020) :

    Alexandre Honorat [alexandre.honorat@insa-rennes.fr] (2019 - 2020)
    Antoine Morvan [antoine.morvan@insa-rennes.fr] (2018 - 2019)
    Julien Heulot [julien.heulot@insa-rennes.fr] (2020)

    This software is a computer program whose purpose is to help prototyping
    parallel applications using dataflow formalism.

    This software is governed by the CeCILL  license under French law and
    abiding by the rules of distribution of free software.  You can  use,
    modify and/ or redistribute the software under the terms of the CeCILL
    license as circulated by CEA, CNRS and INRIA at the following URL
    "http://www.cecill.info".

    As a counterpart to the access to the source code and  rights to copy,
    modify and redistribute granted by the license, users are provided only
    with a limited warranty  and the software's author,  the holder of the
    economic rights,  and the successive licensors  have only  limited
    liability.

    In this respect, the user's attention is drawn to the risks associated
    with loading,  using,  modifying and/or developing or reproducing the
    software by the user in light of its specific status of free software,
    that may mean  that it is complicated to manipulate,  and  that  also
    therefore means  that it is reserved for developers  and  experienced
    professionals having in-depth computer knowledge. Users are therefore
    encouraged to load and test the software's suitability as regards their
    requirements in conditions enabling the security of their systems and/or
    data to be ensured and,  more generally, to use and operate it in the
    same conditions as regards security.

    The fact that you are presently reading this means that you have had
    knowledge of the CeCILL license and that you accept its terms.

-->
<?eclipse version="3.4"?>

<plugin>
   <extension
         point="org.eclipse.ui.newWizards">
      <wizard canFinishEarly="false"
         category="org.ietr.preesm.category"
         class="org.preesm.ui.slam.NewSlamFileWizard"
         hasPages="true" icon="resources/icons/graphiti.gif"
         id="net.sf.dftools.ui.slam.NewSlamFileWizard"
         name="S-LAM Architecture" project="false">
         <description>
            Create a new S-LAM architecture description file
         </description>
      </wizard>
   </extension>


   <extension
      point="org.eclipse.ui.views.properties.tabbed.propertyTabs">
      <propertyTabs
         contributorId="org.ietr.dftools.graphiti.ui.properties.contributor">
         <!-- Properties of selected Component instance - Custom Parameters -->
         <propertyTab
            category="org.ietr.dftools.graphiti.ui.properties.category.vertex"
            id="net.sf.dftools.ui.slam.vertex.parameters"
            label="Custom Parameters">
         </propertyTab>
         <!-- Properties of the open desined (when nothing is selected) - Design Parameters -->
         <propertyTab
            category="org.ietr.dftools.graphiti.ui.properties.category.graph"
            id="net.sf.dftools.ui.slam.design.parameters"
            label="Design Parameters">
         </propertyTab>
      </propertyTabs>
   </extension>

   <extension point="org.eclipse.ui.editors">
      <editor
         class="org.ietr.dftools.graphiti.ui.editors.GraphEditor"
         contributorClass="org.ietr.dftools.graphiti.ui.editors.GraphActionBarContributor"
         default="true" extensions="slam" icon="resources/icons/graphiti.gif"
         id="net.sf.dftools.ui.SlamEditor" name="S-LAM Editor">
      </editor>
   </extension>

   <extension
         point="org.eclipse.ui.views.properties.tabbed.propertySections">
      <propertySections
            contributorId="org.ietr.dftools.graphiti.ui.properties.contributor">
         <propertySection
            class="org.preesm.ui.slam.properties.SlamComponentVariablesMapSection"
            filter="org.preesm.ui.slam.filters.SlamComponentFilter"
            id="net.sf.dftools.ui.slam.vertex.parameters.section"
            tab="net.sf.dftools.ui.slam.vertex.parameters">
         </propertySection>
         <propertySection
            class="org.preesm.ui.slam.properties.SlamDesignVariablesMapSection"
            filter="org.preesm.ui.slam.filters.SlamDesignFilter"
            id="net.sf.dftools.ui.slam.design.parameters.section"
            tab="net.sf.dftools.ui.slam.design.parameters">
         </propertySection>
      </propertySections>
   </extension>

   <extension point="graphiti.definition">
      <configuration extension="slam" name="S-LAM Design"
         refinement="org.preesm.ui.slam.SlamRefinementPolicy"
         type="text/xml"
         validator="org.preesm.ui.slam.SlamValidator">
         <!-- I/O -->
         <import>
            <xslt name="resources/xslt/s-lam/input_S-LAM.xslt">
            </xslt>
         </import>
         <export>
            <xslt
               name="resources/xslt/s-lam/output_S-LAM.xslt">
            </xslt>
         </export>
         <!-- Top Design -->
         <graphType name="S-LAM Design">
            <parameter name="vendor" type="java.lang.String">
            </parameter>
            <parameter name="library" type="java.lang.String">
            </parameter>
            <parameter name="name" type="java.lang.String">
            </parameter>
            <parameter name="version" type="java.lang.String">
            </parameter>
            <parameter name="design parameters"
               type="java.util.Map">
            </parameter>
         </graphType>
         <!-- Vertices -->
         <vertexType name="hierConnection">
            <color blue="0" green="0" red="255">
            </color>
            <shape type="roundedBox">
            </shape>
            <size height="40" width="40">
            </size>
            <parameter name="id" type="java.lang.String">
            </parameter>
         </vertexType>
         <vertexType name="CPU">
            <color blue="140" green="81" red="19">
            </color>
            <shape type="roundedBox">
            </shape>
            <parameter name="hardwareId" type="java.lang.String">
            </parameter>
            <parameter name="id" type="java.lang.String">
            </parameter>
            <size height="40" width="40">
            </size>
            <parameter name="refinement"
               type="java.lang.String">
            </parameter>
            <parameter name="definition"
               type="java.lang.String">
            </parameter>
            <parameter name="custom parameters"
               type="java.util.Map">
            </parameter>
         </vertexType>
         <vertexType
               name="FPGA">
            <color
                  blue="97"
                  green="190"
                  red="42">
            </color>
            <shape
                  type="roundedBox">
            </shape>
            <parameter
                  name="hardwareId"
                  type="java.lang.String">
            </parameter>
            <parameter
                  name="id"
                  type="java.lang.String">
            </parameter>
            <size
                  height="40"
                  width="40">
            </size>
            <parameter
                  name="refinement"
                  type="java.lang.String">
            </parameter>
            <parameter
                  name="definition"
                  type="java.lang.String">
            </parameter>
            <parameter
                  name="custom parameters"
                  type="java.util.Map">
            </parameter>
            <parameter name="frequency"
               type="java.lang.String">
            </parameter>
            <parameter name="part"
               type="java.lang.String">
            </parameter>
            <parameter name="board"
               type="java.lang.String">
            </parameter>
         </vertexType>
         <vertexType name="Mem">
            <color blue="173" green="237" red="198">
            </color>
            <shape type="roundedBox">
            </shape>
            <parameter name="hardwareId" type="java.lang.String">
            </parameter>
            <parameter name="id" type="java.lang.String">
            </parameter>
            <size height="40" width="40">
            </size>
            <parameter name="refinement"
               type="java.lang.String">
            </parameter>
            <parameter name="definition"
               type="java.lang.String">
            </parameter>
            <parameter name="custom parameters"
               type="java.util.Map">
            </parameter>
            <parameter name="memSize" type="java.lang.String">
            </parameter>
         </vertexType>
         <vertexType name="Dma">
            <color blue="31" green="135" red="70">
            </color>
            <shape type="roundedBox">
            </shape>
            <parameter name="hardwareId" type="java.lang.String">
            </parameter>
            <parameter name="id" type="java.lang.String">
            </parameter>
            <size height="40" width="40">
            </size>
            <parameter name="refinement"
               type="java.lang.String">
            </parameter>
            <parameter name="definition"
               type="java.lang.String">
            </parameter>
            <parameter name="custom parameters"
               type="java.util.Map">
            </parameter>
            <parameter name="setupTime"
               type="java.lang.String">
            </parameter>
         </vertexType>
         <vertexType name="contentionComNode">
            <color blue="0" green="124" red="249">
            </color>
            <shape type="roundedBox">
            </shape>
            <parameter name="hardwareId" type="java.lang.String">
            </parameter>
            <parameter name="id" type="java.lang.String">
            </parameter>
            <size height="40" width="40">
            </size>
            <parameter name="speed" type="java.lang.String">
            </parameter>
            <parameter name="custom parameters"
               type="java.util.Map">
            </parameter>
            <parameter name="refinement"
               type="java.lang.String">
            </parameter>
            <parameter name="definition"
               type="java.lang.String">
            </parameter>
         </vertexType>
         <vertexType name="parallelComNode">
            <color blue="191" green="223" red="255">
            </color>
            <shape type="roundedBox">
            </shape>
            <parameter name="hardwareId" type="java.lang.String">
            </parameter>
            <parameter name="id" type="java.lang.String">
            </parameter>
            <size height="40" width="40">
            </size>
            <parameter name="speed" type="java.lang.String">
            </parameter>
            <parameter name="refinement"
               type="java.lang.String">
            </parameter>
            <parameter name="definition"
               type="java.lang.String">
            </parameter>
            <parameter name="custom parameters"
               type="java.util.Map">
            </parameter>
         </vertexType>
         <!-- Edges -->
         <edgeType directed="false" name="hierConnection">
            <color blue="0" green="0" red="255">
            </color>
            <parameter name="source port"
               type="java.lang.String">
            </parameter>
         </edgeType>
         <edgeType directed="true" name="ControlLink">
            <color blue="41" green="213" red="165">
            </color>
            <parameter name="id" type="java.lang.String">
            </parameter>
            <parameter name="source port"
               type="java.lang.String">
            </parameter>
            <parameter name="target port"
               type="java.lang.String">
            </parameter>
            <parameter name="custom parameters"
               type="java.util.Map">
            </parameter>
         </edgeType>
         <edgeType directed="false" name="undirectedDataLink">
            <color blue="0" green="0" red="0">
            </color>
            <parameter name="id" type="java.lang.String">
            </parameter>
            <parameter name="source port"
               type="java.lang.String">
            </parameter>
            <parameter name="target port"
               type="java.lang.String">
            </parameter>
            <parameter name="custom parameters"
               type="java.util.Map">
            </parameter>
         </edgeType>
         <edgeType directed="true" name="directedDataLink">
            <color blue="0" green="0" red="0">
            </color>
            <parameter name="id" type="java.lang.String">
            </parameter>
            <parameter name="source port"
               type="java.lang.String">
            </parameter>
            <parameter name="target port"
               type="java.lang.String">
            </parameter>
            <parameter name="custom parameters"
               type="java.util.Map">
            </parameter>
         </edgeType>
      </configuration>
   </extension>

   <!-- Navigator content -->
   <extension
         point="org.eclipse.ui.navigator.navigatorContent">
      <!-- *.layout filter -->
      <commonFilter
            activeByDefault="true"
            class="org.preesm.ui.ProjectExplorerFilter"
            description="Filters the *.layout files"
            id="org.ietr.preesm.core.layoutfilefilter"
            name="LayoutFileFilter"
            visibleInUI="true">
     </commonFilter>

     <!-- Slam Wizard ref -->
     <!-- TODO: id comes from dftools.... -->
	 <commonWizard type="new"
	   wizardId="net.sf.dftools.ui.slam.NewSlamFileWizard">
	     <enablement>
		   <or>
		    <adapt type="org.eclipse.core.resources.IFolder" />
		    <adapt type="org.eclipse.core.resources.IProject" />
		   </or>
	     </enablement>
	 </commonWizard>

   </extension>
   
   
      <!-- Preesm Menus -->
   <extension
         point="org.eclipse.ui.menus">
      <menuContribution
            allPopups="false"
            locationURI="popup:org.eclipse.ui.popup.any?before=additions">
         <menu
               icon="resources/icons/preesmLogo_16x16.png"
               id="org.preesm.ui.menu1"
               label="Preesm">
            <!-- generate a default empty scenario in the selected project -->
            <command
                  commandId="org.preesm.ui.slam.command.ArchitectureGeneratorX86"
                  icon="resources/icons/graphiti.gif"
                  label="Generate Default x86 Architecture"
                  tooltip="Generate a default homogeneous x86 architecture in this project."
<<<<<<< HEAD
                  style="push">
               <visibleWhen
                     checkEnabled="true">
                  <with
                        variable="selection">
                     <iterate
                           ifEmpty="false"
                           operator="and">
                        <adapt
                              type="org.eclipse.core.resources.IProject">
                           <test
                                 property="org.eclipse.core.resources.projectNature"
                                 value="org.ietr.preesm.core.ui.wizards.nature">
                           </test>
                        </adapt>
                     </iterate>
                  </with>
               </visibleWhen>
            </command>
            <command
                  commandId="org.preesm.ui.slam.command.ArchitectureGeneratorFpga"
                  icon="resources/icons/graphiti.gif"
                  label="Generate Default FPGA Architecture"
                  tooltip="Generate a default homogeneous FPGA architecture in this project."
=======
>>>>>>> 5c01144c
                  style="push">
               <visibleWhen
                     checkEnabled="true">
                  <with
                        variable="selection">
                     <iterate
                           ifEmpty="false"
                           operator="and">
                        <adapt
                              type="org.eclipse.core.resources.IProject">
                           <test
                                 property="org.eclipse.core.resources.projectNature"
                                 value="org.ietr.preesm.core.ui.wizards.nature">
                           </test>
                        </adapt>
                     </iterate>
                  </with>
               </visibleWhen>
            </command>
            <command
                  commandId="org.preesm.ui.slam.command.ArchitectureGeneratorFpga"
                  icon="resources/icons/graphiti.gif"
                  label="Generate Default FPGA Architecture"
                  tooltip="Generate a default homogeneous FPGA architecture in this project."
                  style="push">
               <visibleWhen
                     checkEnabled="true">
                  <with
                        variable="selection">
                     <iterate
                           ifEmpty="false"
                           operator="and">
                        <adapt
                              type="org.eclipse.core.resources.IProject">
                           <test
                                 property="org.eclipse.core.resources.projectNature"
                                 value="org.ietr.preesm.core.ui.wizards.nature">
                           </test>
                        </adapt>
                     </iterate>
                  </with>
               </visibleWhen>
            </command>
            <command
                  commandId="org.preesm.ui.slam.command.ArchitectureGeneratorSimSDP"
                  icon="resources/icons/graphiti.gif"
                  label="Generate custom SimSDP architecture"
                  tooltip="Generate a custom SimSDP architecture in this project."
         		  style="push">
               <visibleWhen
                     checkEnabled="true">
                  <with
                        variable="selection">
                     <iterate
                           ifEmpty="false"
                           operator="and">
                        <adapt
                              type="org.eclipse.core.resources.IProject">
                           <test
                                 property="org.eclipse.core.resources.projectNature"
                                 value="org.ietr.preesm.core.ui.wizards.nature">
                           </test>
                        </adapt>
                     </iterate>
                  </with>
               </visibleWhen>
            </command>
            <command
                  commandId="org.preesm.ui.slam.command.ArchitectureSimSDPMultinetGenerator"
                  icon="resources/icons/graphiti.gif"
                  label="Generate custom architecture network"
                  tooltip="Generate a custom architecture network in this project."
                  style="push">
               <visibleWhen
                     checkEnabled="true">
                  <with
                        variable="selection">
                     <iterate
                           ifEmpty="false"
                           operator="and">
                        <adapt
                              type="org.eclipse.core.resources.IProject">
                           <test
                                 property="org.eclipse.core.resources.projectNature"
                                 value="org.ietr.preesm.core.ui.wizards.nature">
                           </test>
                        </adapt>
                     </iterate>
                  </with>
               </visibleWhen>
            </command>
         </menu>
      </menuContribution>
   </extension>

   <!-- Preesm commands (for menus) -->
   <extension
         point="org.eclipse.ui.commands">
      <command
            id="org.preesm.ui.slam.command.ArchitectureGeneratorX86"
            name="Architecture Generator x86">
      </command>
      <command
            id="org.preesm.ui.slam.command.ArchitectureGeneratorFpga"
            name="Architecture Generator FPGA">
      </command>
      <command
<<<<<<< HEAD
            id="org.preesm.ui.slam.command.ArchitectureSimSDPGenerator"
            name="Architecture Generator SimSDP">
      </command>
      <command
            id="org.preesm.ui.slam.command.ArchitectureSimSDPMultinetGenerator"
            name="Architecture Generator network">
=======
            id="org.preesm.ui.slam.command.ArchitectureGeneratorSimSDP"
            name="Architecture Generator SimSDP">
>>>>>>> 5c01144c
      </command>
   </extension>

   <!-- Preesm command handlers (for menus) -->
   <extension
         point="org.eclipse.ui.handlers">
      <handler
            class="org.preesm.ui.slam.popup.actions.ArchitectureGeneratorX86Popup"
            commandId="org.preesm.ui.slam.command.ArchitectureGeneratorX86">
<<<<<<< HEAD
      </handler>
      <handler
            class="org.preesm.ui.slam.popup.actions.ArchitectureGeneratorFpgaPopup"
            commandId="org.preesm.ui.slam.command.ArchitectureGeneratorFpga">
      </handler>
      <handler
            class="org.preesm.ui.slam.popup.actions.ArchitectureSimSDPnodeGeneratorPopup"
            commandId="org.preesm.ui.slam.command.ArchitectureSimSDPGenerator">
=======
      </handler>
      <handler
            class="org.preesm.ui.slam.popup.actions.ArchitectureGeneratorFpgaPopup"
            commandId="org.preesm.ui.slam.command.ArchitectureGeneratorFpga">
      </handler>
            <handler
            class="org.preesm.ui.slam.popup.actions.ArchitectureGeneratorSimSDPPopup"
            commandId="org.preesm.ui.slam.command.ArchitectureGeneratorSimSDP">
>>>>>>> 5c01144c
      </handler>
      <handler
            class="org.preesm.ui.slam.popup.actions.ArchitectureSimSDPnetworkGeneratorPopup"
            commandId="org.preesm.ui.slam.command.ArchitectureSimSDPMultinetGenerator">
      </handler>
      
   </extension>
   
      
</plugin><|MERGE_RESOLUTION|>--- conflicted
+++ resolved
@@ -400,33 +400,6 @@
                   icon="resources/icons/graphiti.gif"
                   label="Generate Default x86 Architecture"
                   tooltip="Generate a default homogeneous x86 architecture in this project."
-<<<<<<< HEAD
-                  style="push">
-               <visibleWhen
-                     checkEnabled="true">
-                  <with
-                        variable="selection">
-                     <iterate
-                           ifEmpty="false"
-                           operator="and">
-                        <adapt
-                              type="org.eclipse.core.resources.IProject">
-                           <test
-                                 property="org.eclipse.core.resources.projectNature"
-                                 value="org.ietr.preesm.core.ui.wizards.nature">
-                           </test>
-                        </adapt>
-                     </iterate>
-                  </with>
-               </visibleWhen>
-            </command>
-            <command
-                  commandId="org.preesm.ui.slam.command.ArchitectureGeneratorFpga"
-                  icon="resources/icons/graphiti.gif"
-                  label="Generate Default FPGA Architecture"
-                  tooltip="Generate a default homogeneous FPGA architecture in this project."
-=======
->>>>>>> 5c01144c
                   style="push">
                <visibleWhen
                      checkEnabled="true">
@@ -534,18 +507,15 @@
             name="Architecture Generator FPGA">
       </command>
       <command
-<<<<<<< HEAD
+
             id="org.preesm.ui.slam.command.ArchitectureSimSDPGenerator"
             name="Architecture Generator SimSDP">
       </command>
       <command
             id="org.preesm.ui.slam.command.ArchitectureSimSDPMultinetGenerator"
             name="Architecture Generator network">
-=======
-            id="org.preesm.ui.slam.command.ArchitectureGeneratorSimSDP"
-            name="Architecture Generator SimSDP">
->>>>>>> 5c01144c
       </command>
+
    </extension>
 
    <!-- Preesm command handlers (for menus) -->
@@ -554,25 +524,16 @@
       <handler
             class="org.preesm.ui.slam.popup.actions.ArchitectureGeneratorX86Popup"
             commandId="org.preesm.ui.slam.command.ArchitectureGeneratorX86">
-<<<<<<< HEAD
       </handler>
       <handler
             class="org.preesm.ui.slam.popup.actions.ArchitectureGeneratorFpgaPopup"
             commandId="org.preesm.ui.slam.command.ArchitectureGeneratorFpga">
       </handler>
+
       <handler
             class="org.preesm.ui.slam.popup.actions.ArchitectureSimSDPnodeGeneratorPopup"
             commandId="org.preesm.ui.slam.command.ArchitectureSimSDPGenerator">
-=======
-      </handler>
-      <handler
-            class="org.preesm.ui.slam.popup.actions.ArchitectureGeneratorFpgaPopup"
-            commandId="org.preesm.ui.slam.command.ArchitectureGeneratorFpga">
-      </handler>
-            <handler
-            class="org.preesm.ui.slam.popup.actions.ArchitectureGeneratorSimSDPPopup"
-            commandId="org.preesm.ui.slam.command.ArchitectureGeneratorSimSDP">
->>>>>>> 5c01144c
+
       </handler>
       <handler
             class="org.preesm.ui.slam.popup.actions.ArchitectureSimSDPnetworkGeneratorPopup"
