<?xml version="1.0" encoding="UTF-8"?>
<!--

    Copyright or © or Copr. IETR/INSA - Rennes (2018 - 2020) :

    Alexandre Honorat [alexandre.honorat@insa-rennes.fr] (2019 - 2020)
    Antoine Morvan [antoine.morvan@insa-rennes.fr] (2018 - 2019)
    Julien Heulot [julien.heulot@insa-rennes.fr] (2020)

    This software is a computer program whose purpose is to help prototyping
    parallel applications using dataflow formalism.

    This software is governed by the CeCILL  license under French law and
    abiding by the rules of distribution of free software.  You can  use,
    modify and/ or redistribute the software under the terms of the CeCILL
    license as circulated by CEA, CNRS and INRIA at the following URL
    "http://www.cecill.info".

    As a counterpart to the access to the source code and  rights to copy,
    modify and redistribute granted by the license, users are provided only
    with a limited warranty  and the software's author,  the holder of the
    economic rights,  and the successive licensors  have only  limited
    liability.

    In this respect, the user's attention is drawn to the risks associated
    with loading,  using,  modifying and/or developing or reproducing the
    software by the user in light of its specific status of free software,
    that may mean  that it is complicated to manipulate,  and  that  also
    therefore means  that it is reserved for developers  and  experienced
    professionals having in-depth computer knowledge. Users are therefore
    encouraged to load and test the software's suitability as regards their
    requirements in conditions enabling the security of their systems and/or
    data to be ensured and,  more generally, to use and operate it in the
    same conditions as regards security.

    The fact that you are presently reading this means that you have had
    knowledge of the CeCILL license and that you accept its terms.

-->
<?eclipse version="3.4"?>

<plugin>
   <extension
         point="org.eclipse.ui.newWizards">
      <wizard canFinishEarly="false"
         category="org.ietr.preesm.category"
         class="org.preesm.ui.slam.NewSlamFileWizard"
         hasPages="true" icon="resources/icons/graphiti.gif"
         id="net.sf.dftools.ui.slam.NewSlamFileWizard"
         name="S-LAM Architecture" project="false">
         <description>
            Create a new S-LAM architecture description file
         </description>
      </wizard>
   </extension>


   <extension
      point="org.eclipse.ui.views.properties.tabbed.propertyTabs">
      <propertyTabs
         contributorId="org.ietr.dftools.graphiti.ui.properties.contributor">
         <!-- Properties of selected Component instance - Custom Parameters -->
         <propertyTab
            category="org.ietr.dftools.graphiti.ui.properties.category.vertex"
            id="net.sf.dftools.ui.slam.vertex.parameters"
            label="Custom Parameters">
         </propertyTab>
         <!-- Properties of the open desined (when nothing is selected) - Design Parameters -->
         <propertyTab
            category="org.ietr.dftools.graphiti.ui.properties.category.graph"
            id="net.sf.dftools.ui.slam.design.parameters"
            label="Design Parameters">
         </propertyTab>
      </propertyTabs>
   </extension>

   <extension point="org.eclipse.ui.editors">
      <editor
         class="org.ietr.dftools.graphiti.ui.editors.GraphEditor"
         contributorClass="org.ietr.dftools.graphiti.ui.editors.GraphActionBarContributor"
         default="true" extensions="slam" icon="resources/icons/graphiti.gif"
         id="net.sf.dftools.ui.SlamEditor" name="S-LAM Editor">
      </editor>
   </extension>

   <extension
         point="org.eclipse.ui.views.properties.tabbed.propertySections">
      <propertySections
            contributorId="org.ietr.dftools.graphiti.ui.properties.contributor">
         <propertySection
            class="org.preesm.ui.slam.properties.SlamComponentVariablesMapSection"
            filter="org.preesm.ui.slam.filters.SlamComponentFilter"
            id="net.sf.dftools.ui.slam.vertex.parameters.section"
            tab="net.sf.dftools.ui.slam.vertex.parameters">
         </propertySection>
         <propertySection
            class="org.preesm.ui.slam.properties.SlamDesignVariablesMapSection"
            filter="org.preesm.ui.slam.filters.SlamDesignFilter"
            id="net.sf.dftools.ui.slam.design.parameters.section"
            tab="net.sf.dftools.ui.slam.design.parameters">
         </propertySection>
      </propertySections>
   </extension>

   <extension point="graphiti.definition">
      <configuration extension="slam" name="S-LAM Design"
         refinement="org.preesm.ui.slam.SlamRefinementPolicy"
         type="text/xml"
         validator="org.preesm.ui.slam.SlamValidator">
         <!-- I/O -->
         <import>
            <xslt name="resources/xslt/s-lam/input_S-LAM.xslt">
            </xslt>
         </import>
         <export>
            <xslt
               name="resources/xslt/s-lam/output_S-LAM.xslt">
            </xslt>
         </export>
         <!-- Top Design -->
         <graphType name="S-LAM Design">
            <parameter name="vendor" type="java.lang.String">
            </parameter>
            <parameter name="library" type="java.lang.String">
            </parameter>
            <parameter name="name" type="java.lang.String">
            </parameter>
            <parameter name="version" type="java.lang.String">
            </parameter>
            <parameter name="design parameters"
               type="java.util.Map">
            </parameter>
         </graphType>
         <!-- Vertices -->
         <vertexType name="hierConnection">
            <color blue="0" green="0" red="255">
            </color>
            <shape type="roundedBox">
            </shape>
            <size height="40" width="40">
            </size>
            <parameter name="id" type="java.lang.String">
            </parameter>
         </vertexType>
         <vertexType name="CPU">
            <color blue="140" green="81" red="19">
            </color>
            <shape type="roundedBox">
            </shape>
            <parameter name="hardwareId" type="java.lang.String">
            </parameter>
            <parameter name="id" type="java.lang.String">
            </parameter>
            <size height="40" width="40">
            </size>
            <parameter name="refinement"
               type="java.lang.String">
            </parameter>
            <parameter name="definition"
               type="java.lang.String">
            </parameter>
            <parameter name="custom parameters"
               type="java.util.Map">
            </parameter>
         </vertexType>
         <vertexType
               name="FPGA">
            <color
                  blue="97"
                  green="190"
                  red="42">
            </color>
            <shape
                  type="roundedBox">
            </shape>
            <parameter
                  name="hardwareId"
                  type="java.lang.String">
            </parameter>
            <parameter
                  name="id"
                  type="java.lang.String">
            </parameter>
            <size
                  height="40"
                  width="40">
            </size>
            <parameter
                  name="refinement"
                  type="java.lang.String">
            </parameter>
            <parameter
                  name="definition"
                  type="java.lang.String">
            </parameter>
            <parameter
                  name="custom parameters"
                  type="java.util.Map">
            </parameter>
            <parameter name="frequency"
               type="java.lang.String">
            </parameter>
            <parameter name="part"
               type="java.lang.String">
            </parameter>
            <parameter name="board"
               type="java.lang.String">
            </parameter>
         </vertexType>
         <vertexType
               name="GPU">
            <color
<<<<<<< HEAD
                  blue="27"
                  green="183"
                  red="116">
=======
                  blue="118"
                  green="185"
                  red="0">
>>>>>>> fff6fc41
            </color>
            <shape
                  type="roundedBox">
            </shape>
            <parameter
                  name="hardwareId"
                  type="java.lang.String">
            </parameter>
            <parameter
                  name="id"
                  type="java.lang.String">
            </parameter>
            <size
                  height="40"
                  width="40">
            </size>
            <parameter
                  name="refinement"
                  type="java.lang.String">
            </parameter>
            <parameter
                  name="definition"
                  type="java.lang.String">
            </parameter>
            <parameter
                  name="custom parameters"
                  type="java.util.Map">
            </parameter>
			<parameter
                  name="memSize"
                  type="java.lang.String">
            </parameter>
            <parameter
                  name="unifiedMemSpeed"
                  type="java.lang.String">
            </parameter>
            <parameter
                  name="dedicatedMemSpeed"
                  type="java.lang.String">
            </parameter>
            <parameter
                  name="memoryToUse"
                  type="java.lang.String">
            </parameter>
         </vertexType>
         <vertexType name="Mem">
            <color blue="173" green="237" red="198">
            </color>
            <shape type="roundedBox">
            </shape>
            <parameter name="hardwareId" type="java.lang.String">
            </parameter>
            <parameter name="id" type="java.lang.String">
            </parameter>
            <size height="40" width="40">
            </size>
            <parameter name="refinement"
               type="java.lang.String">
            </parameter>
            <parameter name="definition"
               type="java.lang.String">
            </parameter>
            <parameter name="custom parameters"
               type="java.util.Map">
            </parameter>
            <parameter name="memSize" type="java.lang.String">
            </parameter>
         </vertexType>
         <vertexType name="Dma">
            <color blue="31" green="135" red="70">
            </color>
            <shape type="roundedBox">
            </shape>
            <parameter name="hardwareId" type="java.lang.String">
            </parameter>
            <parameter name="id" type="java.lang.String">
            </parameter>
            <size height="40" width="40">
            </size>
            <parameter name="refinement"
               type="java.lang.String">
            </parameter>
            <parameter name="definition"
               type="java.lang.String">
            </parameter>
            <parameter name="custom parameters"
               type="java.util.Map">
            </parameter>
            <parameter name="setupTime"
               type="java.lang.String">
            </parameter>
         </vertexType>
         <vertexType name="contentionComNode">
            <color blue="0" green="124" red="249">
            </color>
            <shape type="roundedBox">
            </shape>
            <parameter name="hardwareId" type="java.lang.String">
            </parameter>
            <parameter name="id" type="java.lang.String">
            </parameter>
            <size height="40" width="40">
            </size>
            <parameter name="speed" type="java.lang.String">
            </parameter>
            <parameter name="custom parameters"
               type="java.util.Map">
            </parameter>
            <parameter name="refinement"
               type="java.lang.String">
            </parameter>
            <parameter name="definition"
               type="java.lang.String">
            </parameter>
         </vertexType>
         <vertexType name="parallelComNode">
            <color blue="191" green="223" red="255">
            </color>
            <shape type="roundedBox">
            </shape>
            <parameter name="hardwareId" type="java.lang.String">
            </parameter>
            <parameter name="id" type="java.lang.String">
            </parameter>
            <size height="40" width="40">
            </size>
            <parameter name="speed" type="java.lang.String">
            </parameter>
            <parameter name="refinement"
               type="java.lang.String">
            </parameter>
            <parameter name="definition"
               type="java.lang.String">
            </parameter>
            <parameter name="custom parameters"
               type="java.util.Map">
            </parameter>
         </vertexType>
         <!-- Edges -->
         <edgeType directed="false" name="hierConnection">
            <color blue="0" green="0" red="255">
            </color>
            <parameter name="source port"
               type="java.lang.String">
            </parameter>
         </edgeType>
         <edgeType directed="true" name="ControlLink">
            <color blue="41" green="213" red="165">
            </color>
            <parameter name="id" type="java.lang.String">
            </parameter>
            <parameter name="source port"
               type="java.lang.String">
            </parameter>
            <parameter name="target port"
               type="java.lang.String">
            </parameter>
            <parameter name="custom parameters"
               type="java.util.Map">
            </parameter>
         </edgeType>
         <edgeType directed="false" name="undirectedDataLink">
            <color blue="0" green="0" red="0">
            </color>
            <parameter name="id" type="java.lang.String">
            </parameter>
            <parameter name="source port"
               type="java.lang.String">
            </parameter>
            <parameter name="target port"
               type="java.lang.String">
            </parameter>
            <parameter name="custom parameters"
               type="java.util.Map">
            </parameter>
         </edgeType>
         <edgeType directed="true" name="directedDataLink">
            <color blue="0" green="0" red="0">
            </color>
            <parameter name="id" type="java.lang.String">
            </parameter>
            <parameter name="source port"
               type="java.lang.String">
            </parameter>
            <parameter name="target port"
               type="java.lang.String">
            </parameter>
            <parameter name="custom parameters"
               type="java.util.Map">
            </parameter>
         </edgeType>
      </configuration>
   </extension>

   <!-- Navigator content -->
   <extension
         point="org.eclipse.ui.navigator.navigatorContent">
      <!-- *.layout filter -->
      <commonFilter
            activeByDefault="true"
            class="org.preesm.ui.ProjectExplorerFilter"
            description="Filters the *.layout files"
            id="org.ietr.preesm.core.layoutfilefilter"
            name="LayoutFileFilter"
            visibleInUI="true">
     </commonFilter>

     <!-- Slam Wizard ref -->
     <!-- TODO: id comes from dftools.... -->
	 <commonWizard type="new"
	   wizardId="net.sf.dftools.ui.slam.NewSlamFileWizard">
	     <enablement>
		   <or>
		    <adapt type="org.eclipse.core.resources.IFolder" />
		    <adapt type="org.eclipse.core.resources.IProject" />
		   </or>
	     </enablement>
	 </commonWizard>

   </extension>
   
   
      <!-- Preesm Menus -->
   <extension
         point="org.eclipse.ui.menus">
      <menuContribution
            allPopups="false"
            locationURI="popup:org.eclipse.ui.popup.any?before=additions">
         <menu
               icon="resources/icons/preesmLogo_16x16.png"
               id="org.preesm.ui.menu1"
               label="Preesm">
            <!-- generate a default empty scenario in the selected project -->
            <command
                  commandId="org.preesm.ui.slam.command.ArchitectureGeneratorX86"
                  icon="resources/icons/graphiti.gif"
                  label="Generate Default x86 Architecture"
                  tooltip="Generate a default homogeneous x86 architecture in this project."
                  style="push">
               <visibleWhen
                     checkEnabled="true">
                  <with
                        variable="selection">
                     <iterate
                           ifEmpty="false"
                           operator="and">
                        <adapt
                              type="org.eclipse.core.resources.IProject">
                           <test
                                 property="org.eclipse.core.resources.projectNature"
                                 value="org.ietr.preesm.core.ui.wizards.nature">
                           </test>
                        </adapt>
                     </iterate>
                  </with>
               </visibleWhen>
            </command>
            <command
                  commandId="org.preesm.ui.slam.command.ArchitectureGeneratorFpga"
                  icon="resources/icons/graphiti.gif"
                  label="Generate Default FPGA Architecture"
                  tooltip="Generate a default homogeneous FPGA architecture in this project."
                  style="push">
               <visibleWhen
                     checkEnabled="true">
                  <with
                        variable="selection">
                     <iterate
                           ifEmpty="false"
                           operator="and">
                        <adapt
                              type="org.eclipse.core.resources.IProject">
                           <test
                                 property="org.eclipse.core.resources.projectNature"
                                 value="org.ietr.preesm.core.ui.wizards.nature">
                           </test>
                        </adapt>
                     </iterate>
                  </with>
               </visibleWhen>
            </command>
            <command
                  commandId="org.preesm.ui.slam.command.ArchitectureGeneratorSimSDPNode"
                  icon="resources/icons/graphiti.gif"
                  label="Generate custom SimSDP architecture"
                  tooltip="Generate a custom SimSDP architecture in this project."
         		  style="push">
               <visibleWhen
                     checkEnabled="true">
                  <with
                        variable="selection">
                     <iterate
                           ifEmpty="false"
                           operator="and">
                        <adapt
                              type="org.eclipse.core.resources.IProject">
                           <test
                                 property="org.eclipse.core.resources.projectNature"
                                 value="org.ietr.preesm.core.ui.wizards.nature">
                           </test>
                        </adapt>
                     </iterate>
                  </with>
               </visibleWhen>
            </command>
            <command
                  commandId="org.preesm.ui.slam.command.ArchitectureGeneratorSimSDPNetwork"
                  icon="resources/icons/graphiti.gif"
                  label="Generate custom architecture network"
                  tooltip="Generate a custom architecture network in this project."
                  style="push">
               <visibleWhen
                     checkEnabled="true">
                  <with
                        variable="selection">
                     <iterate
                           ifEmpty="false"
                           operator="and">
                        <adapt
                              type="org.eclipse.core.resources.IProject">
                           <test
                                 property="org.eclipse.core.resources.projectNature"
                                 value="org.ietr.preesm.core.ui.wizards.nature">
                           </test>
                        </adapt>
                     </iterate>
                  </with>
               </visibleWhen>
            </command>
         </menu>
      </menuContribution>
   </extension>

   <!-- Preesm commands (for menus) -->
   <extension
         point="org.eclipse.ui.commands">
      <command
            id="org.preesm.ui.slam.command.ArchitectureGeneratorX86"
            name="Architecture Generator x86">
      </command>
      <command
            id="org.preesm.ui.slam.command.ArchitectureGeneratorFpga"
            name="Architecture Generator FPGA">
      </command>
      <command

            id="org.preesm.ui.slam.command.ArchitectureGeneratorSimSDPNetwork"
            name="Architecture Generator SimSDP Network">
      </command>
      <command
            id="org.preesm.ui.slam.command.ArchitectureGeneratorSimSDPNode"
            name="Architecture Generator SimSDP Node">
      </command>

   </extension>

   <!-- Preesm command handlers (for menus) -->
   <extension
         point="org.eclipse.ui.handlers">
      <handler
            class="org.preesm.ui.slam.popup.actions.ArchitectureGeneratorX86Popup"
            commandId="org.preesm.ui.slam.command.ArchitectureGeneratorX86">
      </handler>
      <handler
            class="org.preesm.ui.slam.popup.actions.ArchitectureGeneratorFpgaPopup"
            commandId="org.preesm.ui.slam.command.ArchitectureGeneratorFpga">
      </handler>

      <handler
            class="org.preesm.ui.slam.popup.actions.ArchitectureGeneratorSimSDPNodePopup"
            commandId="org.preesm.ui.slam.command.ArchitectureGeneratorSimSDPNode">

      </handler>
      <handler
            class="org.preesm.ui.slam.popup.actions.ArchitectureGeneratorSimSDPNetworkPopup"
            commandId="org.preesm.ui.slam.command.ArchitectureGeneratorSimSDPNetwork">
      </handler>
      
   </extension>
   
      
</plugin><|MERGE_RESOLUTION|>--- conflicted
+++ resolved
@@ -210,15 +210,9 @@
          <vertexType
                name="GPU">
             <color
-<<<<<<< HEAD
                   blue="27"
                   green="183"
                   red="116">
-=======
-                  blue="118"
-                  green="185"
-                  red="0">
->>>>>>> fff6fc41
             </color>
             <shape
                   type="roundedBox">
