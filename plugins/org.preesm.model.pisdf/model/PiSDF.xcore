--- conflicted
+++ resolved
@@ -656,19 +656,13 @@
 	op unique AbstractActor[] getAllActors() {
 		return (actors + childrenGraphs.map[allActors].flatten).toEList.unmodifiableView
 	}
-<<<<<<< HEAD
-		op unique AbstractActor[] getExecutableActors() {
-			return (actors.filter(it|(it instanceof ExecutableActor))).toEList.unmodifiableView
-	}
-		op unique AbstractActor[] getAllExecutableActors() {
-			return (allActors.filter(it|(it instanceof ExecutableActor))).toEList.unmodifiableView
-=======
+
 	op unique AbstractActor[] getExecutableActors() {
 		return (actors.filter(it|(it instanceof ExecutableActor))).toEList.unmodifiableView
 	}
 	op unique AbstractActor[] getAllExecutableActors() {
 		return (allActors.filter(it|(it instanceof ExecutableActor))).toEList.unmodifiableView
->>>>>>> 93440141
+
 	}
 	op unique Fifo[] getAllFifos() {
 		return (fifos + childrenGraphs.map[allFifos].flatten).toEList.unmodifiableView
@@ -720,15 +714,10 @@
 	op unique Fifo[] getFifosWithoutDelay() {
 		return (fifos.filter[delay === null]).toEList.unmodifiableView
 	}
-<<<<<<< HEAD
+
 	op unique void replaceActor(AbstractActor oldActor, AbstractActor newActor) {
 		
-=======
-	//Hugo Impl
-
-	op unique void replaceActor(AbstractActor oldActor, AbstractActor newActor) {
-
->>>>>>> 93440141
+
 //		val int oldActorNbConfigInputPorts
 
 		if(oldActor.configInputPorts.size != newActor.configInputPorts.size ||
@@ -768,10 +757,6 @@
 		this.removeActor(oldActor)
 		this.addActor(newActor)
 
-<<<<<<< HEAD
-		
-=======
->>>>>>> 93440141
 	}
 }
 
