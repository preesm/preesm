--- conflicted
+++ resolved
@@ -101,7 +101,7 @@
   /**
    * Number of input configuration interface of builded subgraph.
    */
-  private final int nbInputCfgInterface;
+  private int nbInputCfgInterface;
 
   /**
    * Repetition vector of input graph.
@@ -111,7 +111,7 @@
   /**
    * Repetition count of the subgraph.
    */
-  private long subGraphRepetition;
+  private final long subGraphRepetition;
 
   /**
    * Builds a PiSDFSubgraphBuilder object.
@@ -137,16 +137,10 @@
     // Compute BRV for the parent graph
     this.repetitionVector = PiBRV.compute(parentGraph, BRVMethod.LCM);
     // Compute repetition count of the subgraph with great common divisor over all subgraph actors repetition counts
-<<<<<<< HEAD
+
     this.subGraphRepetition = subGraphName.matches("^sub\\d+") ? 1L
         : MathFunctionsHelper.gcd(CollectionUtil.mapGetAll(repetitionVector, subGraphActors));
 
-=======
-    this.subGraphRepetition = MathFunctionsHelper.gcd(CollectionUtil.mapGetAll(repetitionVector, subGraphActors));
-    if (subGraphName.contains("sub")) {
-      this.subGraphRepetition = 1L;
-    }
->>>>>>> 6bf9253c
   }
 
   /**
@@ -281,7 +275,6 @@
 
   @Override
   public Boolean caseConfigInputPort(ConfigInputPort object) {
-<<<<<<< HEAD
     // case subgraph from simSDP, cfg are named and merged correctly
 
     if (this.subGraph.getName().matches("^sub\\d+")) {
@@ -308,41 +301,6 @@
       if (Boolean.FALSE.equals(interfaceExist)) {
         final Dependency outsideIncomingDependency = PiMMUserFactory.instance.createDependency();
         inputPort.setIncomingDependency(outsideIncomingDependency);
-=======
-    // Setup the input configuration interface
-    Boolean interfaceExist = false;
-    ConfigInputInterface inputInterface = PiMMUserFactory.instance.createConfigInputInterface();
-    final String inputCfgName = object.getName();
-    if (this.subGraph.getParametersNames().contains(object.getName())) {
-      // this.subGraph.getConfigInputInterfaces()
-      inputInterface = this.subGraph.getConfigInputInterfaces().stream()
-          .filter(x -> x.getName().equals(object.getName())).findAny().orElseThrow();
-      interfaceExist = true;
-    } else {
-
-      inputInterface.setName(inputCfgName);
-      this.subGraph.addParameter(inputInterface);
-    }
-
-    // Setup input of hierarchical actor
-    final ConfigInputPort inputPort = inputInterface.getGraphPort();
-    inputPort.setName(inputCfgName); // same name than ConfigInputInterface
-
-    // Interconnect the outside with hierarchical actor
-    if (Boolean.FALSE.equals(interfaceExist)) {
-      final Dependency outsideIncomingDependency = PiMMUserFactory.instance.createDependency();
-      inputPort.setIncomingDependency(outsideIncomingDependency);
-
-      this.parentGraph.addDependency(outsideIncomingDependency);
-
-      final Dependency oldDependency = object.getIncomingDependency();
-      outsideIncomingDependency.setSetter(oldDependency.getSetter());
-    }
-    // Setup inside communication with ConfigInputInterface
-    final Dependency dependency = object.getIncomingDependency();
-    dependency.setSetter(inputInterface);
-    this.subGraph.addDependency(dependency);
->>>>>>> 6bf9253c
 
         this.parentGraph.addDependency(outsideIncomingDependency);
 
