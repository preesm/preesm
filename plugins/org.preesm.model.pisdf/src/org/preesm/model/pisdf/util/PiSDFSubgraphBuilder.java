--- conflicted
+++ resolved
@@ -87,10 +87,6 @@
    * List of visited Fifo in order to explore the PiGraph.
    */
   private final List<Fifo> visitedFifo;
-<<<<<<< HEAD
-  private int              nbInputInterface;
-  private int              nbOutputInterface;
-=======
 
   /**
    * Number of input interface of builded subgraph.
@@ -102,11 +98,10 @@
    */
   private int nbOutputInterface;
 
->>>>>>> 93440141
   /**
    * Number of input configuration interface of builded subgraph.
    */
-  private int              nbInputCfgInterface;
+  private int nbInputCfgInterface;
 
   /**
    * Repetition vector of input graph.
@@ -158,10 +153,10 @@
     this.parentGraph.addActor(subGraph);
     // Add actors to the new subgraph
     for (final AbstractActor actor : this.subGraphActors) {
-<<<<<<< HEAD
-=======
+
       doSwitch(actor);
     }
+
     // Check consistency of parent graph
     // Check consistency of the graph (throw exception if recoverable or fatal error)
     final PiGraphConsistenceChecker pgcc = new PiGraphConsistenceChecker(CheckerErrorLevel.FATAL_ANALYSIS,
@@ -170,24 +165,6 @@
     return this.subGraph;
   }
 
-  @Deprecated
-  public PiGraph buildSRV() {
-    // Add subgraph to parent graph
-    this.parentGraph.addActor(subGraph);
-    // Add actors to the new subgraph
-    for (final AbstractActor actor : this.subGraphActors) {
->>>>>>> 93440141
-      doSwitch(actor);
-    }
-
-    // Check consistency of parent graph
-    // Check consistency of the graph (throw exception if recoverable or fatal error)
-    final PiGraphConsistenceChecker pgcc = new PiGraphConsistenceChecker(CheckerErrorLevel.FATAL_ANALYSIS,
-        CheckerErrorLevel.NONE);
-    pgcc.check(this.parentGraph);
-    return this.subGraph;
-  }
-
   @Override
   public Boolean caseAbstractActor(AbstractActor object) {
     this.subGraph.addActor(object);
@@ -203,14 +180,12 @@
     if (Boolean.TRUE.equals(doSwitch(object.getFifo()))) {
       // Setup the input interface
       final DataInputInterface inputInterface = PiMMUserFactory.instance.createDataInputInterface();
-<<<<<<< HEAD
+
       String inputName = object.getContainingActor().getName() + "_" + object.getName();
       if (this.subGraph.getName().matches("^sub\\d+")) {
         inputName = "in_" + this.nbInputInterface++;
       }
-=======
-      final String inputName = "in_" + this.nbInputInterface++;
->>>>>>> 93440141
+
       inputInterface.setName(inputName);
       inputInterface.getDataPort().setName(inputName);
       this.subGraph.addActor(inputInterface);
@@ -220,14 +195,12 @@
       inputPort.setName(inputName); // same name than DataInputInterface
       // Compute port expression
       final long actorRepetition = this.repetitionVector.get(object.getContainingActor());
-<<<<<<< HEAD
+
       long portExpression = object.getExpression().evaluate() * actorRepetition / this.subGraphRepetition;
       if (object.getContainingActor() instanceof DelayActor) {
         portExpression = object.getFifo().getTargetPort().getExpression().evaluate();
       }
-=======
-      final long portExpression = object.getExpression().evaluate() * actorRepetition / this.subGraphRepetition;
->>>>>>> 93440141
+
       inputPort.setExpression(portExpression);
 
       // Interconnect the outside with hierarchical actor
@@ -263,14 +236,12 @@
     if (Boolean.TRUE.equals(doSwitch(object.getFifo()))) {
       // Setup the output interface
       final DataOutputInterface outputInterface = PiMMUserFactory.instance.createDataOutputInterface();
-<<<<<<< HEAD
+
       String outputName = object.getContainingActor().getName() + "_" + object.getName();
       if (this.subGraph.getName().matches("^sub\\d+")) {
         outputName = "out_" + this.nbOutputInterface++;
       }
-=======
-      final String outputName = "out_" + this.nbOutputInterface++;
->>>>>>> 93440141
+
       outputInterface.setName(outputName);
       outputInterface.getDataPort().setName(outputName);
       this.subGraph.addActor(outputInterface);
@@ -280,14 +251,12 @@
       outputPort.setName(outputName); // same name than DataOutputInterface
       // Compute port expression
       final long actorRepetition = this.repetitionVector.get(object.getContainingActor());
-<<<<<<< HEAD
+
       long portExpression = object.getExpression().evaluate() * actorRepetition / this.subGraphRepetition;
       if (object.getContainingActor() instanceof DelayActor) {
         portExpression = object.getFifo().getSourcePort().getExpression().evaluate();
       }
-=======
-      final long portExpression = object.getExpression().evaluate() * actorRepetition / this.subGraphRepetition;
->>>>>>> 93440141
+
       outputPort.setExpression(portExpression);
 
       // Interconnect the outside with hierarchical actor
@@ -319,7 +288,7 @@
 
   @Override
   public Boolean caseConfigInputPort(ConfigInputPort object) {
-<<<<<<< HEAD
+
     // case subgraph from simSDP, cfg are named and merged correctly
 
     if (this.subGraph.getName().matches("^sub\\d+")
@@ -347,29 +316,6 @@
       if (Boolean.FALSE.equals(interfaceExist)) {
         final Dependency outsideIncomingDependency = PiMMUserFactory.instance.createDependency();
         inputPort.setIncomingDependency(outsideIncomingDependency);
-=======
-    // Setup the input configuration interface
-    final ConfigInputInterface inputInterface = PiMMUserFactory.instance.createConfigInputInterface();
-    final String inputCfgName = "cfg_" + this.nbInputCfgInterface++;
-    inputInterface.setName(inputCfgName);
-    this.subGraph.addParameter(inputInterface);
-
-    // Setup input of hierarchical actor
-    final ConfigInputPort inputPort = inputInterface.getGraphPort();
-    inputPort.setName(inputCfgName); // same name than ConfigInputInterface
-
-    // Interconnect the outside with hierarchical actor
-    final Dependency outsideIncomingDependency = PiMMUserFactory.instance.createDependency();
-    inputPort.setIncomingDependency(outsideIncomingDependency);
-    this.parentGraph.addDependency(outsideIncomingDependency);
-    final Dependency oldDependency = object.getIncomingDependency();
-    outsideIncomingDependency.setSetter(oldDependency.getSetter());
-
-    // Setup inside communication with ConfigInputInterface
-    final Dependency dependency = object.getIncomingDependency();
-    dependency.setSetter(inputInterface);
-    this.subGraph.addDependency(dependency);
->>>>>>> 93440141
 
         this.parentGraph.addDependency(outsideIncomingDependency);
 
