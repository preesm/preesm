/**
 * Copyright or © or Copr. IETR/INSA - Rennes (2015 - 2020) :
 *
 * Alexandre Honorat [alexandre.honorat@insa-rennes.fr] (2020)
 * Antoine Morvan [antoine.morvan@insa-rennes.fr] (2017 - 2019)
 * Julien Heulot [julien.heulot@insa-rennes.fr] (2015 - 2020)
 * Karol Desnos [karol.desnos@insa-rennes.fr] (2015 - 2016)
 * Maxime Pelcat [maxime.pelcat@insa-rennes.fr] (2016)
 *
 * This software is a computer program whose purpose is to help prototyping
 * parallel applications using dataflow formalism.
 *
 * This software is governed by the CeCILL  license under French law and
 * abiding by the rules of distribution of free software.  You can  use,
 * modify and/ or redistribute the software under the terms of the CeCILL
 * license as circulated by CEA, CNRS and INRIA at the following URL
 * "http://www.cecill.info".
 *
 * As a counterpart to the access to the source code and  rights to copy,
 * modify and redistribute granted by the license, users are provided only
 * with a limited warranty  and the software's author,  the holder of the
 * economic rights,  and the successive licensors  have only  limited
 * liability.
 *
 * In this respect, the user's attention is drawn to the risks associated
 * with loading,  using,  modifying and/or developing or reproducing the
 * software by the user in light of its specific status of free software,
 * that may mean  that it is complicated to manipulate,  and  that  also
 * therefore means  that it is reserved for developers  and  experienced
 * professionals having in-depth computer knowledge. Users are therefore
 * encouraged to load and test the software's suitability as regards their
 * requirements in conditions enabling the security of their systems and/or
 * data to be ensured and,  more generally, to use and operate it in the
 * same conditions as regards security.
 *
 * The fact that you are presently reading this means that you have had
 * knowledge of the CeCILL license and that you accept its terms.
 */
package org.preesm.model.pisdf.header.parser;

import java.util.ArrayList;
import java.util.HashMap;
import java.util.LinkedList;
import java.util.List;
import java.util.Map;
import java.util.Set;
import java.util.stream.Collectors;
import org.eclipse.cdt.core.dom.ast.IASTDeclSpecifier;
import org.eclipse.cdt.core.dom.ast.IASTDeclaration;
import org.eclipse.cdt.core.dom.ast.IASTDeclarator;
import org.eclipse.cdt.core.dom.ast.IASTFunctionDeclarator;
import org.eclipse.cdt.core.dom.ast.IASTFunctionDefinition;
import org.eclipse.cdt.core.dom.ast.IASTNode;
import org.eclipse.cdt.core.dom.ast.IASTParameterDeclaration;
import org.eclipse.cdt.core.dom.ast.IASTPointerOperator;
import org.eclipse.cdt.core.dom.ast.IASTSimpleDeclaration;
import org.eclipse.cdt.core.dom.ast.IASTTranslationUnit;
import org.eclipse.cdt.core.dom.ast.cpp.ICPPASTDeclarator;
import org.eclipse.cdt.core.dom.ast.cpp.ICPPASTLinkageSpecification;
import org.eclipse.cdt.core.dom.ast.cpp.ICPPASTName;
import org.eclipse.cdt.core.dom.ast.cpp.ICPPASTNamespaceDefinition;
import org.eclipse.cdt.core.dom.ast.cpp.ICPPASTReferenceOperator;
import org.eclipse.cdt.core.dom.ast.cpp.ICPPASTSimpleDeclSpecifier;
import org.eclipse.cdt.core.dom.ast.cpp.ICPPASTTemplateDeclaration;
import org.eclipse.cdt.core.dom.ast.cpp.ICPPASTTemplateParameter;
import org.eclipse.cdt.core.dom.ast.gnu.cpp.GPPLanguage;
import org.eclipse.cdt.core.index.IIndex;
import org.eclipse.cdt.core.model.ILanguage;
import org.eclipse.cdt.core.model.ITranslationUnit;
import org.eclipse.cdt.core.parser.DefaultLogService;
import org.eclipse.cdt.core.parser.FileContent;
import org.eclipse.cdt.core.parser.IParserLogService;
import org.eclipse.cdt.core.parser.IScannerInfo;
import org.eclipse.cdt.core.parser.IncludeFileContentProvider;
import org.eclipse.cdt.core.parser.ScannerInfo;
import org.eclipse.cdt.internal.core.index.EmptyCIndex;
import org.eclipse.core.resources.IFile;
import org.eclipse.core.runtime.CoreException;
import org.eclipse.emf.common.util.EList;
import org.preesm.commons.exceptions.PreesmRuntimeException;
import org.preesm.commons.logger.PreesmLogger;
import org.preesm.model.pisdf.AbstractActor;
import org.preesm.model.pisdf.Direction;
import org.preesm.model.pisdf.FunctionArgument;
import org.preesm.model.pisdf.FunctionPrototype;
import org.preesm.model.pisdf.Port;
import org.preesm.model.pisdf.check.NameCheckerC;
import org.preesm.model.pisdf.check.RefinementChecker;
import org.preesm.model.pisdf.factory.PiMMUserFactory;

/**
 * Utility class containing method to extract prototypes from a C header file.
 *
 * @author kdesnos
 * @author cuy
 *
 */
public class HeaderParser {

  private static final String DISCARD_FUNC = "Discarded function ";

  private static final String TEMPLATE_WARNING = ". While analyzing it, "
      + "template is not in a suitable format for PREESM. "
      + "Only int and long for parameter values and 'typename FIFO_TYPE_...' are supported.";

  private HeaderParser() {
    // forbid instantiation
  }

  /**
   * This method parse a C/C++ header file and extract a set of function prototypes from it.
   *
   * @param file
   *          the {@link IFile} corresponding to the C/C++ Header file to parse.
   * @return The {@link Set} of {@link FunctionPrototype} found in the parsed C/C++ header file. Returns
   *         <code>null</code> if no valid function prototype could be found.
   */
  public static List<FunctionPrototype> parseCXXHeader(final IFile file) {
    final Map<String, String> definedMacros = new HashMap<>();
    definedMacros.put("IN", "");
    definedMacros.put("OUT", "");
    final FileContent fC = FileContent.create(file);
    final String[] includePaths = new String[0];
    final IScannerInfo info = new ScannerInfo(definedMacros, includePaths);
    final IParserLogService log = new DefaultLogService();
    final IIndex index = EmptyCIndex.INSTANCE; // or can be null
    final IncludeFileContentProvider emptyIncludes = IncludeFileContentProvider.getEmptyFilesProvider();
    final int options = ILanguage.OPTION_NO_IMAGE_LOCATIONS | ITranslationUnit.AST_SKIP_ALL_HEADERS;

    try {

      // Using: org.eclipse.cdt.internal.core.dom.parser.cpp.GNUCPPSourceParser
      final IASTTranslationUnit translationUnit = GPPLanguage.getDefault().getASTTranslationUnit(fC, info,
          emptyIncludes, index, options, log);
      return parseCXXHeaderRec(translationUnit);

    } catch (final CoreException e) {
      throw new PreesmRuntimeException("Error while parsing header file " + file.getRawLocationURI(), e);
    }
  }

  private static List<FunctionPrototype> parseCXXHeaderRec(final IASTNode nodeAST) {
    final LinkedList<ICPPASTNamespaceDefinition> namespaceStack = new LinkedList<>();
    final LinkedList<ICPPASTTemplateDeclaration> templateStack = new LinkedList<>();
    final LinkedList<IASTDeclSpecifier> returnTypeStack = new LinkedList<>();
    final List<FunctionPrototype> resultList = new ArrayList<>();

    parseCXXHeaderRecAux(nodeAST, namespaceStack, templateStack, returnTypeStack, resultList);
    return resultList;
  }

  private static void parseCXXHeaderRecAux(final IASTNode nodeAST,
      LinkedList<ICPPASTNamespaceDefinition> namespaceStack, LinkedList<ICPPASTTemplateDeclaration> templateStack,
      LinkedList<IASTDeclSpecifier> returnTypeStack, List<FunctionPrototype> resultList) {
<<<<<<< HEAD
    if (nodeAST instanceof final IASTFunctionDeclarator funcDeclor) {
      parseFunctionDeclor(funcDeclor, namespaceStack, templateStack, returnTypeStack, resultList);
    } else if (nodeAST instanceof final IASTFunctionDefinition funcDef) {
      returnTypeStack.addLast(funcDef.getDeclSpecifier());
      parseCXXHeaderRecAux(funcDef.getDeclarator(), namespaceStack, templateStack, returnTypeStack, resultList);
      returnTypeStack.removeLast();
    } else if (nodeAST instanceof final IASTSimpleDeclaration simpleDeclon) {
=======
    if (nodeAST instanceof IASTFunctionDeclarator funcDeclor) {
      parseFunctionDeclor(funcDeclor, namespaceStack, templateStack, returnTypeStack, resultList);
    } else if (nodeAST instanceof IASTFunctionDefinition funcDef) {
      returnTypeStack.addLast(funcDef.getDeclSpecifier());
      parseCXXHeaderRecAux(funcDef.getDeclarator(), namespaceStack, templateStack, returnTypeStack, resultList);
      returnTypeStack.removeLast();
    } else if (nodeAST instanceof IASTSimpleDeclaration simpleDeclon) {
>>>>>>> 93440141
      returnTypeStack.addLast(simpleDeclon.getDeclSpecifier());
      for (final IASTDeclarator declor : simpleDeclon.getDeclarators()) {
        parseCXXHeaderRecAux(declor, namespaceStack, templateStack, returnTypeStack, resultList);
      }
      returnTypeStack.removeLast();
<<<<<<< HEAD
    } else if (nodeAST instanceof final ICPPASTTemplateDeclaration tempDeclon) {
      templateStack.addLast(tempDeclon);
      parseCXXHeaderRecAux(tempDeclon.getDeclaration(), namespaceStack, templateStack, returnTypeStack, resultList);
      templateStack.removeLast();
    } else if (nodeAST instanceof final ICPPASTNamespaceDefinition nsDef) {
=======
    } else if (nodeAST instanceof ICPPASTTemplateDeclaration tempDeclon) {
      templateStack.addLast(tempDeclon);
      parseCXXHeaderRecAux(tempDeclon.getDeclaration(), namespaceStack, templateStack, returnTypeStack, resultList);
      templateStack.removeLast();
    } else if (nodeAST instanceof ICPPASTNamespaceDefinition nsDef) {
>>>>>>> 93440141
      namespaceStack.addLast(nsDef);
      for (final IASTDeclaration declon : nsDef.getDeclarations()) {
        parseCXXHeaderRecAux(declon, namespaceStack, templateStack, returnTypeStack, resultList);
      }
      namespaceStack.removeLast();
<<<<<<< HEAD
    } else if (nodeAST instanceof final ICPPASTLinkageSpecification linkageSpec) {
=======
    } else if (nodeAST instanceof ICPPASTLinkageSpecification linkageSpec) {
>>>>>>> 93440141
      // inside an extern "C" block
      for (final IASTDeclaration declon : linkageSpec.getDeclarations()) {
        parseCXXHeaderRecAux(declon, namespaceStack, templateStack, returnTypeStack, resultList);
      }
<<<<<<< HEAD
    } else if (nodeAST instanceof final IASTTranslationUnit tu) {
=======
    } else if (nodeAST instanceof IASTTranslationUnit tu) {
>>>>>>> 93440141
      for (final IASTDeclaration declon : tu.getDeclarations()) {
        parseCXXHeaderRecAux(declon, namespaceStack, templateStack, returnTypeStack, resultList);
      }
    }

  }

  private static void parseFunctionDeclor(final IASTFunctionDeclarator funcDeclor,
      LinkedList<ICPPASTNamespaceDefinition> namespaceStack, LinkedList<ICPPASTTemplateDeclaration> templateStack,
      LinkedList<IASTDeclSpecifier> returnTypeStack, List<FunctionPrototype> resultList) {
    final String rawName = funcDeclor.getName().getRawSignature().trim();

    if (returnTypeStack.size() != 1) {
      PreesmLogger.getLogger()
          .warning(() -> DISCARD_FUNC + rawName + ". While analyzing it, multiple nested return types were found.");
      return;
    }

    if (templateStack.size() > 1) {
      PreesmLogger.getLogger()
          .warning(() -> DISCARD_FUNC + rawName + ". While analyzing it, multiple nested templates were found.");
      return;
    }

    // manage template
    String templateSuffix = "";
    final List<String> functionTemplateNames = new ArrayList<>();
    if (templateStack.size() == 1) {
      final StringBuilder sb = new StringBuilder();
      final ICPPASTTemplateDeclaration tempDeclon = templateStack.getFirst();
      for (final ICPPASTTemplateParameter tempParam : tempDeclon.getTemplateParameters()) {
        final IASTNode[] childsParam = tempParam.getChildren();
        if (childsParam.length == 2) {
          // check if it corresponds to <..., int PARAM, ...> or <..., long PARAM = 00, ...>
          // "int/long" must be the first child node while everything else is in the second child node
          if (!(childsParam[0] instanceof ICPPASTSimpleDeclSpecifier)
              || !(childsParam[1] instanceof ICPPASTDeclarator)) {
            PreesmLogger.getLogger().warning(() -> DISCARD_FUNC + rawName + TEMPLATE_WARNING);
            return;
          }
          final IASTPointerOperator[] pops = ((IASTDeclarator) childsParam[1]).getPointerOperators();
          // pointers are not allowed her of course
          if (pops.length > 0) {
            PreesmLogger.getLogger().warning(() -> DISCARD_FUNC + rawName + TEMPLATE_WARNING);
            return;
          }
          final String paramType = ((ICPPASTSimpleDeclSpecifier) childsParam[0]).getRawSignature().trim();
          final String paramName = ((ICPPASTDeclarator) childsParam[1]).getRawSignature().trim();
          // we do not support anything else then int and long static template parameters
          if (!paramType.equals("int") && !paramType.equals("long")) {
            PreesmLogger.getLogger().warning(() -> DISCARD_FUNC + rawName + TEMPLATE_WARNING);
            return;
          }
          functionTemplateNames.add(paramName);
          sb.append(paramName + ",");
        } else if (childsParam.length == 1) {
          // check if it corresponds to <..., typename NAME, ...> or <..., typename FIFO_DEPTH_NAME, ...>
          // this is allowed but supported only for fifo type and depth
          final ICPPASTName typename = (childsParam[0] instanceof ICPPASTName) ? (ICPPASTName) childsParam[0] : null;
          if (!tempParam.getRawSignature().startsWith("typename") || typename == null) {
            PreesmLogger.getLogger().warning(() -> DISCARD_FUNC + rawName + TEMPLATE_WARNING);
            return;
          }
          if (!typename.getRawSignature().trim().startsWith(RefinementChecker.FIFO_TYPE_TEMPLATED_PREFIX)
              && !typename.getRawSignature().trim().startsWith(RefinementChecker.FIFO_DEPTH_TEMPLATED_PREFIX)) {
            PreesmLogger.getLogger().info(() -> "Function " + rawName + " has template parameter <" + typename
                + "> without the recommended prefix, codegen might not work.\n Allowed prefixes are: "
                + RefinementChecker.FIFO_TYPE_TEMPLATED_PREFIX + ", " + RefinementChecker.FIFO_DEPTH_TEMPLATED_PREFIX);
          }
          final String typeName = typename.getRawSignature().trim();
          functionTemplateNames.add(typeName);
          sb.append(typeName + ",");
        } else {
          PreesmLogger.getLogger().warning(() -> DISCARD_FUNC + rawName + TEMPLATE_WARNING);
          return;
        }
      }
      final String templateCall = sb.toString();
      if (!templateCall.isEmpty()) {
        templateSuffix = "<" + templateCall.substring(0, templateCall.length() - 1) + ">";
      }
    }

    final String namespacePrefix = namespaceStack.isEmpty() ? ""
        : namespaceStack.stream().map(x -> x.getName().getRawSignature().trim()).collect(Collectors.joining("::"))
            + "::";
    final String modifiedName = namespacePrefix + rawName + templateSuffix;

    // signature of CPPASTParameterDeclaration given by funcDeclor.getChildren() do not include IN and OUT anymore
    final FunctionPrototype funcProto = PiMMUserFactory.instance.createFunctionPrototype();
    funcProto.setName(modifiedName);
    if (!modifiedName.equals(rawName)) {
      funcProto.setIsCPPdefinition(true);
    }
    final EList<FunctionArgument> protoParameters = funcProto.getArguments();

    // parse function arguments
    for (final IASTNode child : funcDeclor.getChildren()) {
      if (child instanceof IASTParameterDeclaration) {
        final FunctionArgument fA = PiMMUserFactory.instance.createFunctionArgument();
        protoParameters.add(fA);

        final IASTParameterDeclaration paramDeclon = (IASTParameterDeclaration) child;
        final String rawArgType = paramDeclon.getDeclSpecifier().getRawSignature();
        final String argType = NameCheckerC.removeCVqualifiers(rawArgType);

        fA.setType(argType);
        final boolean isTemplated = argType.contains("<");
        if (isTemplated || argType.contains(":")) {
          // then the type contains a template or a namespace
          fA.setIsCPPdefinition(true);
        }
        // NOTE: we do not check that the template params of the argument types are present in the function template
        // since it is not possible to know if an argument template param is indeed a parameter to be replaced
        // or is its actual value (and in this case we do not replace it)
        final IASTDeclarator paramDeclor = paramDeclon.getDeclarator();

        final String argName = paramDeclor.getName().getRawSignature().trim();
        fA.setName(argName);

        final IASTPointerOperator[] pops = paramDeclor.getPointerOperators();
        if (pops.length == 0) {
          fA.setIsConfigurationParameter(true);
        } else {
          if (pops.length > 1) {
            // we automatically converts to void* since we only have to store the first address
            fA.setType(RefinementChecker.DEFAULT_PTR_TYPE);
            PreesmLogger.getLogger()
                .warning(() -> "Argument " + argName + " of function " + rawName
                    + " is a pointer to pointer, thus it is automatically replaced by "
                    + RefinementChecker.DEFAULT_PTR_TYPE + ".");

          }

          if (pops[pops.length - 1] instanceof ICPPASTReferenceOperator) {
            // then data structure is passed by reference, only for data containers as streams or vectors
            fA.setIsPassedByReference(true);
            // and it is possible only for CPP
            fA.setIsCPPdefinition(true);
          }
        }

      }
    }

    resultList.add(funcProto);
  }

  /**
   * Filters the prototypes obtained from the parsed file to keep only the ones corresponding to the actor possible
   * initialization.
   *
   * @param actor
   *          the AbstractActor which ports we use to filter prototypes
   * @param prototypes
   *          the prototypes
   * @return the set of FunctionPrototypes corresponding to actor initialization
   */
  public static List<FunctionPrototype> filterInitPrototypesFor(final AbstractActor actor,
      final List<FunctionPrototype> prototypes) {
    final List<FunctionPrototype> result = new ArrayList<>();

    // For each function prototype proto
    for (final FunctionPrototype proto : prototypes) {
      // proto matches the initialization of actor if:
      // -it does not have more parameters than the actors configuration
      // input ports
      final List<FunctionArgument> params = new ArrayList<>(proto.getArguments());
      boolean matches = params.size() <= actor.getConfigInputPorts().size();
      // -all function parameters of proto match a configuration input
      // port of the actor (initialization function cannot read or write
      // in fifo nor write on configuration output ports)
      if (matches) {
        for (final FunctionArgument param : params) {
          if (!HeaderParser.hasCorrespondingPort(param, actor.getConfigInputPorts())) {
            matches = false;
            break;
          }
          param.setDirection(Direction.IN);
          param.setIsConfigurationParameter(true);
        }
      }

      if (matches) {
        result.add(proto);
      }
    }

    return result;
  }

  /**
   * Filters the prototypes obtained from the parsed file to keep only the ones corresponding to the actor signature
   * (ports).
   *
   * @param actor
   *          the AbstractActor which ports we use to filter prototypes
   * @param prototypes
   *          the prototypes
   * @return the set of FunctionPrototypes corresponding to actor
   */
  public static List<FunctionPrototype> filterLoopPrototypesFor(final AbstractActor actor,
      final List<FunctionPrototype> prototypes) {
    final List<FunctionPrototype> result = new ArrayList<>();

    // For each function prototype proto
    for (final FunctionPrototype proto : prototypes) {
      // Check that all proto parameters can be matched with a port
      final List<Port> allPorts = new ArrayList<>();
      allPorts.addAll(actor.getDataInputPorts());
      allPorts.addAll(actor.getDataOutputPorts());
      allPorts.addAll(actor.getConfigInputPorts());
      allPorts.addAll(actor.getConfigOutputPorts());

      // proto matches the signature of actor if:
      // -it does not have more parameters than the actors ports
      final ArrayList<FunctionArgument> params = new ArrayList<>(proto.getArguments());
      boolean matches = params.size() <= (actor.getDataInputPorts().size() + actor.getDataOutputPorts().size()
          + actor.getConfigInputPorts().size() + actor.getConfigOutputPorts().size());

      for (final FunctionArgument param : proto.getArguments()) {
        matches &= HeaderParser.hasCorrespondingPort(param, allPorts);
      }

      // -each of the data input and output ports of the actor matches one
      // of the parameters of proto
      if (matches) {
        matches = searchForDataInputPort(actor, params, matches);
      }
      if (matches) {
        matches = searchForDataOutputPort(actor, params, matches);
      }
      // -each of the configuration output ports of the actor matches one
      // of the parameters of proto
      if (matches) {
        matches = searchForConfigOutputPort(actor, params, matches);
      }
      // -all other function parameters of proto match a configuration
      // input port of the actor
      if (matches) {
        searchForConfigInputPort(actor, params);
      }
      if (matches) {
        result.add(proto);
      }
    }

    return result;
  }

  private static void searchForConfigInputPort(final AbstractActor actor, final ArrayList<FunctionArgument> params) {
    for (final FunctionArgument param : params) {
      if (HeaderParser.hasCorrespondingPort(param, actor.getConfigInputPorts())) {
        param.setDirection(Direction.IN);
        param.setIsConfigurationParameter(true);
      }
    }
  }

  private static boolean searchForConfigOutputPort(final AbstractActor actor, final ArrayList<FunctionArgument> params,
      boolean matches) {
    for (final Port p : actor.getConfigOutputPorts()) {
      final FunctionArgument param = HeaderParser.getCorrespondingFunctionParameter(p, params);
      if (param == null) {
        matches = false;
        break;
      }
      param.setDirection(Direction.OUT);
      param.setIsConfigurationParameter(true);
      params.remove(param);
    }
    return matches;
  }

  private static boolean searchForDataOutputPort(final AbstractActor actor, final ArrayList<FunctionArgument> params,
      boolean matches) {
    for (final Port p : actor.getDataOutputPorts()) {
      final FunctionArgument param = HeaderParser.getCorrespondingFunctionParameter(p, params);
      if (param == null) {
        matches = false;
        break;
      }
      param.setDirection(Direction.OUT);
      param.setIsConfigurationParameter(false);
      params.remove(param);
    }
    return matches;
  }

  private static boolean searchForDataInputPort(final AbstractActor actor, final ArrayList<FunctionArgument> params,
      boolean matches) {
    for (final Port p : actor.getDataInputPorts()) {
      final FunctionArgument param = HeaderParser.getCorrespondingFunctionParameter(p, params);
      if (param == null) {
        matches = false;
        break;
      }
      param.setDirection(Direction.IN);
      param.setIsConfigurationParameter(false);
      params.remove(param);
    }
    return matches;
  }

  /**
   * Filters the prototypes obtained from the parsed file to keep only the ones corresponding to possible
   * initializations.
   *
   * @param prototypes
   *          the prototypes
   * @return the set of FunctionPrototypes corresponding to initialization
   */
  public static List<FunctionPrototype> filterInitPrototypes(final List<FunctionPrototype> prototypes) {
    final List<FunctionPrototype> result = new ArrayList<>();

    // For each function prototype proto check that the prototype has no
    // input or output buffers (i.e. parameters with a pointer type)
    for (final FunctionPrototype proto : prototypes) {
      boolean allParams = true;
      for (final FunctionArgument param : proto.getArguments()) {
        if (!param.isIsConfigurationParameter()) {
          allParams = false;
          break;
        }
        param.setDirection(Direction.IN);
      }

      if (allParams) {
        result.add(proto);
      }
    }

    return result;
  }

  /**
   * Filters the prototypes obtained from the parsed file to keep only the ones corresponding to possible
   * initializations of delays (only one output buffer).
   *
   * @param prototypes
   *          the prototypes
   * @return the set of FunctionPrototypes corresponding to initialization
   */
  public static List<FunctionPrototype> filterInitBufferPrototypes(final List<FunctionPrototype> prototypes) {
    final List<FunctionPrototype> result = new ArrayList<>();

    // For each function prototype proto check that the prototype has no
    // input or output buffers (i.e. parameters with a pointer type)
    for (final FunctionPrototype proto : prototypes) {
      int nbBuffers = 0;
      for (final FunctionArgument param : proto.getArguments()) {
        if (param.isIsConfigurationParameter()) {
          param.setDirection(Direction.IN);
        } else {
          nbBuffers += 1;
          param.setDirection(Direction.OUT);
        }
      }

      if (nbBuffers == 1) {
        result.add(proto);
      }
    }

    return result;
  }

  /**
   * Gets the corresponding function parameter.
   *
   * @param p
   *          the p
   * @param params
   *          the params
   * @return the corresponding function parameter
   */
  private static FunctionArgument getCorrespondingFunctionParameter(final Port p, final List<FunctionArgument> params) {
    for (final FunctionArgument param : params) {
      if (p.getName().equals(param.getName())) {
        return param;
      }
    }
    return null;
  }

  /**
   * Checks for corresponding port.
   *
   * @param f
   *          the f
   * @param ports
   *          the ports
   * @return true, if successful
   */
  private static boolean hasCorrespondingPort(final FunctionArgument f, final List<? extends Port> ports) {
    for (final Port p : ports) {
      if (p.getName().equals(f.getName())) {
        return true;
      }
    }
    return false;
  }

}<|MERGE_RESOLUTION|>--- conflicted
+++ resolved
@@ -152,7 +152,6 @@
   private static void parseCXXHeaderRecAux(final IASTNode nodeAST,
       LinkedList<ICPPASTNamespaceDefinition> namespaceStack, LinkedList<ICPPASTTemplateDeclaration> templateStack,
       LinkedList<IASTDeclSpecifier> returnTypeStack, List<FunctionPrototype> resultList) {
-<<<<<<< HEAD
     if (nodeAST instanceof final IASTFunctionDeclarator funcDeclor) {
       parseFunctionDeclor(funcDeclor, namespaceStack, templateStack, returnTypeStack, resultList);
     } else if (nodeAST instanceof final IASTFunctionDefinition funcDef) {
@@ -160,52 +159,27 @@
       parseCXXHeaderRecAux(funcDef.getDeclarator(), namespaceStack, templateStack, returnTypeStack, resultList);
       returnTypeStack.removeLast();
     } else if (nodeAST instanceof final IASTSimpleDeclaration simpleDeclon) {
-=======
-    if (nodeAST instanceof IASTFunctionDeclarator funcDeclor) {
-      parseFunctionDeclor(funcDeclor, namespaceStack, templateStack, returnTypeStack, resultList);
-    } else if (nodeAST instanceof IASTFunctionDefinition funcDef) {
-      returnTypeStack.addLast(funcDef.getDeclSpecifier());
-      parseCXXHeaderRecAux(funcDef.getDeclarator(), namespaceStack, templateStack, returnTypeStack, resultList);
-      returnTypeStack.removeLast();
-    } else if (nodeAST instanceof IASTSimpleDeclaration simpleDeclon) {
->>>>>>> 93440141
       returnTypeStack.addLast(simpleDeclon.getDeclSpecifier());
       for (final IASTDeclarator declor : simpleDeclon.getDeclarators()) {
         parseCXXHeaderRecAux(declor, namespaceStack, templateStack, returnTypeStack, resultList);
       }
       returnTypeStack.removeLast();
-<<<<<<< HEAD
     } else if (nodeAST instanceof final ICPPASTTemplateDeclaration tempDeclon) {
       templateStack.addLast(tempDeclon);
       parseCXXHeaderRecAux(tempDeclon.getDeclaration(), namespaceStack, templateStack, returnTypeStack, resultList);
       templateStack.removeLast();
     } else if (nodeAST instanceof final ICPPASTNamespaceDefinition nsDef) {
-=======
-    } else if (nodeAST instanceof ICPPASTTemplateDeclaration tempDeclon) {
-      templateStack.addLast(tempDeclon);
-      parseCXXHeaderRecAux(tempDeclon.getDeclaration(), namespaceStack, templateStack, returnTypeStack, resultList);
-      templateStack.removeLast();
-    } else if (nodeAST instanceof ICPPASTNamespaceDefinition nsDef) {
->>>>>>> 93440141
       namespaceStack.addLast(nsDef);
       for (final IASTDeclaration declon : nsDef.getDeclarations()) {
         parseCXXHeaderRecAux(declon, namespaceStack, templateStack, returnTypeStack, resultList);
       }
       namespaceStack.removeLast();
-<<<<<<< HEAD
     } else if (nodeAST instanceof final ICPPASTLinkageSpecification linkageSpec) {
-=======
-    } else if (nodeAST instanceof ICPPASTLinkageSpecification linkageSpec) {
->>>>>>> 93440141
       // inside an extern "C" block
       for (final IASTDeclaration declon : linkageSpec.getDeclarations()) {
         parseCXXHeaderRecAux(declon, namespaceStack, templateStack, returnTypeStack, resultList);
       }
-<<<<<<< HEAD
     } else if (nodeAST instanceof final IASTTranslationUnit tu) {
-=======
-    } else if (nodeAST instanceof IASTTranslationUnit tu) {
->>>>>>> 93440141
       for (final IASTDeclaration declon : tu.getDeclarations()) {
         parseCXXHeaderRecAux(declon, namespaceStack, templateStack, returnTypeStack, resultList);
       }
