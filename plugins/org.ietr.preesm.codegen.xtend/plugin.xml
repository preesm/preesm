--- conflicted
+++ resolved
@@ -151,24 +151,6 @@
             </core_type>
          </printer>
       </printers>
-<<<<<<< HEAD
-	  <printers
-            language="DynamicAllocC">
-         <printer
-               class="org.ietr.preesm.codegen.xtend.printer.c.DynamicAllocCPrinter"
-               extension=".c">
-            <core_type
-                  type="x86">
-            </core_type>
-         </printer>
-         <printer
-               class="org.ietr.preesm.codegen.xtend.printer.c.DynamicAllocC6678CPrinter"
-               extension=".c">
-            <core_type
-                  type="c6678">
-            </core_type>
-         </printer>
-      </printers>
    <printers
          language="PapifiedC">
       <printer
@@ -179,8 +161,6 @@
          </core_type>
       </printer>
    </printers>
-=======
->>>>>>> 07044ff9
    </extension>
    <extension
          point="org.ietr.dftools.workflow.tasks">
