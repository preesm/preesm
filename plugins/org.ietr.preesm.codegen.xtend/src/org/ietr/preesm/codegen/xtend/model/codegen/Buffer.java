--- conflicted
+++ resolved
@@ -1,207 +1,197 @@
-/**
- * Copyright or © or Copr. IETR/INSA: Maxime Pelcat, Jean-François Nezan,
- * Karol Desnos, Julien Heulot
- * 
- * [mpelcat,jnezan,kdesnos,jheulot]@insa-rennes.fr
- * 
- * This software is a computer program whose purpose is to prototype
- * parallel applications.
- * 
- * This software is governed by the CeCILL-C license under French law and
- * abiding by the rules of distribution of free software.  You can  use, 
- * modify and/ or redistribute the software under the terms of the CeCILL-C
- * license as circulated by CEA, CNRS and INRIA at the following URL
- * "http://www.cecill.info". 
- * 
- * As a counterpart to the access to the source code and  rights to copy,
- * modify and redistribute granted by the license, users are provided only
- * with a limited warranty  and the software's author,  the holder of the
- * economic rights,  and the successive licensors  have only  limited
- * liability. 
- * 
- * In this respect, the user's attention is drawn to the risks associated
- * with loading,  using,  modifying and/or developing or reproducing the
- * software by the user in light of its specific status of free software,
- * that may mean  that it is complicated to manipulate,  and  that  also
- * therefore means  that it is reserved for developers  and  experienced
- * professionals having in-depth computer knowledge. Users are therefore
- * encouraged to load and test the software's suitability as regards their
- * requirements in conditions enabling the security of their systems and/or 
- * data to be ensured and,  more generally, to use and operate it in the 
- * same conditions as regards security. 
- * 
- * The fact that you are presently reading this means that you have had
- * knowledge of the CeCILL-C license and that you accept its terms.
- */
-package org.ietr.preesm.codegen.xtend.model.codegen;
-
-import org.eclipse.emf.common.util.EList;
-import org.ietr.preesm.memory.script.Range;
-
-/**
- * <!-- begin-user-doc --> A {@link Buffer} is a {@link Variable} that
- * represents an set of object of a given {@link #getType() type}. It can be
- * seen as equivalent to an array in C code. <br>
- * A {@link Buffer} has a {@link #getSize() size} which is the number of element
- * of its {@link #getType() type} it can store.<!-- end-user-doc -->
- *
- * <p>
- * The following features are supported:
- * </p>
- * <ul>
-<<<<<<< HEAD
- *   <li>{@link org.ietr.preesm.codegen.xtend.model.codegen.Buffer#getSize <em>Size</em>}</li>
- *   <li>{@link org.ietr.preesm.codegen.xtend.model.codegen.Buffer#getChildrens <em>Childrens</em>}</li>
- *   <li>{@link org.ietr.preesm.codegen.xtend.model.codegen.Buffer#getTypeSize <em>Type Size</em>}</li>
- *   <li>{@link org.ietr.preesm.codegen.xtend.model.codegen.Buffer#getMergedRange <em>Merged Range</em>}</li>
-=======
- * <li>{@link org.ietr.preesm.codegen.xtend.model.codegen.Buffer#getSize
- * <em>Size</em>}</li>
- * <li>{@link org.ietr.preesm.codegen.xtend.model.codegen.Buffer#getChildrens
- * <em>Childrens</em>}</li>
- * <li>{@link org.ietr.preesm.codegen.xtend.model.codegen.Buffer#getTypeSize
- * <em>Type Size</em>}</li>
- * <li>{@link org.ietr.preesm.codegen.xtend.model.codegen.Buffer#getMergedRange
- * <em>Merged Range</em>}</li>
- * <li>{@link org.ietr.preesm.codegen.xtend.model.codegen.Buffer#isLocal
- * <em>Local</em>}</li>
->>>>>>> 173b9d58
- * </ul>
- *
- * @see org.ietr.preesm.codegen.xtend.model.codegen.CodegenPackage#getBuffer()
- * @model
- * @generated
- */
-public interface Buffer extends Variable {
-	/**
-	 * Returns the value of the '<em><b>Size</b></em>' attribute. <!--
-	 * begin-user-doc --> Number of elements within the {@link Buffer}. Each
-	 * element is of type {@link #getType()} and requires {@link #getTypeSize()}
-	 * bytes for its allocation. <!-- end-user-doc -->
-	 * 
-	 * @return the value of the '<em>Size</em>' attribute.
-	 * @see #setSize(int)
-	 * @see org.ietr.preesm.codegen.xtend.model.codegen.CodegenPackage#getBuffer_Size()
-	 * @model required="true"
-	 * @generated
-	 */
-	int getSize();
-
-	/**
-	 * Sets the value of the '{@link org.ietr.preesm.codegen.xtend.model.codegen.Buffer#getSize <em>Size</em>}' attribute.
-	 * <!-- begin-user-doc --> <!-- end-user-doc -->
-	 * @param value the new value of the '<em>Size</em>' attribute.
-	 * @see #getSize()
-	 * @generated
-	 */
-	void setSize(int value);
-
-	/**
-	 * Returns the value of the '<em><b>Childrens</b></em>' reference list.
-	 * The list contents are of type {@link org.ietr.preesm.codegen.xtend.model.codegen.SubBuffer}.
-	 * It is bidirectional and its opposite is '{@link org.ietr.preesm.codegen.xtend.model.codegen.SubBuffer#getContainer <em>Container</em>}'.
-	 * <!-- begin-user-doc -->
-	 * <p>
-	 * If the meaning of the '<em>Childrens</em>' reference list isn't clear,
-	 * there really should be more of a description here...
-	 * </p>
-	 * <!-- end-user-doc -->
-	 * @return the value of the '<em>Childrens</em>' reference list.
-	 * @see org.ietr.preesm.codegen.xtend.model.codegen.CodegenPackage#getBuffer_Childrens()
-	 * @see org.ietr.preesm.codegen.xtend.model.codegen.SubBuffer#getContainer
-	 * @model opposite="container"
-	 * @generated
-	 */
-	EList<SubBuffer> getChildrens();
-
-	/**
-	 * Returns the value of the '<em><b>Type Size</b></em>' attribute. <!--
-	 * begin-user-doc -->
-	 * <p>
-	 * This value corresponds to the size of the {@link Buffer}
-	 * {@link #getType()} in bytes.
-	 * </p>
-	 * <!-- end-user-doc -->
-	 * 
-	 * @return the value of the '<em>Type Size</em>' attribute.
-	 * @see #setTypeSize(int)
-	 * @see org.ietr.preesm.codegen.xtend.model.codegen.CodegenPackage#getBuffer_TypeSize()
-	 * @model required="true"
-	 * @generated
-	 */
-	int getTypeSize();
-
-	/**
-	 * Sets the value of the '
-	 * {@link org.ietr.preesm.codegen.xtend.model.codegen.Buffer#getTypeSize
-	 * <em>Type Size</em>}' attribute. <!-- begin-user-doc --><!-- end-user-doc
-	 * -->
-	 * 
-	 * @param value
-	 *            the new value of the '<em>Type Size</em>' attribute.
-	 * @see #getTypeSize()
-	 * @generated
-	 */
-	void setTypeSize(int value);
-
-	/**
-	 * Returns the value of the '<em><b>Merged Range</b></em>' attribute. <!--
-	 * begin-user-doc -->
-	 * <p>
-	 * If the meaning of the '<em>Merged Range</em>' attribute isn't clear,
-	 * there really should be more of a description here...
-	 * </p>
-	 * <!-- end-user-doc -->
-	 * 
-	 * @return the value of the '<em>Merged Range</em>' attribute.
-	 * @see #setMergedRange(Map)
-	 * @see org.ietr.preesm.codegen.xtend.model.codegen.CodegenPackage#getBuffer_MergedRange()
-	 * @model transient="true"
-	 * @generated
-	 */
-	EList<Range> getMergedRange();
-
-	/**
-	 * Sets the value of the '{@link org.ietr.preesm.codegen.xtend.model.codegen.Buffer#getMergedRange <em>Merged Range</em>}' attribute.
-	 * <!-- begin-user-doc --> <!--
-	 * end-user-doc -->
-	 * @param value the new value of the '<em>Merged Range</em>' attribute.
-	 * @see #getMergedRange()
-	 * @generated
-	 */
-	void setMergedRange(EList<Range> value);
-<<<<<<< HEAD
-=======
-
-	/**
-	 * Returns the value of the '<em><b>Local</b></em>' attribute. The default
-	 * value is <code>"false"</code>. <!-- begin-user-doc -->
-	 * <p>
-	 * This attribute specifies whether this {@link Buffer} is local to a single
-	 * {@link CoreBlock} of (<code>true</code>) or if it may be accessed from
-	 * several {@link CoreBlock} (<code>false</code>).
-	 * </p>
-	 * <!-- end-user-doc -->
-	 * 
-	 * @return the value of the '<em>Local</em>' attribute.
-	 * @see #setLocal(boolean)
-	 * @see org.ietr.preesm.codegen.xtend.model.codegen.CodegenPackage#getBuffer_Local()
-	 * @model default="false"
-	 * @generated
-	 */
-	boolean isLocal();
-
-	/**
-	 * Sets the value of the '
-	 * {@link org.ietr.preesm.codegen.xtend.model.codegen.Buffer#isLocal
-	 * <em>Local</em>}' attribute. <!-- begin-user-doc --> <!-- end-user-doc -->
-	 * 
-	 * @param value
-	 *            the new value of the '<em>Local</em>' attribute.
-	 * @see #isLocal()
-	 * @generated
-	 */
-	void setLocal(boolean value);
->>>>>>> 173b9d58
-
-} // Buffer
+/**
+ * Copyright or © or Copr. IETR/INSA: Maxime Pelcat, Jean-François Nezan,
+ * Karol Desnos, Julien Heulot
+ * 
+ * [mpelcat,jnezan,kdesnos,jheulot]@insa-rennes.fr
+ * 
+ * This software is a computer program whose purpose is to prototype
+ * parallel applications.
+ * 
+ * This software is governed by the CeCILL-C license under French law and
+ * abiding by the rules of distribution of free software.  You can  use, 
+ * modify and/ or redistribute the software under the terms of the CeCILL-C
+ * license as circulated by CEA, CNRS and INRIA at the following URL
+ * "http://www.cecill.info". 
+ * 
+ * As a counterpart to the access to the source code and  rights to copy,
+ * modify and redistribute granted by the license, users are provided only
+ * with a limited warranty  and the software's author,  the holder of the
+ * economic rights,  and the successive licensors  have only  limited
+ * liability. 
+ * 
+ * In this respect, the user's attention is drawn to the risks associated
+ * with loading,  using,  modifying and/or developing or reproducing the
+ * software by the user in light of its specific status of free software,
+ * that may mean  that it is complicated to manipulate,  and  that  also
+ * therefore means  that it is reserved for developers  and  experienced
+ * professionals having in-depth computer knowledge. Users are therefore
+ * encouraged to load and test the software's suitability as regards their
+ * requirements in conditions enabling the security of their systems and/or 
+ * data to be ensured and,  more generally, to use and operate it in the 
+ * same conditions as regards security. 
+ * 
+ * The fact that you are presently reading this means that you have had
+ * knowledge of the CeCILL-C license and that you accept its terms.
+ */
+package org.ietr.preesm.codegen.xtend.model.codegen;
+
+import org.eclipse.emf.common.util.EList;
+import org.ietr.preesm.memory.script.Range;
+
+/**
+ * <!-- begin-user-doc --> A {@link Buffer} is a {@link Variable} that
+ * represents an set of object of a given {@link #getType() type}. It can be
+ * seen as equivalent to an array in C code. <br>
+ * A {@link Buffer} has a {@link #getSize() size} which is the number of element
+ * of its {@link #getType() type} it can store.<!-- end-user-doc -->
+ *
+ * <p>
+ * The following features are supported:
+ * </p>
+ * <ul>
+ * <li>{@link org.ietr.preesm.codegen.xtend.model.codegen.Buffer#getSize
+ * <em>Size</em>}</li>
+ * <li>{@link org.ietr.preesm.codegen.xtend.model.codegen.Buffer#getChildrens
+ * <em>Childrens</em>}</li>
+ * <li>{@link org.ietr.preesm.codegen.xtend.model.codegen.Buffer#getTypeSize
+ * <em>Type Size</em>}</li>
+ * <li>{@link org.ietr.preesm.codegen.xtend.model.codegen.Buffer#getMergedRange
+ * <em>Merged Range</em>}</li>
+ * <li>{@link org.ietr.preesm.codegen.xtend.model.codegen.Buffer#isLocal
+ * <em>Local</em>}</li>
+ * </ul>
+ *
+ * @see org.ietr.preesm.codegen.xtend.model.codegen.CodegenPackage#getBuffer()
+ * @model
+ * @generated
+ */
+public interface Buffer extends Variable {
+	/**
+	 * Returns the value of the '<em><b>Size</b></em>' attribute. <!--
+	 * begin-user-doc --> Number of elements within the {@link Buffer}. Each
+	 * element is of type {@link #getType()} and requires {@link #getTypeSize()}
+	 * bytes for its allocation. <!-- end-user-doc -->
+	 * 
+	 * @return the value of the '<em>Size</em>' attribute.
+	 * @see #setSize(int)
+	 * @see org.ietr.preesm.codegen.xtend.model.codegen.CodegenPackage#getBuffer_Size()
+	 * @model required="true"
+	 * @generated
+	 */
+	int getSize();
+
+	/**
+	 * Sets the value of the '{@link org.ietr.preesm.codegen.xtend.model.codegen.Buffer#getSize <em>Size</em>}' attribute.
+	 * <!-- begin-user-doc --> <!-- end-user-doc -->
+	 * @param value the new value of the '<em>Size</em>' attribute.
+	 * @see #getSize()
+	 * @generated
+	 */
+	void setSize(int value);
+
+	/**
+	 * Returns the value of the '<em><b>Childrens</b></em>' reference list.
+	 * The list contents are of type {@link org.ietr.preesm.codegen.xtend.model.codegen.SubBuffer}.
+	 * It is bidirectional and its opposite is '{@link org.ietr.preesm.codegen.xtend.model.codegen.SubBuffer#getContainer <em>Container</em>}'.
+	 * <!-- begin-user-doc -->
+	 * <p>
+	 * If the meaning of the '<em>Childrens</em>' reference list isn't clear,
+	 * there really should be more of a description here...
+	 * </p>
+	 * <!-- end-user-doc -->
+	 * @return the value of the '<em>Childrens</em>' reference list.
+	 * @see org.ietr.preesm.codegen.xtend.model.codegen.CodegenPackage#getBuffer_Childrens()
+	 * @see org.ietr.preesm.codegen.xtend.model.codegen.SubBuffer#getContainer
+	 * @model opposite="container"
+	 * @generated
+	 */
+	EList<SubBuffer> getChildrens();
+
+	/**
+	 * Returns the value of the '<em><b>Type Size</b></em>' attribute. <!--
+	 * begin-user-doc -->
+	 * <p>
+	 * This value corresponds to the size of the {@link Buffer}
+	 * {@link #getType()} in bytes.
+	 * </p>
+	 * <!-- end-user-doc -->
+	 * 
+	 * @return the value of the '<em>Type Size</em>' attribute.
+	 * @see #setTypeSize(int)
+	 * @see org.ietr.preesm.codegen.xtend.model.codegen.CodegenPackage#getBuffer_TypeSize()
+	 * @model required="true"
+	 * @generated
+	 */
+	int getTypeSize();
+
+	/**
+	 * Sets the value of the '
+	 * {@link org.ietr.preesm.codegen.xtend.model.codegen.Buffer#getTypeSize
+	 * <em>Type Size</em>}' attribute. <!-- begin-user-doc --><!-- end-user-doc
+	 * -->
+	 * 
+	 * @param value
+	 *            the new value of the '<em>Type Size</em>' attribute.
+	 * @see #getTypeSize()
+	 * @generated
+	 */
+	void setTypeSize(int value);
+
+	/**
+	 * Returns the value of the '<em><b>Merged Range</b></em>' attribute. <!--
+	 * begin-user-doc -->
+	 * <p>
+	 * If the meaning of the '<em>Merged Range</em>' attribute isn't clear,
+	 * there really should be more of a description here...
+	 * </p>
+	 * <!-- end-user-doc -->
+	 * 
+	 * @return the value of the '<em>Merged Range</em>' attribute.
+	 * @see #setMergedRange(Map)
+	 * @see org.ietr.preesm.codegen.xtend.model.codegen.CodegenPackage#getBuffer_MergedRange()
+	 * @model transient="true"
+	 * @generated
+	 */
+	EList<Range> getMergedRange();
+
+	/**
+	 * Sets the value of the '{@link org.ietr.preesm.codegen.xtend.model.codegen.Buffer#getMergedRange <em>Merged Range</em>}' attribute.
+	 * <!-- begin-user-doc --> <!--
+	 * end-user-doc -->
+	 * @param value the new value of the '<em>Merged Range</em>' attribute.
+	 * @see #getMergedRange()
+	 * @generated
+	 */
+	void setMergedRange(EList<Range> value);
+
+	/**
+	 * Returns the value of the '<em><b>Local</b></em>' attribute. The default
+	 * value is <code>"false"</code>. <!-- begin-user-doc -->
+	 * <p>
+	 * This attribute specifies whether this {@link Buffer} is local to a single
+	 * {@link CoreBlock} of (<code>true</code>) or if it may be accessed from
+	 * several {@link CoreBlock} (<code>false</code>).
+	 * </p>
+	 * <!-- end-user-doc -->
+	 * 
+	 * @return the value of the '<em>Local</em>' attribute.
+	 * @see #setLocal(boolean)
+	 * @see org.ietr.preesm.codegen.xtend.model.codegen.CodegenPackage#getBuffer_Local()
+	 * @model default="false"
+	 * @generated
+	 */
+	boolean isLocal();
+
+	/**
+	 * Sets the value of the '
+	 * {@link org.ietr.preesm.codegen.xtend.model.codegen.Buffer#isLocal
+	 * <em>Local</em>}' attribute. <!-- begin-user-doc --> <!-- end-user-doc -->
+	 * 
+	 * @param value
+	 *            the new value of the '<em>Local</em>' attribute.
+	 * @see #isLocal()
+	 * @generated
+	 */
+	void setLocal(boolean value);
+
+} // Buffer