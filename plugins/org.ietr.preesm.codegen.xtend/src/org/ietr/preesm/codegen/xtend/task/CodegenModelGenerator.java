--- conflicted
+++ resolved
@@ -271,16 +271,10 @@
     this.dagEdgeBuffers = HashBiMap.create(dag.edgeSet().size());
     this.dagFifoBuffers = new LinkedHashMap<>();
     this.dagVertexCalls = HashBiMap.create(dag.vertexSet().size());
-<<<<<<< HEAD
-    this.communications = new HashMap<>();
-    this.popFifoCalls = new HashMap<>();
-    this.linkHSDFVertexBuffer = new HashMap<>();
-=======
     this.communications = new LinkedHashMap<>();
     this.popFifoCalls = new LinkedHashMap<>();
     this.linkHSDFVertexBuffer = new LinkedHashMap<>();
     this.linkHSDFEdgeBuffer = new LinkedHashMap<>();
->>>>>>> d5cfc44f
   }
 
   /**
