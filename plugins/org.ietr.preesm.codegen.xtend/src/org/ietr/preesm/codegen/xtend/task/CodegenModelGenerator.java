/**
 * Copyright or © or Copr. IETR/INSA: Maxime Pelcat, Jean-François Nezan,
 * Karol Desnos, Julien Heulot
 * 
 * [mpelcat,jnezan,kdesnos,jheulot]@insa-rennes.fr
 * 
 * This software is a computer program whose purpose is to prototype
 * parallel applications.
 * 
 * This software is governed by the CeCILL-C license under French law and
 * abiding by the rules of distribution of free software.  You can  use, 
 * modify and/ or redistribute the software under the terms of the CeCILL-C
 * license as circulated by CEA, CNRS and INRIA at the following URL
 * "http://www.cecill.info". 
 * 
 * As a counterpart to the access to the source code and  rights to copy,
 * modify and redistribute granted by the license, users are provided only
 * with a limited warranty  and the software's author,  the holder of the
 * economic rights,  and the successive licensors  have only  limited
 * liability. 
 * 
 * In this respect, the user's attention is drawn to the risks associated
 * with loading,  using,  modifying and/or developing or reproducing the
 * software by the user in light of its specific status of free software,
 * that may mean  that it is complicated to manipulate,  and  that  also
 * therefore means  that it is reserved for developers  and  experienced
 * professionals having in-depth computer knowledge. Users are therefore
 * encouraged to load and test the software's suitability as regards their
 * requirements in conditions enabling the security of their systems and/or 
 * data to be ensured and,  more generally, to use and operate it in the 
 * same conditions as regards security. 
 * 
 * The fact that you are presently reading this means that you have had
 * knowledge of the CeCILL-C license and that you accept its terms.
 */

package org.ietr.preesm.codegen.xtend.task;

import java.util.AbstractMap;
import java.util.ArrayList;
import java.util.Comparator;
import java.util.HashMap;
import java.util.HashSet;
import java.util.List;
import java.util.Map;
import java.util.Map.Entry;
import java.util.logging.Level;
import java.util.logging.Logger;
import java.util.Set;
import java.util.TreeMap;

import org.eclipse.core.resources.IFile;
import org.eclipse.core.resources.IProject;
import org.eclipse.core.resources.IWorkspace;
import org.eclipse.core.resources.IWorkspaceRoot;
import org.eclipse.core.resources.ResourcesPlugin;
import org.eclipse.core.runtime.IPath;
import org.eclipse.core.runtime.Path;
import org.eclipse.emf.common.util.BasicEList;
import org.eclipse.emf.common.util.ECollections;
import org.eclipse.xtext.xbase.lib.Pair;
import org.ietr.dftools.algorithm.iterators.DAGIterator;
import org.ietr.dftools.algorithm.model.AbstractGraph;
import org.ietr.dftools.algorithm.model.AbstractVertex;
import org.ietr.dftools.algorithm.model.CodeRefinement;
import org.ietr.dftools.algorithm.model.CodeRefinement.Language;
import org.ietr.dftools.algorithm.model.IInterface;
import org.ietr.dftools.algorithm.model.dag.DAGEdge;
import org.ietr.dftools.algorithm.model.dag.DAGVertex;
import org.ietr.dftools.algorithm.model.dag.DirectedAcyclicGraph;
import org.ietr.dftools.algorithm.model.dag.edag.DAGBroadcastVertex;
import org.ietr.dftools.algorithm.model.dag.edag.DAGEndVertex;
import org.ietr.dftools.algorithm.model.dag.edag.DAGForkVertex;
import org.ietr.dftools.algorithm.model.dag.edag.DAGInitVertex;
import org.ietr.dftools.algorithm.model.dag.edag.DAGJoinVertex;
import org.ietr.dftools.algorithm.model.parameters.Argument;
import org.ietr.dftools.algorithm.model.parameters.InvalidExpressionException;
import org.ietr.dftools.algorithm.model.sdf.SDFAbstractVertex;
import org.ietr.dftools.algorithm.model.sdf.SDFEdge;
import org.ietr.dftools.algorithm.model.sdf.SDFGraph;
import org.ietr.dftools.algorithm.model.sdf.SDFInterfaceVertex;
import org.ietr.dftools.algorithm.model.sdf.SDFVertex;
import org.ietr.dftools.algorithm.model.sdf.esdf.SDFBroadcastVertex;
import org.ietr.dftools.algorithm.model.sdf.esdf.SDFEndVertex;
import org.ietr.dftools.algorithm.model.sdf.esdf.SDFInitVertex;
import org.ietr.dftools.algorithm.model.sdf.esdf.SDFRoundBufferVertex;
import org.ietr.dftools.architecture.slam.ComponentInstance;
import org.ietr.dftools.architecture.slam.Design;
import org.ietr.dftools.workflow.elements.Workflow;
import org.ietr.dftools.workflow.tools.WorkflowLogger;
import org.ietr.preesm.codegen.idl.ActorPrototypes;
import org.ietr.preesm.codegen.idl.IDLPrototypeFactory;
import org.ietr.preesm.codegen.idl.Prototype;
import org.ietr.preesm.codegen.model.CodeGenArgument;
import org.ietr.preesm.codegen.model.CodeGenParameter;
import org.ietr.preesm.codegen.xtend.model.codegen.ActorBlock;
import org.ietr.preesm.codegen.xtend.model.codegen.ActorCall;
import org.ietr.preesm.codegen.xtend.model.codegen.Block;
import org.ietr.preesm.codegen.xtend.model.codegen.Buffer;
import org.ietr.preesm.codegen.xtend.model.codegen.BufferIterator;
import org.ietr.preesm.codegen.xtend.model.codegen.Call;
import org.ietr.preesm.codegen.xtend.model.codegen.CodeElt;
import org.ietr.preesm.codegen.xtend.model.codegen.CodegenFactory;
import org.ietr.preesm.codegen.xtend.model.codegen.CodegenPackage;
import org.ietr.preesm.codegen.xtend.model.codegen.Communication;
import org.ietr.preesm.codegen.xtend.model.codegen.CommunicationNode;
import org.ietr.preesm.codegen.xtend.model.codegen.Constant;
import org.ietr.preesm.codegen.xtend.model.codegen.CoreBlock;
import org.ietr.preesm.codegen.xtend.model.codegen.Delimiter;
import org.ietr.preesm.codegen.xtend.model.codegen.Direction;
import org.ietr.preesm.codegen.xtend.model.codegen.FifoCall;
import org.ietr.preesm.codegen.xtend.model.codegen.FifoOperation;
import org.ietr.preesm.codegen.xtend.model.codegen.FiniteLoopBlock;
import org.ietr.preesm.codegen.xtend.model.codegen.FunctionCall;
<<<<<<< HEAD
import org.ietr.preesm.codegen.xtend.model.codegen.IntVar;
=======
>>>>>>> 92a38d34
import org.ietr.preesm.codegen.xtend.model.codegen.LoopBlock;
import org.ietr.preesm.codegen.xtend.model.codegen.NullBuffer;
import org.ietr.preesm.codegen.xtend.model.codegen.PortDirection;
import org.ietr.preesm.codegen.xtend.model.codegen.Semaphore;
import org.ietr.preesm.codegen.xtend.model.codegen.SharedMemoryCommunication;
import org.ietr.preesm.codegen.xtend.model.codegen.SpecialCall;
import org.ietr.preesm.codegen.xtend.model.codegen.SpecialType;
import org.ietr.preesm.codegen.xtend.model.codegen.SubBuffer;
import org.ietr.preesm.codegen.xtend.model.codegen.Variable;
import org.ietr.preesm.core.architecture.route.MessageRouteStep;
import org.ietr.preesm.core.scenario.PreesmScenario;
import org.ietr.preesm.core.types.BufferAggregate;
import org.ietr.preesm.core.types.BufferProperties;
import org.ietr.preesm.core.types.DataType;
import org.ietr.preesm.core.types.ImplementationPropertyNames;
import org.ietr.preesm.core.types.VertexType;
import org.ietr.preesm.memory.allocation.AbstractMemoryAllocatorTask;
import org.ietr.preesm.memory.allocation.MemoryAllocator;
import org.ietr.preesm.memory.exclusiongraph.MemoryExclusionGraph;
import org.ietr.preesm.memory.exclusiongraph.MemoryExclusionVertex;
import org.ietr.preesm.memory.script.Range;

import com.google.common.collect.BiMap;
import com.google.common.collect.HashBiMap;

/**
 * The objective of this class is to generate an intermediate model that will be
 * used to print the generated code. <br>
 * The generation of the intermediate model is based on elements resulting from
 * a workflow execution: an {@link Design architecture}, a scheduled
 * {@link DirectedAcyclicGraph DAG}, a {@link MemoryExclusionGraph Memory
 * Allocation} and a {@link PreesmScenario scenario}. The generated model is
 * composed of objects of the {@link CodegenPackage Codegen EMF model}.
 * 
 * 
 * @author kdesnos
 * 
 */
public class CodegenModelGenerator {
	/**
	 * Targeted {@link Design Architecture} of the code generation
	 */
	private Design archi;

	/** The shared {@link Buffer} */
	// private Buffer sharedBuffer;

	/**
	 * {@link Map} of the main {@link Buffer} for the code generation. Each
	 * {@link Buffer} in this {@link List} contains one or more
	 * {@link SubBuffer} and is associated to a unique memory bank, whose name
	 * is given by the associated {@link String} in the {@link Map}.
	 */
	private Map<String, Buffer> mainBuffers;

	/**
	 * Map used to keep track of the number of {@link Buffer} created with a
	 * given name. Since buffer are named using ports names, duplicates name may
	 * happen and number must be added to ensure correctness.
	 */
	private Map<String, Integer> bufferNames;

	/**
	 * {@link DirectedAcyclicGraph DAG} used to generate code. This
	 * {@link DirectedAcyclicGraph DAG} must be the result of mapping/scheduling
	 * process.
	 */
	private DirectedAcyclicGraph dag;

	/**
	 * {@link Map} of {@link String} and {@link MemoryExclusionGraph MEG} used
	 * to generate code. These {@link MemoryExclusionGraph MemEx MEGs} must be
	 * the result of an allocation process. Each {@link String} corresponds to a
	 * memory bank where the associated MEG is allocated.
	 * 
	 * @see MemoryAllocator
	 */
	private Map<String, MemoryExclusionGraph> megs;

	/**
	 * {@link PreesmScenario Scenario} at the origin of the call to the
	 * {@link AbstractCodegenPrinter Code Generator}.
	 */
	private PreesmScenario scenario;

	private Workflow workflow;

	/**
	 * This {@link Map} associates each {@link ComponentInstance} to its
	 * corresponding {@link CoreBlock}.
	 */
	protected Map<ComponentInstance, CoreBlock> coreBlocks;

	/**
	 * This {@link Map} associates each {@link BufferProperties} aggregated in
	 * the {@link DAGEdge edges} of the {@link DirectedAcyclicGraph DAG} to its
	 * corresponding {@link Buffer}.
	 */
	private Map<BufferProperties, Buffer> srSDFEdgeBuffers;

	/**
	 * This {@link BiMap} associates each {@link DAGEdge} to its corresponding
	 * {@link Buffer}.
	 */
	private BiMap<DAGEdge, Buffer> dagEdgeBuffers;

	/**
	 * This {@link Map} associates each {@link Pair} of init and end
	 * {@link DAGVertex} to their corresponding {@link Pair} of {@link Buffer},
	 * the first for the FIFO head, and the second for the FIFO body (if any).
	 */
	private Map<Pair<DAGVertex, DAGVertex>, Pair<Buffer, Buffer>> dagFifoBuffers;

	/**
	 * This {@link Map} associates a {@link SDFInitVertex} to its corresponding
	 * {@link FifoOperation#POP Pop} {@link FifoCall}.
	 */
	private Map<SDFInitVertex, FifoCall> popFifoCalls;

	/**
	 * This {@link Map} associates each {@link DAGVertex} to its corresponding
	 * {@link Call}. It will be filled during when creating the function call of
	 * actors and updated later by inserting {@link Communication} {@link Call
	 * calls}. For {@link Communication}, only the End Receive and the Start
	 * Send communications will be stored in this map to avoid having multiple
	 * calls for a unique {@link DAGVertex}.
	 */
	private BiMap<DAGVertex, Call> dagVertexCalls;

	/**
	 * This {@link Map} associates a unique communication ID to a list of all
	 * the {@link Communication} {@link Call Calls} in involves. The
	 * communication id is a {@link String} formed as follow:<br>
	 * <code>SenderCore__SenderVertexName___ReceiverCore__ReceiverVertexName </code>
	 */
	private Map<String, List<Communication>> communications;

	/**
	 * Constructor of the {@link CodegenModelGenerator}. The constructor
	 * performs verification to ensure that the inputs are valid:
	 * <ul>
	 * <li>The {@link DirectedAcyclicGraph DAG} is scheduled</li>
	 * <li>The {@link DirectedAcyclicGraph DAG} is mapped on the input
	 * {@link Design architecture}</li>
	 * <li>The {@link MemoryExclusionGraph MemEx} is derived from the
	 * {@link DirectedAcyclicGraph DAG}</li>
	 * <li>The {@link MemoryExclusionGraph MemEx} is allocated</li>
	 * </ul>
	 * 
	 * @param archi
	 *            See {@link AbstractCodegenPrinter#archi}
	 * @param dag
	 *            See {@link AbstractCodegenPrinter#dag}
	 * @param megs
	 *            See {@link AbstractCodegenPrinter#megs}
	 * @param scenario
	 *            See {@link AbstractCodegenPrinter#scenario}
	 * @throws CodegenException
	 *             When one of the previous verification fails.
	 */
	public CodegenModelGenerator(final Design archi, final DirectedAcyclicGraph dag,
			final Map<String, MemoryExclusionGraph> megs, final PreesmScenario scenario, Workflow workflow)
					throws CodegenException {
		this.archi = archi;
		this.dag = dag;
		this.megs = megs;
		this.scenario = scenario;
		this.workflow = workflow;

		checkInputs(this.archi, this.dag, this.megs);
		this.bufferNames = new HashMap<String, Integer>();
		this.mainBuffers = new HashMap<String, Buffer>();
		this.coreBlocks = new HashMap<ComponentInstance, CoreBlock>();
		this.srSDFEdgeBuffers = new HashMap<BufferProperties, Buffer>();
		this.dagEdgeBuffers = HashBiMap.create(dag.edgeSet().size());
		this.dagFifoBuffers = new HashMap<Pair<DAGVertex, DAGVertex>, Pair<Buffer, Buffer>>();
		this.dagVertexCalls = HashBiMap.create(dag.vertexSet().size());
		this.communications = new HashMap<String, List<Communication>>();
		this.popFifoCalls = new HashMap<SDFInitVertex, FifoCall>();
	}

	/**
	 * Verification to ensure that the inputs are valid:
	 * <ul>
	 * <li>The {@link DirectedAcyclicGraph DAG} is scheduled</li>
	 * <li>The {@link DirectedAcyclicGraph DAG} is mapped on the input
	 * {@link Design architecture}</li>
	 * <li>The {@link MemoryExclusionGraph MEGs} are derived from the
	 * {@link DirectedAcyclicGraph DAG}</li>
	 * <li>The {@link MemoryExclusionGraph MEGs} are allocated</li>
	 * </ul>
	 * 
	 * @param archi
	 *            See {@link AbstractCodegenPrinter#archi}
	 * @param dag
	 *            See {@link AbstractCodegenPrinter#dag}
	 * @param megs
	 *            See {@link AbstractCodegenPrinter#megs}
	 * @throws CodegenException
	 *             When one of the previous verification fails.
	 */
	protected void checkInputs(final Design archi, final DirectedAcyclicGraph dag,
			final Map<String, MemoryExclusionGraph> megs) throws CodegenException {
		// Check that the input DAG is scheduled and Mapped on the targeted
		// architecture
		for (DAGVertex vertex : dag.vertexSet()) {
			ComponentInstance operator = (ComponentInstance) vertex.getPropertyBean().getValue("Operator",
					ComponentInstance.class);
			if (operator == null) {
				throw new CodegenException("The DAG Actor " + vertex + " is not mapped on any operator.\n"
						+ " All actors must be mapped before using the code generation.");
			}

			if (!archi.getComponentInstances().contains(operator)) {
				throw new CodegenException("The DAG Actor " + vertex + " is not mapped on an operator " + operator
						+ " that does not belong to the ipnut architecture.");
			}
		}

		for (MemoryExclusionGraph meg : megs.values()) {
			for (MemoryExclusionVertex memObj : meg.vertexSet()) {
				// Check that the MemEx is derived from the Input DAG
				String sourceName = memObj.getSource();
				String sinkName = memObj.getSink();

				// If the MObject is a part of a divide buffer
				sourceName = sourceName.replaceFirst("^part[0-9]+_", "");

				boolean isFifo = sourceName.startsWith("FIFO");
				if (isFifo) {
					sourceName = sourceName.substring(10, sourceName.length());
				}

				if (dag.getVertex(sourceName) == null) {
					throw new CodegenException("MemEx graph memory object (" + memObj + ") refers to a DAG Vertex "
							+ sourceName + " that does not exist in the input DAG.\n"
							+ "Make sure that the MemEx is derived from the input DAG of the codegen.");
				}
				if (dag.getVertex(sinkName) == null) {
					throw new CodegenException("MemEx graph memory object (" + memObj + ") refers to a DAG Vertex "
							+ sinkName + " that does not exist in the input DAG.\n"
							+ "Make sure that the MemEx is derived from the input DAG of the codegen.");
				}
				// If the memObject corresponds to an edge of the DAG
				if (!sinkName.equals(sourceName) && !isFifo) {
					// Check that the edge corresponding to the MemObject
					// exists.
					if (!dag.containsEdge(dag.getVertex(sourceName), dag.getVertex(sinkName))) {
						throw new CodegenException("MemEx graph memory object (" + memObj + ") refers to a DAG Edge"
								+ " that does not exist in the input DAG.\n"
								+ "Make sure that the MemEx is derived from the input DAG of the codegen.");
					}
				}

				// Check that the MemEx graph is allocated.
				Integer offset = (Integer) memObj.getPropertyBean()
						.getValue(MemoryExclusionVertex.MEMORY_OFFSET_PROPERTY, Integer.class);
				if (offset == null) {
					throw new CodegenException("MemEx graph memory object (" + memObj
							+ ") was not allocated in memory. \n"
							+ "Make sure that the MemEx is processed by an allocation task before entering the codegen.");
				}
			}
		}
	}

	/**
	 * Finds the {@link MemoryExclusionVertex} associated to the given
	 * {@link DAGEdge} in the {@link #megs}.
	 * 
	 * @param dagEdge
	 *            {@link DAGEdge} whose associated {@link MemoryExclusionVertex}
	 *            is to be found.
	 * @return the found {@link MemoryExclusionVertex}
	 * @throws CodegenException
	 *             throws an exception if the {@link MemoryExclusionVertex}
	 *             associated to a {@link DAGEdge} could not be found in any
	 *             {@link #megs}.
	 */
	protected MemoryExclusionVertex findMObject(DAGEdge dagEdge) throws CodegenException {
		MemoryExclusionVertex mObject = null;
		// Find the associated memory object
		for (MemoryExclusionGraph meg : megs.values()) {
			mObject = meg.getVertex(new MemoryExclusionVertex(dagEdge));
			if (mObject != null) {
				break;
			}
		}
		if (mObject == null) {
			throw new CodegenException("Memory Object associated to DAGEdge " + dagEdge
					+ " could not be found in any memory exclusion graph.");
		}

		return mObject;
	}

	/**
	 * Insert the {@link Communication} in the {@link LoopBlock} of the
	 * {@link CoreBlock} passed as a parameter. All {@link DAGVertex} consuming
	 * or producing data handled by the {@link Communication} must have been
	 * scheduled {@link #generateActorFiring(CoreBlock, DAGVertex) generated}
	 * before calling this method.<br>
	 * <br>
	 * In the current version, Send primitives are inserted as follow:<br>
	 * <code>(SendEnd)-(ProducingActor)-(SendStart)</code><br>
	 * and Receive primitives as follow:<br>
	 * <code>(ReceiveEnd)-(ConsumingActor)-(ReceiveStart)</code> <br>
	 * The SendEnd and ReceiveStart placed like this enable the
	 * reception/sending for the next iteration. <br>
	 * 
	 * 
	 * @param operatorBlock
	 *            the {@link CoreBlock} on which the communication is executed.
	 * @param dagVertex
	 *            the {@link DAGVertex} corresponding to the given
	 *            {@link Communication}.
	 * @param newComm
	 *            the {@link Communication} {@link Call} to insert.
	 */
	protected void futurinsertCommunication(CoreBlock operatorBlock, DAGVertex dagVertex, Communication newComm) {
		if (dagVertex != null && newComm != null) { // dumb if only here to
													// remove waring
			// This method was kept only as a hint on how to implement future
			// "smarter" insertion where send receive zones may span over
			// multiple iterations. This method will be safe only when each
			// buffer has a dedicated space in memory.
			throw new RuntimeException("This method is not completely coded, do not use it !");
			// This method does not work, especially because the insertion of RS
			// and SE is corrupted in case of multistep com.
		}

		// Retrieve the vertex that must be before/after the communication.
		DAGVertex producerOrConsumer = null;
		if (newComm.getDirection().equals(Direction.SEND)) {
			// Get the producer.
			producerOrConsumer = dag.incomingEdgesOf(dagVertex).iterator().next().getSource();
		} else {
			producerOrConsumer = dag.outgoingEdgesOf(dagVertex).iterator().next().getTarget();
		}

		// Get the corresponding call
		Call prodOrConsumerCall = dagVertexCalls.get(producerOrConsumer);
		int index = operatorBlock.getLoopBlock().getCodeElts().indexOf(prodOrConsumerCall);
		// If the index was found
		if (index != -1) {
			if (newComm.getDelimiter().equals(Delimiter.START)) {
				// Insert after the producer/consumer
				operatorBlock.getLoopBlock().getCodeElts().add(index + 1, newComm);
			} else {
				// Insert before the producer/consumer
				operatorBlock.getLoopBlock().getCodeElts().add(index, newComm);
			}

			// Save the communication in the dagVertexCalls map only if it is a
			// SS or a ER
			if ((newComm.getDelimiter().equals(Delimiter.START) && newComm.getDirection().equals(Direction.SEND))
					|| (newComm.getDelimiter().equals(Delimiter.END)
							&& newComm.getDirection().equals(Direction.RECEIVE))) {
				dagVertexCalls.put(dagVertex, newComm);
			}
		} else {
			// The index was not found, this may happen when a multi-step
			// communication occurs
			// The receive end of the first step of a multistep communication
			// will be the first to be processed.
			if (newComm.getDelimiter().equals(Delimiter.END) && newComm.getDirection().equals(Direction.RECEIVE)) {
				// Insert it according to its scheduled place.
				int dagVertexSchedulingOrder = (Integer) dagVertex.getPropertyBean()
						.getValue(ImplementationPropertyNames.Vertex_schedulingOrder, Integer.class);
				int insertionIndex = 0;
				for (CodeElt codeElt : operatorBlock.getLoopBlock().getCodeElts()) {
					// Iterate over the calls of the current operator
					if (codeElt instanceof Call) {
						DAGVertex vertex = dagVertexCalls.inverse().get(codeElt);

						if (vertex == null) {
							// this will happen when a ReceiveStart or a Receive
							// End is encountered, since they have no
							// corresponding vertices in the DAG
						} else if ((Integer) vertex.getPropertyBean().getValue(
								ImplementationPropertyNames.Vertex_schedulingOrder,
								Integer.class) > dagVertexSchedulingOrder) {
							break;
						}
					}
					insertionIndex++;
				}
				// Do the insertion
				operatorBlock.getLoopBlock().getCodeElts().add(insertionIndex, newComm);
				dagVertexCalls.put(dagVertex, newComm);
			} else if (newComm.getDelimiter().equals(Delimiter.START)
					&& newComm.getDirection().equals(Direction.RECEIVE)) {
				// In multistep communications, RS will be processed (inserted)
				// before the associated "consumer" (a SS) is inserted. In such
				// case, the RS is simply inserted right before its associated
				// RE. When the SS is processed, it will automatically be
				// inserted right after its producer (i.e. the RE) and hence,
				// just before the RS. (This imply that the SS performes a copy
				// of the data during its execution, which is to be expected in
				// multistep comm)

				int insertionIndex = operatorBlock.getLoopBlock().getCodeElts().indexOf(newComm.getReceiveEnd());
				// Do the insertion
				operatorBlock.getLoopBlock().getCodeElts().add(insertionIndex + 1, newComm);
				// Do not save RS in dagVertexCalls !
			}
		}
	}

	/**
	 * Method to generate the intermediate model of the codegen based on the
	 * {@link Design architecture}, the {@link MemoryExclusionGraph MemEx graph}
	 * , the {@link DirectedAcyclicGraph DAG} and the {@link PreesmScenario
	 * scenario}.
	 * 
	 * @return a set of {@link Block blocks}. Each of these block corresponds to
	 *         a part of the code to generate:
	 *         <ul>
	 *         <li>{@link CoreBlock A block corresponding to the code executed
	 *         by a core}</li>
	 *         <li>{@link ActorBlock A block corresponding to the code of an
	 *         non-flattened hierarchical actor}</li>
	 *         </ul>
	 * @throws CodegenException
	 *             If a vertex has an unknown {@link DAGVertex#getKind() Kind}.
	 */
	public Set<Block> generate() throws CodegenException {
		// -1- Add all hosted MemoryObject back in te MemEx
		// 0 - Create the Buffers of the MemEx

		// 1 - Iterate on the actors of the DAG
		// 1.0 - Identify the core used.
		// 1.1 - Construct the "loop" & "init" of each core.
		// 2 - Put the buffer declaration in their right place

		// -1 - Add all hosted MemoryObject back in te MemEx
		restoreHostedVertices();

		// 0 - Create the Buffers of the MemEx
		generateBuffers();

		// 1 - Create a dagVertexList in SCHEDULING Order !
		List<DAGVertex> vertexInSchedulingOrder = new ArrayList<DAGVertex>();
		{
			DAGIterator iter = new DAGIterator(dag);
			// Fill a Map with Scheduling order and DAGvertices
			TreeMap<Integer, DAGVertex> orderedDAGVertexMap = new TreeMap<Integer, DAGVertex>();

			while (iter.hasNext()) {
				DAGVertex vertex = iter.next();
				Integer order = (Integer) vertex.getPropertyBean()
						.getValue(ImplementationPropertyNames.Vertex_schedulingOrder, Integer.class);
				orderedDAGVertexMap.put(order, vertex);
			}
			vertexInSchedulingOrder.addAll(orderedDAGVertexMap.values());
		}

		// 1 - Iterate on the actors of the DAG in their scheduling order !
		for (DAGVertex vert : vertexInSchedulingOrder) {

			// 1.0 - Identify the core used.
			ComponentInstance operator = null;
			CoreBlock operatorBlock = null;
			{
				// This call can not fail as checks were already performed in
				// the constructor
				operator = (ComponentInstance) vert.getPropertyBean()
						.getValue(ImplementationPropertyNames.Vertex_Operator, ComponentInstance.class);
				// If this is the first time this operator is encountered,
				// Create a Block and store it.
				operatorBlock = coreBlocks.get(operator);
				if (operatorBlock == null) {
					operatorBlock = CodegenFactory.eINSTANCE.createCoreBlock();
					operatorBlock.setName(operator.getInstanceName());
					operatorBlock.setCoreType(operator.getComponent().getVlnv().getName());
					coreBlocks.put(operator, operatorBlock);
				}
			} // end 1.0

			// 1.1 - Construct the "loop" of each core.
			{
				String vertexType = ((VertexType) vert.getPropertyBean()
						.getValue(ImplementationPropertyNames.Vertex_vertexType, VertexType.class)).toString();
				switch (vertexType) {

				case VertexType.TYPE_TASK:
					// May be an actor (Hierarchical or not) call
					// or a Fork Join call
					String vertKind = vert.getPropertyBean().getValue(AbstractVertex.KIND).toString();
					switch (vertKind) {
					case DAGVertex.DAG_VERTEX:
						generateActorFiring(operatorBlock, vert);
						break;
					case DAGForkVertex.DAG_FORK_VERTEX:
						generateSpecialCall(operatorBlock, vert);
						break;
					case DAGJoinVertex.DAG_JOIN_VERTEX:
						generateSpecialCall(operatorBlock, vert);
						break;
					case DAGBroadcastVertex.DAG_BROADCAST_VERTEX:
						generateSpecialCall(operatorBlock, vert);
						break;
					case DAGInitVertex.DAG_INIT_VERTEX:
						generateFifoCall(operatorBlock, vert);
						break;
					case DAGEndVertex.DAG_END_VERTEX:
						generateFifoCall(operatorBlock, vert);
						break;
					default:
						throw new CodegenException("DAGVertex " + vert + " has an unknown kind: " + vertKind);
					}
					break;

				case VertexType.TYPE_SEND:
					generateCommunication(operatorBlock, vert, VertexType.TYPE_SEND);
					break;

				case VertexType.TYPE_RECEIVE:
					generateCommunication(operatorBlock, vert, VertexType.TYPE_RECEIVE);
					break;
				default:
					throw new CodegenException("Vertex " + vert + " has an unknown type: " + vert.getKind());
				}
			}
		}

		// 2 - Put the buffer definition in their right place
		generateBufferDefinitions();

		return new HashSet<Block>(coreBlocks.values());
	}
	
	private void p(String s) {
		Logger logger = WorkflowLogger.getLogger();
		logger.log(Level.INFO, s);
	}

	/**
<<<<<<< HEAD
	 * Method to generate the intermediate model of hierarchical actors of the codegen based on the
	 * {@link Design architecture}, the {@link MemoryExclusionGraph MemEx graph}
	 * , the {@link DirectedAcyclicGraph DAG} and the {@link PreesmScenario
	 * scenario}.
	 * 
	 * @return 0 on success
	 * @throws CodegenException
	 *             If a vertex has an unknown {@link DAGVertex#getKind() Kind}.
	 */
	private int tryGenerateRepeatActorFiring(CoreBlock operatorBlock, DAGVertex dagVertex) throws CodegenException {
		// Check whether the ActorCall is a call to a hierarchical actor or not.
		SDFVertex sdfVertex = (SDFVertex) dagVertex.getPropertyBean().getValue(DAGVertex.SDF_VERTEX, SDFVertex.class);
		Object refinement = sdfVertex.getPropertyBean().getValue(AbstractVertex.REFINEMENT);

		if (refinement instanceof AbstractGraph) {
			p(sdfVertex.getName());
			SDFGraph graph = (SDFGraph) sdfVertex.getGraphDescription();
			int nbActor = 0;
			SDFAbstractVertex repVertex = null;
			// Check nb actor for loop generation as only one actor in the hierarchy is supported yet
			for (SDFAbstractVertex v : graph.vertexSet()){
				if (v instanceof SDFVertex) {
					repVertex = v;
					nbActor++;
				}
				/*if( v instanceof SDFInterfaceVertex){ p("SDF Interface Vertex " +
						 v.getName()); }else if( v instanceof SDFVertex){ p("SDF Vertex "
						 + v.getName()); }else{ p("SDF Abs Vertex " + v.getName()); }*/
			}

			if (nbActor != 1)
				throw new CodegenException("nbActor " + nbActor + " ===> Several Actors are not supported yet !");
			
			ActorPrototypes prototypes = null;
			Object vertex_ref = repVertex.getPropertyBean().getValue(AbstractVertex.REFINEMENT);
			if (vertex_ref instanceof ActorPrototypes)
				prototypes = (ActorPrototypes) vertex_ref;
			if (prototypes != null) {
				String iteratorIndex = new String("iteratorIndex");
				Prototype loopPrototype = prototypes.getLoopPrototype();
				/* get repetition vector */
				int vertexRep = 1;
				try {
					vertexRep = repVertex.getNbRepeatAsInteger();
				} catch (InvalidExpressionException e) {
					// TODO Auto-generated catch block
					e.printStackTrace();
				}
				//p("Actor " + repVertex.getName() + " Repeat " + vertexRep);

				/* create code elements and setup them */
				FunctionCall repFunc = CodegenFactory.eINSTANCE.createFunctionCall();
				FiniteLoopBlock forLoop = CodegenFactory.eINSTANCE.createFiniteLoopBlock();
				IntVar var = CodegenFactory.eINSTANCE.createIntVar();
				var.setName(iteratorIndex);
				forLoop.setIter(var);
				forLoop.setNbIter(vertexRep);
				operatorBlock.getLoopBlock().getCodeElts().add(forLoop);
				repFunc.setName(loopPrototype.getFunctionName());
				/* Function call set to the hierarchical actor */
				repFunc.setActorName(dagVertex.getName());

				/* retrieve and set variables to be called by the function */
				Entry<List<Variable>, List<PortDirection>> callVars = generateRepeatedCallVariables(operatorBlock, forLoop, dagVertex,
						repVertex, loopPrototype, var);
				// logger.log(Level.INFO, "generateFunctionCall name " +
				// dagVertex.getName());
				// Put Variables in the function call
				for (int idx = 0; idx < callVars.getKey().size(); idx++) {
					repFunc.addParameter(callVars.getKey().get(idx), callVars.getValue().get(idx));
					/*p("Called var " + idx + " " + callVars.getKey().get(idx).getName() + " "
							+ callVars.getValue().get(idx).getName());*/	
				}
				//identifyMergedInputRange(callVars); //NOT SUPPORTED YET

				/*for (CodeGenArgument arg : loopPrototype.getArguments().keySet()) {
					p("Arg Buffer " + arg.getName());
				}
				for (CodeGenParameter param : loopPrototype.getParameters().keySet()) {
					p("Arg Parameter " + param.getName());
				}*/
				// Add the function call to the for loop block
				forLoop.getCodeElts().add(repFunc);
				registerCallVariableToCoreBlock(operatorBlock, repFunc);
				//operatorBlock.getLoopBlock().getCodeElts().add(repFunc);
				// Save the functionCall in the dagvertexFunctionCall Map
				dagVertexCalls.put(dagVertex, repFunc);

			} else {
				throw new CodegenException("Actor (" + sdfVertex + ") has no valid refinement (.idl, .h or .graphml)."
						+ " Associate a refinement to this actor before generating code.");
			}

		}
		return 0;
	}

	/**
=======
>>>>>>> 92a38d34
	 * Generate the {@link CodegenPackage Codegen Model} for an actor firing.
	 * This method will create an {@link ActorCall} or a {@link FunctionCall}
	 * and place it in the {@link LoopBlock} of the {@link CoreBlock} passed as
	 * a parameter. If the called {@link DAGVertex actor} has an initialization
	 * function, this method will check if it has already been called. If not,
	 * it will create a call in the current {@link CoreBlock}.
	 * 
	 * @param operatorBlock
	 *            the {@link CoreBlock} where the actor firing is performed.
	 * @param dagVertex
	 *            the {@link DAGVertex} corresponding to the actor firing.
	 * @throws CodegenException
	 *             Exception is thrown if:
	 *             <ul>
	 *             <li>An unflattened hierarchical {@link SDFVertex actor} is
	 *             encountered an actor without refinement</li>
	 *             </ul>
	 * 
	 */
	protected void generateActorFiring(CoreBlock operatorBlock, DAGVertex dagVertex) throws CodegenException {
		// Check whether the ActorCall is a call to a hierarchical actor or not.
		SDFVertex sdfVertex = (SDFVertex) dagVertex.getPropertyBean().getValue(DAGVertex.SDF_VERTEX, SDFVertex.class);
		Object refinement = sdfVertex.getPropertyBean().getValue(AbstractVertex.REFINEMENT);

		// If the actor is hierarchical
		if (refinement instanceof AbstractGraph) {
<<<<<<< HEAD
			// try to generate for loop on a hierarchical actor
			if (tryGenerateRepeatActorFiring(operatorBlock, dagVertex) == 0) {

				p("Hierarchical actor " + dagVertex.getName() + " generation Successed");

			} else {
				p("Hierarchical actor " + dagVertex.getName() + " printing Failed");
				throw new CodegenException("Unflattened hierarchical actors (" + sdfVertex
						+ ") are not yet supported by the Xtend Code Generation.\n"
						+ "Flatten the graph completely before using this code-generation.");
			}

=======
			throw new CodegenException("Unflattened hierarchical actors (" + sdfVertex
					+ ") are not yet supported by the Xtend Code Generation.\n"
					+ "Flatten the graph completely before using this code-generation.");
>>>>>>> 92a38d34
		} else {
			ActorPrototypes prototypes = null;
			// If the actor has an IDL refinement
			if (refinement instanceof CodeRefinement && ((CodeRefinement) refinement).getLanguage() == Language.IDL) {
				// Retrieve the prototypes associated to the actor
				prototypes = getActorPrototypes(sdfVertex);
			}
			// Or if we already extracted prototypes from a .h refinement
			else if (refinement instanceof ActorPrototypes) {
				prototypes = (ActorPrototypes) refinement;
			}

			if (prototypes != null) {
				// Generate the loop functionCall
				{
					Prototype loopPrototype = prototypes.getLoopPrototype();
					if (loopPrototype == null) {
						throw new CodegenException(
								"Actor " + sdfVertex + " has no loop interface in its IDL refinement.");
					}
					FunctionCall functionCall = generateFunctionCall(dagVertex, loopPrototype, false);

					registerCallVariableToCoreBlock(operatorBlock, functionCall);

					// Add the function call to the operatorBlock
					operatorBlock.getLoopBlock().getCodeElts().add(functionCall);

					// Save the functionCall in the dagvertexFunctionCall Map
					dagVertexCalls.put(dagVertex, functionCall);
				}

				// Generate the init FunctionCall (if any)
				{
					Prototype initPrototype = prototypes.getInitPrototype();
					if (initPrototype != null) {
						FunctionCall functionCall = generateFunctionCall(dagVertex, initPrototype, true);

						registerCallVariableToCoreBlock(operatorBlock, functionCall);
						// Add the function call to the operatorBlock
						operatorBlock.getInitBlock().getCodeElts().add(functionCall);
					}

				}
			}
			// If the actor has no refinement
			else {
				throw new CodegenException("Actor (" + sdfVertex + ") has no valid refinement (.idl, .h or .graphml)."
						+ " Associate a refinement to this actor before generating code.");
			}
		}

	}

	/**
	 * Generate the {@link Buffer} definition. This method sets the
	 * {@link Buffer#setCreator(Block) Creator} attributes. Also re-order the
	 * buffer definitions list so that containers are always defined before
	 * content.
	 * 
	 */
	protected void generateBufferDefinitions() {
		for (Entry<String, Buffer> entry : mainBuffers.entrySet()) {

			String memoryBank = entry.getKey();
			Buffer mainBuffer = entry.getValue();

			// Identify the corresponding operator block.
			// (also find out if the Buffer is local (i.e. not shared between
			// several CoreBlock)
			CoreBlock correspondingOperatorBlock = null;
			final boolean isLocal;
			{
				final String correspondingOperatorID;

				if (memoryBank.equals("Shared")) {
					// If the memory bank is shared, let the main operator
					// declare the Buffer.
					correspondingOperatorID = scenario.getSimulationManager().getMainOperatorName();
					isLocal = false;
<<<<<<< HEAD
=======
					
					// Check that the main operator block exists.
					CoreBlock mainOperatorBlock = null;
					{
						for (Entry<ComponentInstance, CoreBlock> componentEntry : coreBlocks
								.entrySet()) {
							if (componentEntry.getKey().getInstanceName()
									.equals(correspondingOperatorID)) {
								mainOperatorBlock = componentEntry.getValue();
							}
						}
					}
					
					// If the main operator does not exist
					if(mainOperatorBlock == null){
						// Create it
						mainOperatorBlock = CodegenFactory.eINSTANCE.createCoreBlock();
						ComponentInstance componentInstance = archi.getComponentInstance(correspondingOperatorID);
						mainOperatorBlock.setName(componentInstance.getInstanceName());
						mainOperatorBlock.setCoreType(componentInstance.getComponent().getVlnv()
								.getName());
						coreBlocks.put(componentInstance, mainOperatorBlock);
					}
					
>>>>>>> 92a38d34
				} else {
					// else, the operator corresponding to the memory bank will
					// do the work
					correspondingOperatorID = memoryBank;
					isLocal = true;
				}

				// Find the block
				for (Entry<ComponentInstance, CoreBlock> componentEntry : coreBlocks.entrySet()) {
					if (componentEntry.getKey().getInstanceName().equals(correspondingOperatorID)) {
						correspondingOperatorBlock = componentEntry.getValue();
					}
				}
			}

			// Recursively set the creator for the current Buffer and all its
			// subBuffer
			recusriveSetBufferCreator(mainBuffer, correspondingOperatorBlock, isLocal);

			ECollections.sort(correspondingOperatorBlock.getDefinitions(), new Comparator<Variable>() {

				@Override
				public int compare(Variable o1, Variable o2) {
					if (o1 instanceof Buffer && o2 instanceof Buffer) {
						int sublevelO1 = 0;
						if (o1 instanceof SubBuffer) {
							Buffer b = (Buffer) o1;
							while (b instanceof SubBuffer) {
								sublevelO1++;
								b = ((SubBuffer) b).getContainer();
							}
						}

						int sublevelO2 = 0;
						if (o2 instanceof SubBuffer) {
							Buffer b = (Buffer) o2;
							while (b instanceof SubBuffer) {
								sublevelO2++;
								b = ((SubBuffer) b).getContainer();
							}
						}

						return sublevelO1 - sublevelO2;
					}
					if (o1 instanceof Buffer) {
						return 1;
					}
					if (o2 instanceof Buffer) {
						return -1;
					}
					return 0;
				}
			});
		}
	}

	/**
	 * This method creates a {@link Buffer} for each {@link DAGEdge} of the
	 * {@link #dag}. It also calls
	 * {@link #generateSubBuffers(Buffer, DAGEdge, Integer)} to create distinct
	 * {@link SubBuffer} corresponding to all the {@link SDFEdge} of the
	 * single-rate {@link SDFGraph} from which the {@link #dag} is derived.<br>
	 * <br>
	 * In this method, the {@link #sharedBuffer}, and the
	 * {@link #dagEdgeBuffers} attributes are filled.
	 * 
	 * @throws CodegenException
	 *             if a {@link DAGEdge} is associated to several
	 *             {@link MemoryExclusionVertex}. (Happens if
	 *             {@link AbstractMemoryAllocatorTask#VALUE_DISTRIBUTION_DISTRIBUTED_ONLY}
	 *             distribution policy is used during memory allocation.)
	 * 
	 */
	protected void generateBuffers() throws CodegenException {
		// Create a main Buffer for each MEG
		for (Entry<String, MemoryExclusionGraph> entry : megs.entrySet()) {

			String memoryBank = entry.getKey();
			MemoryExclusionGraph meg = entry.getValue();

			// Create the Main Shared buffer
			Integer size = (Integer) meg.getPropertyBean().getValue(MemoryExclusionGraph.ALLOCATED_MEMORY_SIZE,
					Integer.class);

			Buffer mainBuffer = CodegenFactory.eINSTANCE.createBuffer();
			mainBuffer.setSize(size);
			mainBuffer.setName(memoryBank);
			mainBuffer.setType("char");
			mainBuffer.setTypeSize(1); // char is 1 byte
			mainBuffers.put(memoryBank, mainBuffer);

			@SuppressWarnings("unchecked")
			Map<DAGEdge, Integer> allocation = (Map<DAGEdge, Integer>) meg.getPropertyBean()
					.getValue(MemoryExclusionGraph.DAG_EDGE_ALLOCATION, (new HashMap<DAGEdge, Integer>()).getClass());

			// generate the subbuffer for each dagedge
			for (Entry<DAGEdge, Integer> dagAlloc : allocation.entrySet()) {
				// If the buffer is not a null buffer
				if (dagAlloc.getValue() != -1) {
					SubBuffer dagEdgeBuffer = CodegenFactory.eINSTANCE.createSubBuffer();

					// Old Naming (too long)
					String comment = dagAlloc.getKey().getSource().getName() + " > "
							+ dagAlloc.getKey().getTarget().getName();
					dagEdgeBuffer.setComment(comment);

					String name = dagAlloc.getKey().getSource().getName() + "__"
							+ dagAlloc.getKey().getTarget().getName();

					name = generateUniqueBufferName(name);
					dagEdgeBuffer.setName(name);
					dagEdgeBuffer.setContainer(mainBuffer);
					dagEdgeBuffer.setOffset(dagAlloc.getValue());
					dagEdgeBuffer.setType("char");
					dagEdgeBuffer.setTypeSize(1);

					// Generate subsubbuffers. Each subsubbuffer corresponds to
					// an
					// edge
					// of the single rate SDF Graph
					Integer dagEdgeSize = generateSubBuffers(dagEdgeBuffer, dagAlloc.getKey(), dagAlloc.getValue());

					// also accessible with dagAlloc.getKey().getWeight();
					dagEdgeBuffer.setSize(dagEdgeSize);

					// Save the DAGEdgeBuffer
					DAGVertex originalSource = dag.getVertex(dagAlloc.getKey().getSource().getName());
					DAGVertex originalTarget = dag.getVertex(dagAlloc.getKey().getTarget().getName());
					DAGEdge originalDagEdge = dag.getEdge(originalSource, originalTarget);
<<<<<<< HEAD

					/* p("dagEdgeBuffer name " + name + " source vertex " + originalSource.getName() + " target vertex " + originalTarget.getName() + 
							" dagEdge " + originalDagEdge.getSourceLabel() + " " + originalDagEdge.getTargetLabel() ); */
=======
>>>>>>> 92a38d34
					if (!dagEdgeBuffers.containsKey(originalDagEdge)) {
						dagEdgeBuffers.put(originalDagEdge, dagEdgeBuffer);
					} else {
						throw new CodegenException("\n"
								+ AbstractMemoryAllocatorTask.VALUE_DISTRIBUTION_DISTRIBUTED_ONLY
								+ " distribution policy during memory allocation not yet supported in code generation.\n"
								+ "DAGEdge " + originalDagEdge
								+ " is already associated to a Buffer and cannot be associated to a second one.");
					}
				} else {
					// the buffer is a null buffer
					NullBuffer dagEdgeBuffer = CodegenFactory.eINSTANCE.createNullBuffer();

					// Old Naming (too long)
					String comment = dagAlloc.getKey().getSource().getName() + " > "
							+ dagAlloc.getKey().getTarget().getName();
					dagEdgeBuffer.setComment("NULL_" + comment);
					dagEdgeBuffer.setContainer(mainBuffer);

					// Generate subsubbuffers. Each subsubbuffer corresponds to
					// an
					// edge
					// of the single rate SDF Graph
					Integer dagEdgeSize = generateSubBuffers(dagEdgeBuffer, dagAlloc.getKey(), dagAlloc.getValue());

					// We set the size to keep the information
					dagEdgeBuffer.setSize(dagEdgeSize);

					// Save the DAGEdgeBuffer
					DAGVertex originalSource = dag.getVertex(dagAlloc.getKey().getSource().getName());
					DAGVertex originalTarget = dag.getVertex(dagAlloc.getKey().getTarget().getName());
					DAGEdge originalDagEdge = dag.getEdge(originalSource, originalTarget);
					dagEdgeBuffers.put(originalDagEdge, dagEdgeBuffer);
				}
			}

			// Generate buffers for each fifo
			@SuppressWarnings("unchecked")
			Map<MemoryExclusionVertex, Integer> fifoAllocation = (Map<MemoryExclusionVertex, Integer>) meg
					.getPropertyBean().getValue(MemoryExclusionGraph.DAG_FIFO_ALLOCATION);
			for (Entry<MemoryExclusionVertex, Integer> fifoAlloc : fifoAllocation.entrySet()) {
				SubBuffer fifoBuffer = CodegenFactory.eINSTANCE.createSubBuffer();

				// Old Naming (too long)
				String comment = fifoAlloc.getKey().getSource() + " > " + fifoAlloc.getKey().getSink();
				fifoBuffer.setComment(comment);

				String name = fifoAlloc.getKey().getSource() + "__" + fifoAlloc.getKey().getSink();
				name = generateUniqueBufferName(name);
				fifoBuffer.setName(name);
				fifoBuffer.setContainer(mainBuffer);
				fifoBuffer.setOffset(fifoAlloc.getValue());
				fifoBuffer.setType("char");
				fifoBuffer.setSize(fifoAlloc.getKey().getWeight());

				// Get Init vertex
				DAGVertex dagEndVertex = dag
						.getVertex(fifoAlloc.getKey().getSource().substring(("FIFO_Head_").length()));
				DAGVertex dagInitVertex = dag.getVertex(fifoAlloc.getKey().getSink());

				Pair<DAGVertex, DAGVertex> key = new Pair<DAGVertex, DAGVertex>(dagEndVertex, dagInitVertex);
				Pair<Buffer, Buffer> value = dagFifoBuffers.get(key);
				if (value == null) {
					value = new Pair<Buffer, Buffer>(null, null);
					dagFifoBuffers.put(key, value);
				}
				if (fifoAlloc.getKey().getSource().startsWith("FIFO_Head_")) {
					dagFifoBuffers.put(key, new Pair<Buffer, Buffer>(fifoBuffer, value.getValue()));
				} else {
					dagFifoBuffers.put(key, new Pair<Buffer, Buffer>(value.getKey(), fifoBuffer));
				}
			}
		}
	}

	/**
	 * This method generates the list of variable corresponding to a prototype
	 * of the {@link DAGVertex} firing. The {@link Prototype} passed as a
	 * parameter must belong to the processedoutput__input__1 {@link DAGVertex}.
	 * 
	 * @param dagVertex
	 *            the {@link DAGVertex} corresponding to the
	 *            {@link FunctionCall}.
	 * @param prototype
	 *            the prototype whose {@link Variable variables} are retrieved
	 * @param isInit
	 *            Whethet the given prototype is an Init or a loop call. (We do
	 *            not check missing arguments in the IDL for init Calls)
	 * @throws CodegenException
	 *             Exception is thrown if:
	 *             <ul>
	 *             <li>There is a mismatch between the {@link Prototype}
	 *             parameter and and the actor ports</li>
	 *             <li>an actor port is connected to no edge.</li>
	 *             <li>No {@link Buffer} in {@link #srSDFEdgeBuffers}
	 *             corresponds to the edge connected to a port of the
	 *             {@link DAGVertex}</li>
	 *             <li>There is a mismatch between Parameters declared in the
	 *             IDL and in the {@link SDFGraph}</li>
	 *             <li>There is a missing argument in the IDL Loop
	 *             {@link Prototype}</li>
	 *             </ul>
	 */
	protected Entry<List<Variable>, List<PortDirection>> generateCallVariables(DAGVertex dagVertex, Prototype prototype,
			boolean isInit) throws CodegenException {
		// Retrieve the sdf vertex and the refinement.
		SDFVertex sdfVertex = (SDFVertex) dagVertex.getPropertyBean().getValue(DAGVertex.SDF_VERTEX, SDFVertex.class);

		// Sorted list of the variables used by the prototype.
		// The integer is only used to order the variable and is retrieved
		// from the prototype
		TreeMap<Integer, Variable> variableList = new TreeMap<Integer, Variable>();
		TreeMap<Integer, PortDirection> directionList = new TreeMap<Integer, PortDirection>();

		// Retrieve the Variable corresponding to the arguments of the prototype
		// This loop manages only buffers (data buffer and NOT parameters)
		for (CodeGenArgument arg : prototype.getArguments().keySet()) {
			PortDirection dir = null;

			// Check that the Actor has the right ports
			SDFInterfaceVertex port;
			switch (arg.getDirection()) {
			case CodeGenArgument.OUTPUT:
				port = sdfVertex.getSink(arg.getName());
				dir = PortDirection.OUTPUT;
				// logger.log(Level.INFO, "Codegen interface OUTPUT " +
				// port.getName() + " value " + arg.getName());
				break;
			case CodeGenArgument.INPUT:
				port = sdfVertex.getSource(arg.getName());
				dir = PortDirection.INPUT;
				// logger.log(Level.INFO, "Codegen interface INPUT " +
				// port.getName() + " value " + arg.getName() + " " +
				// sdfVertex.getSource(arg.getName()).getName() );
				break;
			default:
				port = null;
			}
			if (port == null) {
				throw new CodegenException("Mismatch between actor (" + sdfVertex
						+ ") ports and IDL loop prototype argument " + arg.getName());
			}

			// Retrieve the Edge corresponding to the current Argument
			DAGEdge dagEdge = null;
			BufferProperties subBufferProperties = null;
			switch (arg.getDirection()) {
			case CodeGenArgument.OUTPUT: {
				Set<DAGEdge> edges = dag.outgoingEdgesOf(dagVertex);
				for (DAGEdge edge : edges) {
					BufferAggregate bufferAggregate = (BufferAggregate) edge.getPropertyBean()
							.getValue(BufferAggregate.propertyBeanName);
					for (BufferProperties buffProperty : bufferAggregate) {
						if (buffProperty.getSourceOutputPortID().equals(arg.getName())
						/*
						 * && buffProperty.getDataType().equals( arg.getType())
						 */) {
							// check that this edge is not connected to a
							// receive vertex
							if (edge.getTarget().getKind() != null) {
								dagEdge = edge;
								subBufferProperties = buffProperty;
							}
						}
					}
				}
			}
				break;
			case CodeGenArgument.INPUT: {
				Set<DAGEdge> edges = dag.incomingEdgesOf(dagVertex);
				for (DAGEdge edge : edges) {
					BufferAggregate bufferAggregate = (BufferAggregate) edge.getPropertyBean()
							.getValue(BufferAggregate.propertyBeanName);
					for (BufferProperties buffProperty : bufferAggregate) {
						if (buffProperty.getDestInputPortID().equals(arg.getName())
						/*
						 * && buffProperty.getDataType().equals( arg.getType())
						 */) {
							// check that this edge is not connected to a send
							// vertex
							if (edge.getSource().getKind() != null) {
								dagEdge = edge;
								subBufferProperties = buffProperty;
							}
						}
					}
				}
			}
				break;
			}
			/*
			 * logger.log(Level.INFO, "Edge " + dagEdge.getSource().getName() +
			 * " " + dagEdge.getTarget().getName() + " to args " +
			 * subBufferProperties.getDestInputPortID() + " " +
			 * subBufferProperties.getSourceOutputPortID() + " " +
			 * subBufferProperties.getDataType() );
			 */

			if (dagEdge == null || subBufferProperties == null) {
				throw new CodegenException("The DAGEdge connected to the port  " + port + " of Actor (" + dagVertex
						+ ") does not exist.\n" + "Possible cause is that the DAG" + " was altered before entering"
						+ " the Code generation.\n" + "This error may also happen if the port type "
						+ "in the graph and in the IDL are not identical");
			}

			// At this point, the dagEdge, srsdfEdge corresponding to the
			// current argument were identified
			// Get the corresponding Variable
			Variable var = this.srSDFEdgeBuffers.get(subBufferProperties);
			if (var == null) {
				throw new CodegenException("Edge connected to " + arg.getDirection() + " port " + arg.getName()
						+ " of DAG Actor " + dagVertex + " is not present in the input MemEx.\n"
						+ "There is something wrong in the Memory Allocation task.");
			}

			variableList.put(prototype.getArguments().get(arg), var);
			directionList.put(prototype.getArguments().get(arg), dir);
			// logger.log(Level.INFO, "Get corresponding variable " +
			// prototype.getFunctionName() + " nbargs " + prototype.getNbArgs()
			// + " args " +
			// prototype.getArguments().get(arg) + " " +
			// prototype.getArguments().get(arg).toString() + " " +
			// var.getName());
		}

		// Check that all incoming DAGEdge exist in the function call
		if (!isInit) {
			for (IInterface port : sdfVertex.getInterfaces()) {
				boolean found = false;
				for (CodeGenArgument arguments : prototype.getArguments().keySet()) {
					if (port.getName().equals(arguments.getName())) {
						found = true;
						break;
					}
				}
				if (found == false) {
					throw new CodegenException("SDF port \"" + port.getName() + "\" of actor \"" + sdfVertex
							+ "\" has no corresponding parameter in the associated IDL.");
				}
			}
		}

		// Retrieve the Variables corresponding to the Parameters of the
		// prototype
		// This loop manages only parameters (parameters and NOT buffers)
		for (CodeGenParameter param : prototype.getParameters().keySet()) {
			// Check that the actor has the right parameter
			Argument actorParam = sdfVertex.getArgument(param.getName());

			if (actorParam == null) {
				throw new CodegenException("Actor " + sdfVertex + " has no match for parameter " + param.getName()
						+ " declared in the IDL.");
			}

			Constant constant = CodegenFactory.eINSTANCE.createConstant();
			constant.setName(param.getName());
			try {
				constant.setValue(actorParam.intValue());
			} catch (Exception e) {
				// Exception should never happen here since the expression was
				// evaluated before during the Workflow execution
				e.printStackTrace();
			}
			constant.setType("long");
			variableList.put(prototype.getParameters().get(param), constant);
			directionList.put(prototype.getParameters().get(param), PortDirection.NONE);
			// logger.log(Level.INFO, "Variable to Param " +
			// prototype.getParameters().get(param) + " " + param.getName() + "
			// " + constant.getName());

			// // Retrieve the variable from its context (i.e. from its original
			// // (sub)graph)
			// org.ietr.dftools.algorithm.model.parameters.Variable originalVar
			// =
			// originalSDF
			// .getHierarchicalVertexFromPath(sdfVertex.getInfo())
			// .getBase().getVariables().getVariable(actorParam.getName());
			//
			// Constant constant = sdfVariableConstants.get(originalVar);
			// if (constant == null) {
			// constant = CodegenFactory.eINSTANCE.createConstant();
			// constant.setName(originalVar.getName());
			// //constant.setValue(originalVar.getValue());
			// }
		}

		return new AbstractMap.SimpleEntry<List<Variable>, List<PortDirection>>(
				new ArrayList<Variable>(variableList.values()), new ArrayList<PortDirection>(directionList.values()));
	}

	/**
	 * This method generates the list of variable corresponding to a prototype
	 * of the {@link DAGVertex} firing. The {@link Prototype} passed as a
	 * parameter must belong to the processedoutput__input__1 {@link DAGVertex}.
	 * 
	 * @param dagVertex
	 *            the {@link DAGVertex} corresponding to the
	 *            {@link FunctionCall}.
	 * @param prototype
	 *            the prototype whose {@link Variable variables} are retrieved
	 * @param isInit
	 *            Whethet the given prototype is an Init or a loop call. (We do
	 *            not check missing arguments in the IDL for init Calls)
	 * @throws CodegenException
	 *             Exception is thrown if:
	 *             <ul>
	 *             <li>There is a mismatch between the {@link Prototype}
	 *             parameter and and the actor ports</li>
	 *             <li>an actor port is connected to no edge.</li>
	 *             <li>No {@link Buffer} in {@link #srSDFEdgeBuffers}
	 *             corresponds to the edge connected to a port of the
	 *             {@link DAGVertex}</li>
	 *             <li>There is a mismatch between Parameters declared in the
	 *             IDL and in the {@link SDFGraph}</li>
	 *             <li>There is a missing argument in the IDL Loop
	 *             {@link Prototype}</li>
	 *             </ul>
	 */
	protected Entry<List<Variable>, List<PortDirection>> generateRepeatedCallVariables(CoreBlock operatorBlock, FiniteLoopBlock loopBlock, DAGVertex dagVertex,
			SDFAbstractVertex sdfAbsVertex, Prototype prototype, IntVar iterVar) throws CodegenException {
		// Retrieve the sdf vertex and the refinement.
		/*
		 * SDFVertex sdfVertex = (SDFVertex)
		 * dagVertex.getPropertyBean().getValue( DAGVertex.SDF_VERTEX,
		 * SDFVertex.class);
		 */
		SDFVertex sdfVertex = (SDFVertex) sdfAbsVertex;
		// Sorted list of the variables used by the prototype.
		// The integer is only used to order the variable and is retrieved
		// from the prototype
		TreeMap<Integer, Variable> variableList = new TreeMap<Integer, Variable>();
		TreeMap<Integer, PortDirection> directionList = new TreeMap<Integer, PortDirection>();

		// Retrieve the Variable corresponding to the arguments of the prototype
		// This loop manages only buffers (data buffer and NOT parameters)
		for (CodeGenArgument arg : prototype.getArguments().keySet()) {
			PortDirection dir = null;

			// Check that the Actor has the right ports
			SDFInterfaceVertex port;
			switch (arg.getDirection()) {
			case CodeGenArgument.OUTPUT:
				port = sdfVertex.getSink(arg.getName());
				dir = PortDirection.OUTPUT;
				// p("Codegen interface OUTPUT " + port.getName() + " value " +
				// arg.getName());
				break;
			case CodeGenArgument.INPUT:
				port = sdfVertex.getSource(arg.getName());
				dir = PortDirection.INPUT;
				// p("Codegen interface INPUT " + port.getName() + " value " +
				// arg.getName() + " " +
				// sdfVertex.getSource(arg.getName()).getName() );
				break;
			default:
				port = null;
			}
			if (port == null) {
				throw new CodegenException("Mismatch between actor (" + sdfVertex
						+ ") ports and IDL loop prototype argument " + arg.getName());
			}

			// Retrieve the Edge corresponding to the current Argument
			DAGEdge dagEdge = null;
			BufferProperties subBufferProperties = null;
			switch (arg.getDirection()) {
			case CodeGenArgument.OUTPUT: {
				Set<DAGEdge> edges = dag.outgoingEdgesOf(dagVertex);
				for (DAGEdge edge : edges) {
					BufferAggregate bufferAggregate = (BufferAggregate) edge.getPropertyBean()
							.getValue(BufferAggregate.propertyBeanName);
					for (BufferProperties buffProperty : bufferAggregate) {
						if (buffProperty.getSourceOutputPortID().equals(arg.getName())
						/*
						 * && buffProperty.getDataType().equals( arg.getType())
						 */) {
							// check that this edge is not connected to a
							// receive vertex
							if (edge.getTarget().getKind() != null) {
								dagEdge = edge;
								subBufferProperties = buffProperty;
							}
						}
					}
				}
			}
				break;
			case CodeGenArgument.INPUT: {
				Set<DAGEdge> edges = dag.incomingEdgesOf(dagVertex);
				for (DAGEdge edge : edges) {
					BufferAggregate bufferAggregate = (BufferAggregate) edge.getPropertyBean()
							.getValue(BufferAggregate.propertyBeanName);
					for (BufferProperties buffProperty : bufferAggregate) {
						if (buffProperty.getDestInputPortID().equals(arg.getName())
						/*
						 * && buffProperty.getDataType().equals( arg.getType())
						 */) {
							// check that this edge is not connected to a send
							// vertex
							if (edge.getSource().getKind() != null) {
								dagEdge = edge;
								subBufferProperties = buffProperty;
							}
						}
					}
				}
			}
				break;
			}
			/*
			 * logger.log(Level.INFO, "Edge " + dagEdge.getSource().getName() +
			 * " " + dagEdge.getTarget().getName() + " to args " +
			 * subBufferProperties.getDestInputPortID() + " " +
			 * subBufferProperties.getSourceOutputPortID() + " " +
			 * subBufferProperties.getDataType() );
			 */

			if (dagEdge == null || subBufferProperties == null) {
				throw new CodegenException("The DAGEdge connected to the port  " + port + " of Actor (" + dagVertex
						+ ") does not exist.\n" + "Possible cause is that the DAG" + " was altered before entering"
						+ " the Code generation.\n" + "This error may also happen if the port type "
						+ "in the graph and in the IDL are not identical");
			}

			// At this point, the dagEdge, srsdfEdge corresponding to the
			// current argument were identified
			// Get the corresponding Variable
			// p("dagEdge subBufferProperties " + subBufferProperties.getSize()
			// + " " + subBufferProperties.getDataType());
			Variable var = this.srSDFEdgeBuffers.get(subBufferProperties);
			BufferIterator bufIter = CodegenFactory.eINSTANCE.createBufferIterator();
			if (var == null) {
				throw new CodegenException("Edge connected to " + arg.getDirection() + " port " + arg.getName()
						+ " of DAG Actor " + dagVertex + " is not present in the input MemEx.\n"
						+ "There is something wrong in the Memory Allocation task.");
			}
			
			bufIter.setName(var.getName());
			bufIter.setContainer(((SubBuffer)var).getContainer());
			bufIter.setIter(iterVar);
			bufIter.setTypeSize(((SubBuffer)var).getTypeSize());
			bufIter.setType(((SubBuffer)var).getType());
			
			if( arg.getDirection() == CodeGenArgument.INPUT){
				loopBlock.getInBuffers().add(bufIter);
			}else if(arg.getDirection() == CodeGenArgument.OUTPUT){
				loopBlock.getOutBuffers().add(bufIter);
			}else{
				throw new CodegenException("Args INPUT / OUTPUT failed\n");
			}
			
			/* register to call block */
			var.getUsers().add(operatorBlock);
			//registerCallVariableToCoreBlock(operatorBlock, bufIter);

			int rep = 1;
			try {
				rep = sdfVertex.getNbRepeatAsInteger();
			} catch (InvalidExpressionException e) {
				// TODO Auto-generated catch block
				e.printStackTrace();
			}
			bufIter.setIterSize(subBufferProperties.getSize() / rep);
			bufIter.setSize(subBufferProperties.getSize());
			
			
			variableList.put(prototype.getArguments().get(arg), bufIter);
			directionList.put(prototype.getArguments().get(arg), dir);
			// logger.log(Level.INFO, "Get corresponding variable " +
			// prototype.getFunctionName() + " nbargs " + prototype.getNbArgs()
			// + " args " +
			// prototype.getArguments().get(arg) + " " +
			// prototype.getArguments().get(arg).toString() + " " +
			// var.getName());
		}
		// Retrieve the Variables corresponding to the Parameters of the
		// prototype
		// This loop manages only parameters (parameters and NOT buffers)
		for (CodeGenParameter param : prototype.getParameters().keySet()) {
			// Check that the actor has the right parameter
			Argument actorParam = sdfVertex.getArgument(param.getName());

			if (actorParam == null) {
				throw new CodegenException("Actor " + sdfVertex + " has no match for parameter " + param.getName()
						+ " declared in the IDL.");
			}

			Constant constant = CodegenFactory.eINSTANCE.createConstant();
			constant.setName(param.getName());
			try {
				constant.setValue(actorParam.intValue());
			} catch (Exception e) {
				// Exception should never happen here since the expression was
				// evaluated before during the Workflow execution
				e.printStackTrace();
			}
			constant.setType("long");
			variableList.put(prototype.getParameters().get(param), constant);
			directionList.put(prototype.getParameters().get(param), PortDirection.NONE);
<<<<<<< HEAD
			// logger.log(Level.INFO, "Variable to Param " +
			// prototype.getParameters().get(param) + " " + param.getName() + "
			// " + constant.getName());

			// // Retrieve the variable from its context (i.e. from its original
			// // (sub)graph)
			// org.ietr.dftools.algorithm.model.parameters.Variable originalVar
			// =
			// originalSDF
			// .getHierarchicalVertexFromPath(sdfVertex.getInfo())
			// .getBase().getVariables().getVariable(actorParam.getName());
			//
			// Constant constant = sdfVariableConstants.get(originalVar);
			// if (constant == null) {
			// constant = CodegenFactory.eINSTANCE.createConstant();
			// constant.setName(originalVar.getName());
			// //constant.setValue(originalVar.getValue());
			// }
			directionList.put(prototype.getParameters().get(param), PortDirection.NONE);
=======
>>>>>>> 92a38d34
		}

		return new AbstractMap.SimpleEntry<List<Variable>, List<PortDirection>>(
				new ArrayList<Variable>(variableList.values()), new ArrayList<PortDirection>(directionList.values()));
	}

	/**
	 * Generate the {@link CodegenPackage Codegen Model} for communication
	 * "firing". This method will create an {@link Communication} and place it
	 * in the {@link LoopBlock} of the {@link CoreBlock} passed as a parameter.
	 * 
	 * @param operatorBlock
	 *            the {@link CoreBlock} where the actor {@link Communication} is
	 *            performed.
	 * @param dagVertex
	 *            the {@link DAGVertex} corresponding to the actor firing.
	 * @param direction
	 *            the Type of communication ({@link VertexType#TYPE_SEND} or
	 *            {@link VertexType#TYPE_RECEIVE}).
	 * @throws CodegenException
	 *             Exception is thrown if:
	 *             <ul>
	 *             </ul>
	 * 
	 */
	protected void generateCommunication(CoreBlock operatorBlock, DAGVertex dagVertex, String direction)
			throws CodegenException {
		// Create the communication
		SharedMemoryCommunication newComm = CodegenFactory.eINSTANCE.createSharedMemoryCommunication();
		Direction dir = (direction.equals(VertexType.TYPE_SEND)) ? Direction.SEND : Direction.RECEIVE;
		Delimiter delimiter = (direction.equals(VertexType.TYPE_SEND)) ? Delimiter.START : Delimiter.END;
		newComm.setDirection(dir);
		newComm.setDelimiter(delimiter);
		MessageRouteStep routeStep = (MessageRouteStep) dagVertex.getPropertyBean()
				.getValue(ImplementationPropertyNames.SendReceive_routeStep, MessageRouteStep.class);
		for (ComponentInstance comp : routeStep.getNodes()) {
			CommunicationNode comNode = CodegenFactory.eINSTANCE.createCommunicationNode();
			comNode.setName(comp.getInstanceName());
			comNode.setType(comp.getComponent().getVlnv().getName());
			newComm.getNodes().add(comNode);
		}

		// Find the corresponding DAGEdge buffer(s)
		DAGEdge dagEdge = (DAGEdge) dagVertex.getPropertyBean()
				.getValue(ImplementationPropertyNames.SendReceive_correspondingDagEdge, DAGEdge.class);
		Buffer buffer = dagEdgeBuffers.get(dagEdge);
		if (buffer == null) {
			throw new CodegenException("No buffer found for edge" + dagEdge);
		}
		newComm.setData(buffer);

		// Set the name of the communication
		// SS <=> Start Send
		// RE <=> Receive End
		String commName = "__" + buffer.getName();
		commName += "__" + operatorBlock.getName();
		newComm.setName(((newComm.getDirection().equals(Direction.SEND)) ? "SS" : "RE") + commName);

		// Find corresponding communications (SS/SE/RS/RE)
		registerCommunication(newComm, dagEdge, dagVertex);

		// Insert the new communication to the loop of the codeblock
		insertCommunication(operatorBlock, dagVertex, newComm);

		// Register the dag buffer to the core
		registerCallVariableToCoreBlock(operatorBlock, newComm);

		// Set the semaphore for the new Comm. (this may be a share memory comm
		// specific feature)
		// probably some work to do here when trying to support new
		// communication means.
		generateSemaphore(operatorBlock, newComm);

		// Create the corresponding SE or RS
		SharedMemoryCommunication newCommZoneComplement = CodegenFactory.eINSTANCE.createSharedMemoryCommunication();
		newCommZoneComplement.setDirection(dir);
		newCommZoneComplement.setDelimiter((delimiter.equals(Delimiter.START)) ? Delimiter.END : Delimiter.START);
		newCommZoneComplement.setData(buffer);
		newCommZoneComplement.setName(((newComm.getDirection().equals(Direction.SEND)) ? "SE" : "RS") + commName);
		for (ComponentInstance comp : routeStep.getNodes()) {
			CommunicationNode comNode = CodegenFactory.eINSTANCE.createCommunicationNode();
			comNode.setName(comp.getInstanceName());
			comNode.setType(comp.getComponent().getVlnv().getName());
			newCommZoneComplement.getNodes().add(comNode);
		}

		// Find corresponding communications (SS/SE/RS/RE)
		registerCommunication(newCommZoneComplement, dagEdge, dagVertex);

		// Insert the new communication to the loop of the codeblock
		insertCommunication(operatorBlock, dagVertex, newCommZoneComplement);

		// No semaphore here, semaphore are only for SS->RE and RE->SR
	}

	/**
	 * Generate the {@link FifoCall} that corresponds to the {@link DAGVertex}
	 * passed as a parameter and add it to the {@link CoreBlock#getLoopBlock()
	 * loop block} of the given {@link CoreBlock}. Also generate the
	 * corresponding init call and add it to the
	 * {@link CoreBlock#getInitBlock()}.
	 * 
	 * @param operatorBlock
	 *            the {@link CoreBlock} that executes the {@link DAGVertex}
	 * @param dagVertex
	 *            A {@link DAGInitVertex} or a {@link DAGEndVertex} that
	 *            respectively correspond to a pull and a push operation.
	 * @throws CodegenException
	 *             if the passed vertex is not a {@link DAGInitVertex} nor a
	 *             {@link DAGEndVertex}
	 */
	protected void generateFifoCall(CoreBlock operatorBlock, DAGVertex dagVertex) throws CodegenException {
		// Retrieve the sdf vertex
		SDFAbstractVertex sdfVertex = (SDFAbstractVertex) dagVertex.getPropertyBean().getValue(DAGVertex.SDF_VERTEX,
				SDFAbstractVertex.class);

		// Create the Fifo call and set basic property
		FifoCall fifoCall = CodegenFactory.eINSTANCE.createFifoCall();
		fifoCall.setName(dagVertex.getName());

		// Find the type of FiFo operation
		String kind = dagVertex.getPropertyStringValue(AbstractVertex.KIND);
		switch (kind) {
		case DAGInitVertex.DAG_INIT_VERTEX:
			fifoCall.setOperation(FifoOperation.POP);
			break;
		case DAGEndVertex.DAG_END_VERTEX:
			fifoCall.setOperation(FifoOperation.PUSH);
			break;
		default:
			throw new CodegenException("DAGVertex " + dagVertex + " does not corresponds to a Fifo primitive.");
		}

		// Get buffer used by the FifoCall (in/out)
		Set<DAGEdge> edges;
		PortDirection dir;
		if (fifoCall.getOperation().equals(FifoOperation.POP)) {
			edges = dag.outgoingEdgesOf(dagVertex);
			dir = PortDirection.OUTPUT;
		} else {
			edges = dag.incomingEdgesOf(dagVertex);
			dir = PortDirection.INPUT;
		}
		// There might be more than one edge, if one is connected to a
		// send/receive
		Buffer buffer = null;
		{
			DAGEdge edge = null;
			for (DAGEdge currentEdge : edges) {
				if (currentEdge.getSource().getPropertyBean()
						.getValue(ImplementationPropertyNames.Vertex_vertexType, VertexType.class)
						.equals(VertexType.TASK)
						&& currentEdge.getTarget().getPropertyBean()
								.getValue(ImplementationPropertyNames.Vertex_vertexType, VertexType.class)
								.equals(VertexType.TASK)) {
					edge = currentEdge;
				}
			}
			if (edge == null) {
				throw new CodegenException(
						"DAGVertex " + dagVertex + " is not connected to any " + VertexType.TYPE_TASK + " vertex.");
			}

			BufferAggregate aggregate = (BufferAggregate) edge.getPropertyBean()
					.getValue(BufferAggregate.propertyBeanName, BufferAggregate.class);
			BufferProperties bufferProperty = aggregate.get(0);
			buffer = srSDFEdgeBuffers.get(bufferProperty);
			if (buffer == null) {
				throw new CodegenException("DAGEdge " + edge + " was not allocated in memory.");
			}
			fifoCall.addParameter(buffer, dir);
		}

		// Retrieve the internal buffer
		DAGVertex dagEndVertex;
		DAGVertex dagInitVertex;
		if (fifoCall.getOperation().equals(FifoOperation.POP)) {
			dagInitVertex = dagVertex;
			String endVertexName = ((SDFInitVertex) sdfVertex).getEndReference().getName();
			dagEndVertex = dag.getVertex(endVertexName);

			// COmmented below : creation of the buffer "online"
			/*
			 * // Pop operation is always the first encountered in scheduling //
			 * order. // Get the depth of the fifo, and create the storage
			 * buffer Buffer storageBuffer =
			 * CodegenFactory.eINSTANCE.createBuffer(); String comment =
			 * "fifo: " + sdfVertex.getName() + " > " + ((SDFInitVertex)
			 * sdfVertex).getEndReference().getName();
			 * storageBuffer.setComment(comment); String name = "fifo__" +
			 * sdfVertex.getName() + "__" + ((SDFInitVertex)
			 * sdfVertex).getEndReference().getName(); name =
			 * generateUniqueBufferName(name); storageBuffer.setName(name);
			 * storageBuffer.setCreator(operatorBlock);
			 * storageBuffer.getUsers().add(operatorBlock); Integer size =
			 * ((SDFInitVertex) sdfVertex).getInitSize();
			 * storageBuffer.setSize(size);
			 * storageBuffer.setType(buffer.getType());
			 * 
			 * fifoCall.setHeadBuffer(storageBuffer);
			 */
		} else {
			dagEndVertex = dagVertex;
			String initVertexName = ((SDFEndVertex) sdfVertex).getEndReference().getName();
			dagInitVertex = dag.getVertex(initVertexName);
		}
		Pair<Buffer, Buffer> buffers = dagFifoBuffers.get(new Pair<DAGVertex, DAGVertex>(dagEndVertex, dagInitVertex));
		if (buffers == null || buffers.getKey() == null) {
			throw new CodegenException("No buffer was allocated for the the following pair of end/init vertices: "
					+ dagEndVertex.getName() + " " + dagInitVertex.getName());
		}
		fifoCall.setHeadBuffer(buffers.getKey());
		fifoCall.setBodyBuffer(buffers.getValue());
		if (fifoCall.getOperation().equals(FifoOperation.POP)) {
			buffers.getKey().setCreator(operatorBlock);
			if (buffers.getValue() != null) {
				buffers.getValue().setCreator(operatorBlock);
			}
		}

		buffers.getKey().getUsers().add(operatorBlock);
		if (buffers.getValue() != null) {
			buffers.getValue().getUsers().add(operatorBlock);
		}

		// Register associated fifo calls (push/pop)
		if (fifoCall.getOperation().equals(FifoOperation.POP)) {
			// Pop operations are the first to be encountered.
			// We simply store the dagVertex with its associated fifoCall in a
			// Map. This Map will be used when processing the associated Push
			// operation
			popFifoCalls.put((SDFInitVertex) sdfVertex, fifoCall);

		} else { // Push case
			// Retrieve the corresponding Pop
			FifoCall popCall = popFifoCalls.remove(((SDFEndVertex) sdfVertex).getEndReference());
			popCall.setFifoHead(fifoCall);
			fifoCall.setFifoTail(popCall);
		}

		// Add the Fifo call to the loop of its coreBlock
		operatorBlock.getLoopBlock().getCodeElts().add(fifoCall);
		dagVertexCalls.put(dagVertex, fifoCall);
		buffer.getUsers().add(operatorBlock);

		// Create the init call (only the first time te fifo is encountered)
		if (fifoCall.getOperation().equals(FifoOperation.POP)) {
			FifoCall fifoInitCall = CodegenFactory.eINSTANCE.createFifoCall();
			fifoInitCall.setOperation(FifoOperation.INIT);
			fifoInitCall.setFifoHead(fifoCall);
			fifoInitCall.setName(fifoCall.getName());
			fifoInitCall.setHeadBuffer(fifoCall.getHeadBuffer());
			fifoInitCall.setBodyBuffer(fifoCall.getBodyBuffer());
			operatorBlock.getInitBlock().getCodeElts().add(fifoInitCall);
		}
	}

	/**
	 * This method generate the {@link FunctionCall} corresponding to a
	 * {@link Prototype} associated to a {@link DAGVertex}, both passed as
	 * parameters.
	 * 
	 * @param dagVertex
	 *            the {@link DAGVertex} corresponding to the
	 *            {@link FunctionCall}.
	 * @param prototype
	 *            the {@link Prototype IDL prototype} of the
	 *            {@link FunctionCall} to generate.
	 * @param isInit
	 *            Indicicate whether this function call corresponds to an
	 *            initialization call (in such case,
	 *            {@link #generateCallVariables(DAGVertex, Prototype, boolean)}
	 *            does not need to check for missing parameter in the prototype.
	 * @return The {@link FunctionCall} corresponding to the {@link DAGVertex
	 *         actor} firing.
	 * @throws CodegenException
	 * 
	 * 
	 */
	protected FunctionCall generateFunctionCall(DAGVertex dagVertex, Prototype prototype, boolean isInit)
			throws CodegenException {
		// Create the corresponding FunctionCall
		FunctionCall func = CodegenFactory.eINSTANCE.createFunctionCall();
		func.setName(prototype.getFunctionName());
		func.setActorName(dagVertex.getName());

		// SDFVertex sdfVertex = (SDFVertex)
		// dagVertex.getPropertyBean().getValue(DAGVertex.SDF_VERTEX,
		// SDFVertex.class);

		// Retrieve the Arguments that must correspond to the incoming data
		// fifos
		Entry<List<Variable>, List<PortDirection>> callVars = generateCallVariables(dagVertex, prototype, isInit);
<<<<<<< HEAD
		// logger.log(Level.INFO, "generateFunctionCall name " +
		// dagVertex.getName());
		// Put Variables in the function call
		for (int idx = 0; idx < callVars.getKey().size(); idx++) {
			func.addParameter(callVars.getKey().get(idx), callVars.getValue().get(idx));
			// logger.log(Level.INFO, "generateFunctionCall " + idx + " " +
			// callVars.getKey().get(idx).getName() + " " +
			// callVars.getValue().get(idx).getName() );
=======
		// Put Variables in the function call
		for (int idx = 0; idx < callVars.getKey().size(); idx++) {
			func.addParameter(callVars.getKey().get(idx), callVars.getValue().get(idx));
>>>>>>> 92a38d34
		}

		identifyMergedInputRange(callVars);

		return func;
	}

	/**
	 * Generate the semaphore associated to the given
	 * {@link SharedMemoryCommunication}.
	 * 
	 * @param operatorBlock
	 *            the {@link CoreBlock} on which the
	 *            {@link SharedMemoryCommunication} is executed
	 * @param newComm
	 *            the {@link SharedMemoryCommunication}
	 */
	protected void generateSemaphore(CoreBlock operatorBlock, SharedMemoryCommunication newComm) {
		boolean ss_re = ((newComm.getDirection().equals(Direction.SEND)
				&& newComm.getDelimiter().equals(Delimiter.START))
				|| (newComm.getDirection().equals(Direction.RECEIVE) && newComm.getDelimiter().equals(Delimiter.END)));

		// For SS->RE

		// First check if a semaphore was already created for corresponding
		// calls.
		Set<Communication> correspondingComm = new HashSet<Communication>();
		if (ss_re) {
			correspondingComm.add(newComm.getReceiveEnd());
			correspondingComm.add(newComm.getSendStart());
		}

		Semaphore semaphore = null;

		for (Communication comm : correspondingComm) {
			if (comm instanceof SharedMemoryCommunication) {
				semaphore = ((SharedMemoryCommunication) comm).getSemaphore();
			}
			if (semaphore != null) {
				break;
			}
		}

		// If no semaphore was found, create one
		if (semaphore == null) {
			semaphore = CodegenFactory.eINSTANCE.createSemaphore();
			semaphore.setCreator(operatorBlock);
			semaphore.setName("sem_" + newComm.getId() + "_" + ((ss_re) ? "SSRE" : "RRSR"));
			FunctionCall initSem = CodegenFactory.eINSTANCE.createFunctionCall();
			initSem.addParameter(semaphore, PortDirection.NONE);

			Constant cstShared = CodegenFactory.eINSTANCE.createConstant();
			cstShared.setType("int");
			cstShared.setValue(0);
			initSem.addParameter(cstShared, PortDirection.NONE);
			cstShared.setCreator(operatorBlock);

			Constant cstInitVal = CodegenFactory.eINSTANCE.createConstant();
			cstInitVal.setType("int");
			if (ss_re) {
				cstInitVal.setValue(0);
			}

			cstInitVal.setName("init_val");
			initSem.addParameter(cstInitVal, PortDirection.NONE);
			cstInitVal.setCreator(operatorBlock);

			initSem.setName("sem_init");
			initSem.setActorName(newComm.getData().getComment());

			operatorBlock.getInitBlock().getCodeElts().add(initSem);
		}

		// Put the semaphore in the com
		newComm.setSemaphore(semaphore);

		// Register the core of the current block as a semaphore user
		semaphore.getUsers().add(operatorBlock);

	}

	/**
	 * Generate the {@link CodegenPackage Codegen Model} for a "special actor"
	 * (fork, join, broadcast or roundbuffer) firing. This method will create an
	 * {@link SpecialCall} and place it in the {@link LoopBlock} of the
	 * {@link CoreBlock} passed as a parameter.
	 * 
	 * @param operatorBlock
	 *            the {@link CoreBlock} where the special actor firing is
	 *            performed.
	 * @param dagVertex
	 *            the {@link DAGVertex} corresponding to the actor firing.
	 * @throws CodegenException
	 * 
	 */
	protected void generateSpecialCall(CoreBlock operatorBlock, DAGVertex dagVertex) throws CodegenException {
		// get the corresponding SDFVertex
		SDFAbstractVertex sdfVertex = (SDFAbstractVertex) dagVertex.getPropertyBean().getValue(DAGVertex.SDF_VERTEX,
				SDFAbstractVertex.class);

		SpecialCall f = CodegenFactory.eINSTANCE.createSpecialCall();
		f.setName(dagVertex.getName());
		String vertexType = dagVertex.getPropertyStringValue(AbstractVertex.KIND);
		switch (vertexType) {
		case DAGForkVertex.DAG_FORK_VERTEX:
			f.setType(SpecialType.FORK);
			break;
		case DAGJoinVertex.DAG_JOIN_VERTEX:
			f.setType(SpecialType.JOIN);
			break;
		case DAGBroadcastVertex.DAG_BROADCAST_VERTEX:
			if (sdfVertex instanceof SDFRoundBufferVertex) {
				f.setType(SpecialType.ROUND_BUFFER);
				break;
			} else if (sdfVertex instanceof SDFBroadcastVertex) {
				f.setType(SpecialType.BROADCAST);
				break;
			}
			// Do not break here !
		default:
			throw new CodegenException("DAGVertex " + dagVertex + " has an unknown type: " + vertexType);
		}

		// Retrieve input/output edge in correct order !
		@SuppressWarnings("unchecked")
		Map<Integer, SDFEdge> orderedEdges = (Map<Integer, SDFEdge>) sdfVertex.getPropertyBean()
				.getValue(DAGForkVertex.EDGES_ORDER);
		SDFGraph srSDFGraph = (SDFGraph) sdfVertex.getPropertyBean().getValue("base");

		for (int i = 0; i < orderedEdges.size(); i++) {
			// Find the corresponding DAGEdge.
			DAGEdge dagEdge = null;
			{
				DAGVertex source = null;
				DAGVertex target = null;

				// Get the target or the source of the currentEdge
				SDFAbstractVertex sourceOrTargetVertex = null;
				if (f.getType().equals(SpecialType.FORK) || f.getType().equals(SpecialType.BROADCAST)) {
					sourceOrTargetVertex = srSDFGraph.getEdgeTarget(orderedEdges.get(i));
					source = dagVertex;
					target = dag.getVertex(sourceOrTargetVertex.getName());
				} else { // join or roundbuffer
					sourceOrTargetVertex = srSDFGraph.getEdgeSource(orderedEdges.get(i));
					target = dagVertex;
					source = dag.getVertex(sourceOrTargetVertex.getName());
				}
				// For broadcast and round
				// buffersf.getType().equals(SpecialType.BROADCAST) vertices,
				// respectively skip the input and the outputs
				if ((f.getType().equals(SpecialType.BROADCAST) || f.getType().equals(SpecialType.ROUND_BUFFER))
						&& target != null && target.equals(source)) {
					continue;
				}

				dagEdge = dag.getEdge(source, target);
			}

			if (dagEdge == null) {
				throw new CodegenException(
						"DAGEdge corresponding to srSDFEdge " + orderedEdges.get(i) + " was not found.");
			}

			// Find the corresponding BufferProperty
			BufferProperties subBuffProperty = null;
			BufferAggregate buffers = (BufferAggregate) dagEdge.getPropertyBean()
					.getValue(BufferAggregate.propertyBeanName, BufferAggregate.class);
			for (BufferProperties subBufferProperties : buffers) {
				// The source and target actor are the same, check that the
				// ports are corrects
				if (orderedEdges.get(i).getTargetLabel().equals(subBufferProperties.getDestInputPortID())
						&& orderedEdges.get(i).getSourceLabel().equals(subBufferProperties.getSourceOutputPortID())) {
					subBuffProperty = subBufferProperties;
					break;
				}
			}

			if (subBuffProperty == null) {
				throw new CodegenException("Buffer property with ports " + orderedEdges.get(i).getTargetLabel()
						+ " and " + orderedEdges.get(i).getSourceLabel() + " was not found in DAGEdge aggregate "
						+ dagEdge);
			}

			// Get the corresponding Buffer
			Buffer buffer = srSDFEdgeBuffers.get(subBuffProperty);
			if (buffer == null) {
				throw new CodegenException("Buffer corresponding to DAGEdge" + dagEdge + "was not allocated.");
			}
			// Add it to the specialCall
			if (f.getType().equals(SpecialType.FORK) || f.getType().equals(SpecialType.BROADCAST)) {
				f.addOutputBuffer(buffer);
			} else {
				f.addInputBuffer(buffer);
			}
		}

		// Find the last buffer that correspond to the
		// exploded/broadcasted/joined/roundbuffered edge
		DAGEdge lastEdge = null;
		{
			// The vertex may have a maximum of 2 incoming/outgoing edges
			// but only one should be linked to the producer/consumer
			// the other must be linked to a send/receive vertex
			Set<DAGEdge> candidates;
			if (f.getType().equals(SpecialType.FORK) || f.getType().equals(SpecialType.BROADCAST)) {
				candidates = dag.incomingEdgesOf(dagVertex);
			} else {
				candidates = dag.outgoingEdgesOf(dagVertex);
			}

			if (candidates.size() > 2) {
				String direction;
				if (f.getType().equals(SpecialType.FORK) || f.getType().equals(SpecialType.BROADCAST)) {
					direction = "incoming";
				} else {
					direction = "outgoing";
				}
				throw new CodegenException(f.getType().getName() + " vertex " + dagVertex + " more than 1 " + direction
						+ "edge. Check the exported DAG.");
			}
			for (DAGEdge edge : candidates) {
				if (edge.getSource().getPropertyBean()
						.getValue(ImplementationPropertyNames.Vertex_vertexType, VertexType.class)
						.equals(VertexType.TASK)
						&& edge.getTarget().getPropertyBean()
								.getValue(ImplementationPropertyNames.Vertex_vertexType, VertexType.class)
								.equals(VertexType.TASK)) {
					lastEdge = edge;
				}
			}
			if (lastEdge == null) {
				// This should never happen. It would mean that a
				// "special vertex" does receive data only from send/receive
				// vertices
				throw new CodegenException(
						f.getType().getName() + " vertex " + dagVertex + "is not properly connected.");
			}
		}

		BufferAggregate bufferAggregate = (BufferAggregate) lastEdge.getPropertyBean()
				.getValue(BufferAggregate.propertyBeanName);
		// there should be only one buffer in the aggregate
		BufferProperties lastBuffProperty = bufferAggregate.get(0);
		Buffer lastBuffer = srSDFEdgeBuffers.get(lastBuffProperty);

		// Add it to the specialCall
		if (f.getType().equals(SpecialType.FORK) || f.getType().equals(SpecialType.BROADCAST)) {
			f.addInputBuffer(lastBuffer);
		} else {
			f.addOutputBuffer(lastBuffer);
		}

		operatorBlock.getLoopBlock().getCodeElts().add(f);
		dagVertexCalls.put(dagVertex, f);

		identifyMergedInputRange(new AbstractMap.SimpleEntry<List<Variable>, List<PortDirection>>(f.getParameters(),
				f.getParameterDirections()));
		registerCallVariableToCoreBlock(operatorBlock, f);
	}

	/**
	 * This method create a {@link SubBuffer} for each {@link SDFEdge}
	 * aggregated in the given {@link DAGEdge}. {@link SubBuffer} information
	 * are retrieved from the {@link #megs} of the {@link CodegenModelGenerator}
	 * . All created {@link SubBuffer} are referenced in the
	 * {@link #srSDFEdgeBuffers} map.
	 * 
	 * @param parentBuffer
	 *            the {@link Buffer} containing the generated {@link SubBuffer}
	 * @param dagEdge
	 *            the {@link DAGEdge} whose {@link Buffer} is generated.
	 * @param offset
	 *            the of the {@link DAGEdge} in the {@link Buffer}
	 * @return the total size of the subbuffers
	 * @throws CodegenException
	 *             If a {@link DataType} used in the graph is not declared in
	 *             the {@link PreesmScenario}.
	 * 
	 */
	protected Integer generateSubBuffers(Buffer parentBuffer, DAGEdge dagEdge, Integer offset) throws CodegenException {

		Map<String, DataType> dataTypes = scenario.getSimulationManager().getDataTypes();

		BufferAggregate buffers = (BufferAggregate) dagEdge.getPropertyBean().getValue(BufferAggregate.propertyBeanName,
				BufferAggregate.class);

		// Retrieve the corresponding memory object from the MEG
		MemoryExclusionVertex memObject = findMObject(dagEdge);
		@SuppressWarnings("unchecked")
		List<Integer> interSubbufferSpace = (List<Integer>) memObject.getPropertyBean()
				.getValue(MemoryExclusionVertex.INTER_BUFFER_SPACES, List.class);

		Integer aggregateOffset = new Integer(0);
		int idx = 0;
		for (BufferProperties subBufferProperties : buffers) {
			Buffer buff = null;
			// If the parent buffer is not null
			if (!(parentBuffer instanceof NullBuffer)) {
				SubBuffer subBuff = CodegenFactory.eINSTANCE.createSubBuffer();
				buff = subBuff;
				// Old naming techniques with complete path to port. (too long,
				// kept
				// as a comment)
				String comment = dagEdge.getSource().getName();
				comment += '_' + subBufferProperties.getSourceOutputPortID();
				comment += " > " + dagEdge.getTarget().getName();
				comment += '_' + subBufferProperties.getDestInputPortID();
				subBuff.setComment(comment);

				// Buffer is named only with ports ID
				String name = subBufferProperties.getSourceOutputPortID();
				name += "__" + subBufferProperties.getDestInputPortID();

				// Check for duplicates
				name = generateUniqueBufferName(name);

				subBuff.setName(name);
				subBuff.setContainer(parentBuffer);
				subBuff.setOffset(aggregateOffset);
				subBuff.setType(subBufferProperties.getDataType());
				subBuff.setSize(subBufferProperties.getSize());

				// Save the created SubBuffer
				srSDFEdgeBuffers.put(subBufferProperties, subBuff);
			} else {
				// The parent buffer is a null buffer
				NullBuffer nullBuff = CodegenFactory.eINSTANCE.createNullBuffer();
				buff = nullBuff;
				// Old naming techniques with complete path to port. (too long,
				// kept
				// as a comment)
				String comment = dagEdge.getSource().getName();
				comment += '_' + subBufferProperties.getSourceOutputPortID();
				comment += " > " + dagEdge.getTarget().getName();
				comment += '_' + subBufferProperties.getDestInputPortID();
				nullBuff.setComment("NULL_" + comment);
				nullBuff.setContainer(parentBuffer);

				// Save the created SubBuffer
				srSDFEdgeBuffers.put(subBufferProperties, nullBuff);
			}

			// If an interSubbufferSpace was defined, add it
			if (interSubbufferSpace != null) {
				aggregateOffset += interSubbufferSpace.get(idx);
			}
			idx++;

			// Increment the aggregate offset with the size of the current
			// subBuffer multiplied by the size of the datatype
			if (subBufferProperties.getDataType().equals("typeNotFound")) {
				throw new CodegenException("There is a problem with datatypes.\n"
						+ "Please make sure that all data types are defined in the Simulation tab of the scenario editor.");
			}
			DataType subBuffDataType = dataTypes.get(subBufferProperties.getDataType());
			if (subBuffDataType == null) {
				throw new CodegenException(
						"Data type " + subBufferProperties.getDataType() + " is undefined in the scenario.");
			}
			buff.setTypeSize(subBuffDataType.getSize());
			aggregateOffset += (buff.getSize() * subBuffDataType.getSize());
		}

		return aggregateOffset;
	}

	/**
	 * Using the {@link #bufferNames} map, this methods gives a new unique
	 * {@link Buffer} name beginning with the string passed as a parameter.
	 * Names that are longer than 28 characters will be shortened to this
	 * length..
	 * 
	 * @param name
	 *            the buffer name
	 * @return a unique name for the buffer
	 */
	protected String generateUniqueBufferName(String name) {
		Integer idx;
		String key = new String(name);
		if (key.length() > 28) {
			key = key.substring(0, 28);
		}
		if ((idx = bufferNames.get(key)) == null) {
			idx = new Integer(0);
			bufferNames.put(key, idx);
		}
		String bufferName = key + "__" + idx;
		idx += 1;
		bufferNames.put(key, idx);
		return bufferName;
	}

	/**
	 * Retrieve the {@link ActorPrototypes prototypes} defined in the IDL
	 * {@link CodeRefinement refinement} of the {@link SDFVertex} passed as a
	 * parameter
	 * 
	 * @param sdfVertex
	 *            the {@link SDFVertex} whose IDL refinement is parsed to
	 *            retrieve the corresponding {@link ActorPrototypes}
	 * @return the parsed {@link ActorPrototypes}.
	 * @throws CodegenException
	 *             Exception is thrown if:
	 *             <ul>
	 *             <li>The {@link DAGVertex} has no IDL Refinement</li>
	 *             </ul>
	 */
	protected ActorPrototypes getActorPrototypes(SDFVertex sdfVertex) throws CodegenException {
		Object refinement = sdfVertex.getPropertyBean().getValue(AbstractVertex.REFINEMENT);

		// Check that it has an IDL refinement.
		if (!(refinement instanceof CodeRefinement) || ((CodeRefinement) refinement).getLanguage() != Language.IDL) {
			throw new CodegenException("generateFunctionCall was called with a DAG Vertex withoud IDL");
		}

		// Retrieve the IDL File
		IWorkspace workspace = ResourcesPlugin.getWorkspace();
		IWorkspaceRoot root = workspace.getRoot();

		IPath path = ((CodeRefinement) refinement).getPath();
		IFile idlFile;
		// XXX: workaround for existing IBSDF projects where refinements are
		// under the form "../folder/file"
		if (path.toOSString().startsWith("..")) {
			String projectName = workflow.getProjectName();
			IProject project = root.getProject(projectName);
			path = new Path(project.getLocation() + path.toString().substring(2));
			idlFile = root.getFileForLocation(path);
		} else {
			idlFile = root.getFile(path);
		}

		// Retrieve the ActorPrototype
		IPath rawPath = idlFile.getRawLocation();
		String rawLocation = rawPath.toOSString();
		ActorPrototypes prototypes = IDLPrototypeFactory.INSTANCE.create(rawLocation);
		return prototypes;
	}

	/**
	 * The purpose of this method is to identify {@link Range} of input
	 * {@link Buffer} that are allocated in a memory space overlapping with a
	 * {@link Range} of output {@link Buffer}. Information on overlapping
	 * {@link Range} is saved in the {@link Buffer#getMergedRange() mergedRange}
	 * of the input {@link Buffer}. This information will be used for cache
	 * coherence purpose during code generation.
	 * 
	 * @param callVars
	 *            {@link Entry} containing a {@link List} of call
	 *            {@link Variable} of a function associated to a {@link List} of
	 *            their {@link PortDirection}.
	 * @throws CodegenException
	 *             throws an exception if the {@link MemoryExclusionVertex}
	 *             associated to a {@link DAGEdge} could not be found in any
	 *             {@link #megs}.
	 */
	protected void identifyMergedInputRange(Entry<List<Variable>, List<PortDirection>> callVars)
			throws CodegenException {

		// Separate input and output buffers
		List<Buffer> inputs = new ArrayList<Buffer>();
		List<Buffer> outputs = new ArrayList<Buffer>();
		for (int i = 0; i < callVars.getKey().size(); i++) {
			if (callVars.getValue().get(i) == PortDirection.INPUT) {
				inputs.add((Buffer) callVars.getKey().get(i));
			} else if (callVars.getValue().get(i) == PortDirection.OUTPUT) {
				outputs.add((Buffer) callVars.getKey().get(i));
			}
		}

		// For each output find the allocated range
		// (or Ranges in case of a divided buffer)
		List<Pair<Buffer, Range>> outputRanges = new ArrayList<>();
		for (Buffer output : outputs) {
			// If the input is not a NullBufer
			if (!(output instanceof NullBuffer)) {
				// Find the parent Buffer container b
				// and the offset within b.
				int start = 0;
				Buffer b = output;
				while (b instanceof SubBuffer) {
					start += ((SubBuffer) b).getOffset();
					b = ((SubBuffer) b).getContainer();
				}
				int end = start + (output.getSize() * output.getTypeSize());

				// Save allocated range
				outputRanges.add(new Pair<Buffer, Range>(b, new Range(start, end)));
			} else {
				// The output is a NullBuffer (i.e. it is divided)
				// Find the allocation of its ranges
				DAGEdge dagEdge = dagEdgeBuffers.inverse().get(((NullBuffer) output).getContainer());

				// Get the real ranges from the memObject
				MemoryExclusionVertex mObject = findMObject(dagEdge);

				@SuppressWarnings("unchecked")
				List<Pair<MemoryExclusionVertex, Pair<Range, Range>>> realRanges = (List<Pair<MemoryExclusionVertex, Pair<Range, Range>>>) mObject
						.getPropertyBean().getValue(MemoryExclusionVertex.REAL_TOKEN_RANGE_PROPERTY);

				// Find the actual allocation range of each real range.
				for (Pair<MemoryExclusionVertex, Pair<Range, Range>> realRange : realRanges) {
					DAGEdge hostDagEdge = realRange.getKey().getEdge();
					DAGVertex originalSource = dag.getVertex(hostDagEdge.getSource().getName());
					DAGVertex originalTarget = dag.getVertex(hostDagEdge.getTarget().getName());
					DAGEdge originalDagEdge = dag.getEdge(originalSource, originalTarget);
					Buffer hostBuffer = dagEdgeBuffers.get(originalDagEdge);
					// Get the allocated range
					int start = realRange.getValue().getValue().getStart();
					Buffer b = hostBuffer;
					while (b instanceof SubBuffer) {
						start += ((SubBuffer) b).getOffset();
						b = ((SubBuffer) b).getContainer();
					}
					int end = start + realRange.getValue().getValue().getLength();
					// Save allocated range
					outputRanges.add(new Pair<Buffer, Range>(b, new Range(start, end)));
				}
			}
		}

		// Find if an inputBuffer has an overlap with an outputRange
		// For each input find the allocated range
		// Map<Buffer,Pair<Buffer,Range>> inputRanges = new HashMap<>();
		for (Buffer input : inputs) {
			// If the input is not a NullBufer
			if (!(input instanceof NullBuffer)) {
				// Find the parent Buffer container b
				// and the offset within b.
				int start = 0;
				Buffer b = input;
				while (b instanceof SubBuffer) {
					start += ((SubBuffer) b).getOffset();
					b = ((SubBuffer) b).getContainer();
				}
				int end = start + (input.getSize() * input.getTypeSize());

				// Find the input range that are also covered by the output
				// ranges
				List<Range> inRanges = new ArrayList<Range>();
				inRanges.add(new Range(start, end));

				// Check output ranges one by one
				for (Pair<Buffer, Range> outputRange : outputRanges) {
					if (outputRange.getKey() == b) {
						inRanges = Range.difference(inRanges, outputRange.getValue());
					}
				}
				List<Range> mergedRanges = new ArrayList<Range>();
				mergedRanges.add(new Range(start, end));
				mergedRanges = Range.difference(mergedRanges, inRanges);

				// Save only if a part of the input buffer is merged
				if (mergedRanges.size() != 0) {
					Range.translate(mergedRanges, -start);
					input.setMergedRange(new BasicEList<>(mergedRanges));
				}
			}
		}

	}

	/**
	 * Insert the {@link Communication} calls in the {@link LoopBlock} of the
	 * given {@link CoreBlock}.
	 * 
	 * @param operatorBlock
	 *            the {@link CoreBlock} on which the communication is executed.
	 * @param dagVertex
	 *            the {@link DAGVertex} corresponding to the given
	 *            {@link Communication}.
	 * @param newComm
	 *            the {@link Communication} {@link Call} to insert.
	 * 
	 * @throws CodegenException
	 *             if the newComm is a SendRelease or a ReceiveReserve.
	 */
	protected void insertCommunication(CoreBlock operatorBlock, DAGVertex dagVertex, Communication newComm)
			throws CodegenException {

		// Do this only for SS and RE
		if ((newComm.getDelimiter().equals(Delimiter.START) && newComm.getDirection().equals(Direction.SEND))
				|| (newComm.getDelimiter().equals(Delimiter.END) && newComm.getDirection().equals(Direction.RECEIVE))) {

			// Do the insertion
			operatorBlock.getLoopBlock().getCodeElts().add(newComm);

			// Save the communication in the dagVertexCalls map only if it
			// is a
			// SS or a ER
			if ((newComm.getDelimiter().equals(Delimiter.START) && newComm.getDirection().equals(Direction.SEND))
					|| (newComm.getDelimiter().equals(Delimiter.END)
							&& newComm.getDirection().equals(Direction.RECEIVE))) {
				dagVertexCalls.put(dagVertex, newComm);
			}

		} else {
			// Code reached for RS, SE, RR and SR
			// Retrieve the corresponding ReceiveEnd or SendStart
			Call zoneReference = null;
			if (newComm.getDirection().equals(Direction.SEND)) {
				zoneReference = newComm.getSendStart();
			}
			if (newComm.getDirection().equals(Direction.RECEIVE)) {
				zoneReference = newComm.getReceiveEnd();
			}

			// Get the index for the zone complement
			int index = operatorBlock.getLoopBlock().getCodeElts().indexOf(zoneReference);

			// For SE and RS
			if ((newComm.getDelimiter().equals(Delimiter.START) && newComm.getDirection().equals(Direction.RECEIVE))
					|| (newComm.getDelimiter().equals(Delimiter.END)
							&& newComm.getDirection().equals(Direction.SEND))) {

				// DO the insertion
				if (newComm.getDelimiter().equals(Delimiter.START)) {
					// Insert the RS before the RE
					operatorBlock.getLoopBlock().getCodeElts().add(index, newComm);
				} else {
					// Insert the SE after the SS
					operatorBlock.getLoopBlock().getCodeElts().add(index + 1, newComm);
				}
				// DO NOT save the SE and RS in the dagVertexCall.
			}
		}
	}

	/**
	 * Insert the {@link Communication} in the {@link LoopBlock} of the
	 * {@link CoreBlock} passed as a parameter. All {@link DAGVertex} consuming
	 * or producing data handled by the {@link Communication} must have been
	 * scheduled {@link #generateActorFiring(CoreBlock, DAGVertex) generated}
	 * before calling this method.<br>
	 * <br>
	 * In the current version, Send primitives are inserted as follow:<br>
	 * <code>(ProducingActor)-(SendStart)-(SendEnd)</code><br>
	 * and Receive primitives as follow:<br>
	 * <code>(ReceiveStart)-(ReceiveEnd)-(ConsumingActor)</code> <br>
	 * The SendEnd and ReceiveStart placed like this do not enable the
	 * reception/sending for the next iteration. <br>
	 * {@link #futureInsertCommunication(CoreBlock, DAGVertex, Communication)
	 * see this method to implement future comm insertion.}
	 * 
	 * 
	 * @param operatorBlock
	 *            the {@link CoreBlock} on which the communication is executed.
	 * @param dagVertex
	 *            the {@link DAGVertex} corresponding to the given
	 *            {@link Communication}.
	 * @param newComm
	 *            the {@link Communication} {@link Call} to insert.
	 * 
	 * @throws CodegenException
	 *             if the newComm is a SendRelease or a ReceiveReserve.
	 */
	@Deprecated
	protected void oldInsertCommunication(CoreBlock operatorBlock, DAGVertex dagVertex, Communication newComm)
			throws CodegenException {

		// Retrieve the vertex that must be before/after the communication.
		DAGVertex producerOrConsumer = null;
		if (newComm.getDirection().equals(Direction.SEND)) {
			// Get the producer.
			producerOrConsumer = dag.incomingEdgesOf(dagVertex).iterator().next().getSource();
		} else {
			producerOrConsumer = dag.outgoingEdgesOf(dagVertex).iterator().next().getTarget();
		}

		// Get the corresponding call
		Call prodOrConsumerCall = dagVertexCalls.get(producerOrConsumer);
		int prodOrConsumerindex = operatorBlock.getLoopBlock().getCodeElts().indexOf(prodOrConsumerCall);

		// Do this only for SS and RE
		if ((newComm.getDelimiter().equals(Delimiter.START) && newComm.getDirection().equals(Direction.SEND))
				|| (newComm.getDelimiter().equals(Delimiter.END) && newComm.getDirection().equals(Direction.RECEIVE))) {

			// If the index of the corresponding call was found
			if (prodOrConsumerindex != -1) {
				if (newComm.getDelimiter().equals(Delimiter.START)) {
					// SS
					// Insert after the producer/consumer
					operatorBlock.getLoopBlock().getCodeElts().add(prodOrConsumerindex + 1, newComm);
				} else {
					// RE
					// Insert before the producer/consumer
					operatorBlock.getLoopBlock().getCodeElts().add(prodOrConsumerindex, newComm);
				}

				// Save the communication in the dagVertexCalls map only if it
				// is a
				// SS or a ER
				if ((newComm.getDelimiter().equals(Delimiter.START) && newComm.getDirection().equals(Direction.SEND))
						|| (newComm.getDelimiter().equals(Delimiter.END)
								&& newComm.getDirection().equals(Direction.RECEIVE))) {
					dagVertexCalls.put(dagVertex, newComm);
				}
			} else {
				// The index was not found, this may happen when a multi-step
				// communication occurs
				// The receive end of the first step of a multistep
				// communication
				// will be the first to be processed.
				if (newComm.getDelimiter().equals(Delimiter.END) && newComm.getDirection().equals(Direction.RECEIVE)) {
					// Insert it according to its scheduled place.
					int dagVertexSchedulingOrder = (Integer) dagVertex.getPropertyBean()
							.getValue(ImplementationPropertyNames.Vertex_schedulingOrder, Integer.class);
					int insertionIndex = 0;
					for (CodeElt codeElt : operatorBlock.getLoopBlock().getCodeElts()) {
						// Iterate over the calls of the current operator
						if (codeElt instanceof Call) {
							DAGVertex vertex = dagVertexCalls.inverse().get(codeElt);

							if (vertex == null) {
								// this will happen when a ReceiveStart,
								// ReceiveRelease or a SendEnd, SendReserve is
								// encountered, since they have no corresponding
								// vertices in the DAG
							} else if ((Integer) vertex.getPropertyBean().getValue(
									ImplementationPropertyNames.Vertex_schedulingOrder,
									Integer.class) > dagVertexSchedulingOrder) {
								break;
							}
						}
						insertionIndex++;
					}
					// Do the insertion
					operatorBlock.getLoopBlock().getCodeElts().add(insertionIndex, newComm);
					dagVertexCalls.put(dagVertex, newComm);
				}
			}
		} else {
			// Code reached for RS, SE, RR and SR
			// Retrieve the corresponding ReceiveEnd or SendStart
			Call zoneReference = null;
			if (newComm.getDirection().equals(Direction.SEND)) {
				zoneReference = newComm.getSendStart();
			}
			if (newComm.getDirection().equals(Direction.RECEIVE)) {
				zoneReference = newComm.getReceiveEnd();
			}

			// Get the index for the zone complement
			int index = operatorBlock.getLoopBlock().getCodeElts().indexOf(zoneReference);

			// For SE and RS
			if ((newComm.getDelimiter().equals(Delimiter.START) && newComm.getDirection().equals(Direction.RECEIVE))
					|| (newComm.getDelimiter().equals(Delimiter.END)
							&& newComm.getDirection().equals(Direction.SEND))) {

				// DO the insertion
				if (newComm.getDelimiter().equals(Delimiter.START)) {
					// Insert the RS before the RE
					operatorBlock.getLoopBlock().getCodeElts().add(index, newComm);
				} else {
					// Insert the SE after the SS
					operatorBlock.getLoopBlock().getCodeElts().add(index + 1, newComm);
				}
				// DO NOT save the SE and RS in the dagVertexCall.
			}
		}
	}

	/**
	 * {@link Buffer#setCreator(Block) Set the creator} of the given
	 * {@link Buffer} to the given {@link CoreBlock}, and recursively iterate
	 * over the {@link Buffer#getChildrens() children} {@link SubBuffer} of this
	 * {@link Buffer} to set the same {@link Buffer#setCreator(Block) creator}
	 * for them.
	 * 
	 * @param buffer
	 *            The {@link Buffer} whose creator is to be set.
	 * @param correspondingOperatorBlock
	 *            The creator {@link Block}.
	 * @param isLocal
	 *            boolean used to set the {@link Buffer#isLocal()} property of
	 *            all {@link Buffer}
	 */
	private void recusriveSetBufferCreator(Buffer buffer, CoreBlock correspondingOperatorBlock, boolean isLocal) {
		// Set the creator for the current buffer
		buffer.setCreator(correspondingOperatorBlock);
		buffer.setLocal(isLocal);

		// Do the same recursively for all its children subbuffers
		for (SubBuffer subBuffer : buffer.getChildrens()) {
			recusriveSetBufferCreator(subBuffer, correspondingOperatorBlock, isLocal);
		}
	}

	/**
	 * Register the {@link Variable} used by the {@link Call} as used by the
	 * {@link CoreBlock} passed as a parameter.
	 * 
	 * @param operatorBlock
	 *            the {@link CoreBlock} that is a user of the variables.
	 * @param call
	 *            the {@link Call} whose {@link Variable variables} are
	 *            registered
	 */
	protected void registerCallVariableToCoreBlock(CoreBlock operatorBlock, Call call) {
		// Register the core Block as a user of the function variable
		for (Variable var : call.getParameters()) {
			// Currently, constants do not need to be declared nor
			// have creator since their value is directly used.
			// Consequently the used block can also be declared as the creator
			// Logger logger = WorkflowLogger.getLogger();
			// logger.log(Level.INFO, "Codegen registerCallVariableToCoreBlock "
			// + var.getName());
			if (var instanceof Constant) {
				var.setCreator(operatorBlock);
				// logger.log(Level.INFO, "Creator " +
				// var.getCreator().getName());
			}
			var.getUsers().add(operatorBlock);
		}
	}

	/**
	 * This method find the {@link Communication communications} associated to
	 * the {@link Communication} passed as a parameter. Communication are
	 * associated if they are involved in the communication of the same buffer
	 * but with different {@link Direction} and {@link Delimiter}. The
	 * {@link Communication#getSendStart()}, {@link Communication#getSendEnd()},
	 * {@link Communication#getSendReserve()},
	 * {@link Communication#getReceiveStart()},
	 * {@link Communication#getReceiveEnd()} and
	 * {@link Communication#getReceiveRelease()} attributes are updated by this
	 * method.<br>
	 * <br>
	 * The methods also associates a common {@link Communication#getId() Id} to
	 * all associated communications.
	 * 
	 * @param newCommmunication
	 *            The {@link Communication} to register.
	 * @param dagEdge
	 *            The {@link DAGEdge} associated to the communication.
	 * @param dagVertex
	 *            the {@link DAGVertex} (Send or Receive) at the origin of the
	 *            newCommunication creation.
	 */
	protected void registerCommunication(Communication newCommmunication, DAGEdge dagEdge, DAGVertex dagVertex) {
		// Retrieve the routeStep corresponding to the vertex.
		// In case of multi-step communication, this is the easiest
		// way to retrieve the target and source of the communication
		// corresponding to the current Send/ReceiveVertex
		MessageRouteStep routeStep = (MessageRouteStep) dagVertex.getPropertyBean()
				.getValue(ImplementationPropertyNames.SendReceive_routeStep, MessageRouteStep.class);

		String commID = routeStep.getSender().getInstanceName();
		commID += "__" + dagEdge.getSource().getName();
		commID += "___" + routeStep.getReceiver().getInstanceName();
		commID += "__" + dagEdge.getTarget().getName();
		List<Communication> associatedCommunications = communications.get(commID);

		// Get associated Communications and set ID
		if (associatedCommunications == null) {
			associatedCommunications = new ArrayList<Communication>();
			newCommmunication.setId(communications.size());
			communications.put(commID, associatedCommunications);
		} else {
			newCommmunication.setId(associatedCommunications.get(0).getId());
		}

		// Register other comm to the new
		for (Communication com : associatedCommunications) {
			if (com.getDirection().equals(Direction.SEND)) {
				if (com.getDelimiter().equals(Delimiter.START))
					newCommmunication.setSendStart(com);
				if (com.getDelimiter().equals(Delimiter.END))
					newCommmunication.setSendEnd(com);
			}
			if (com.getDirection().equals(Direction.RECEIVE)) {
				if (com.getDelimiter().equals(Delimiter.START))
					newCommmunication.setReceiveStart(com);
				if (com.getDelimiter().equals(Delimiter.END))
					newCommmunication.setReceiveEnd(com);
			}
		}

		// Register new comm to its co-workers
		associatedCommunications.add(newCommmunication);
		for (Communication com : associatedCommunications) {
			if (newCommmunication.getDirection().equals(Direction.SEND)) {
				if (newCommmunication.getDelimiter().equals(Delimiter.START))
					com.setSendStart(newCommmunication);
				if (newCommmunication.getDelimiter().equals(Delimiter.END))
					com.setSendEnd(newCommmunication);
			} else {
				if (newCommmunication.getDelimiter().equals(Delimiter.START))
					com.setReceiveStart(newCommmunication);
				if (newCommmunication.getDelimiter().equals(Delimiter.END))
					com.setReceiveEnd(newCommmunication);
			}
		}
	}

	/**
	 * The purpose of this function is to restore to their original size the
	 * {@link MemoryExclusionVertex} that were merged when applying memory
	 * scripts.
	 */
	protected void restoreHostedVertices() {
		for (MemoryExclusionGraph meg : megs.values()) {
			@SuppressWarnings("unchecked")
			Map<MemoryExclusionVertex, Set<MemoryExclusionVertex>> hostBuffers = (Map<MemoryExclusionVertex, Set<MemoryExclusionVertex>>) meg
					.getPropertyBean().getValue(MemoryExclusionGraph.HOST_MEMORY_OBJECT_PROPERTY);
			if (hostBuffers != null) {
				for (Entry<MemoryExclusionVertex, Set<MemoryExclusionVertex>> entry : hostBuffers.entrySet()) {
					// Since host vertices are naturally aligned, no need to
					// restore
					// them

					// Restore the real size of hosted vertices
					Set<MemoryExclusionVertex> vertices = entry.getValue();

					for (MemoryExclusionVertex vertex : vertices) {
						// For non-divided vertices
						if (vertex.getWeight() != 0) {
							int emptySpace = (int) vertex.getPropertyBean()
									.getValue(MemoryExclusionVertex.EMPTY_SPACE_BEFORE);

							// Put the vertex back to its real size
							vertex.setWeight(vertex.getWeight() - emptySpace);

							// And set the allocated offset
							int allocatedOffset = (int) vertex.getPropertyBean()
									.getValue(MemoryExclusionVertex.MEMORY_OFFSET_PROPERTY);

							vertex.setPropertyValue(MemoryExclusionVertex.MEMORY_OFFSET_PROPERTY,
									allocatedOffset + emptySpace);
							@SuppressWarnings("unchecked")
							Map<DAGEdge, Integer> dagEdgeAllocation = (Map<DAGEdge, Integer>) meg.getPropertyBean()
									.getValue(MemoryExclusionGraph.DAG_EDGE_ALLOCATION);
							dagEdgeAllocation.put(vertex.getEdge(), allocatedOffset + emptySpace);
						}
					}
				}
			}
		}
	}
}<|MERGE_RESOLUTION|>--- conflicted
+++ resolved
@@ -1,2811 +1,2784 @@
-/**
- * Copyright or © or Copr. IETR/INSA: Maxime Pelcat, Jean-François Nezan,
- * Karol Desnos, Julien Heulot
- * 
- * [mpelcat,jnezan,kdesnos,jheulot]@insa-rennes.fr
- * 
- * This software is a computer program whose purpose is to prototype
- * parallel applications.
- * 
- * This software is governed by the CeCILL-C license under French law and
- * abiding by the rules of distribution of free software.  You can  use, 
- * modify and/ or redistribute the software under the terms of the CeCILL-C
- * license as circulated by CEA, CNRS and INRIA at the following URL
- * "http://www.cecill.info". 
- * 
- * As a counterpart to the access to the source code and  rights to copy,
- * modify and redistribute granted by the license, users are provided only
- * with a limited warranty  and the software's author,  the holder of the
- * economic rights,  and the successive licensors  have only  limited
- * liability. 
- * 
- * In this respect, the user's attention is drawn to the risks associated
- * with loading,  using,  modifying and/or developing or reproducing the
- * software by the user in light of its specific status of free software,
- * that may mean  that it is complicated to manipulate,  and  that  also
- * therefore means  that it is reserved for developers  and  experienced
- * professionals having in-depth computer knowledge. Users are therefore
- * encouraged to load and test the software's suitability as regards their
- * requirements in conditions enabling the security of their systems and/or 
- * data to be ensured and,  more generally, to use and operate it in the 
- * same conditions as regards security. 
- * 
- * The fact that you are presently reading this means that you have had
- * knowledge of the CeCILL-C license and that you accept its terms.
- */
-
-package org.ietr.preesm.codegen.xtend.task;
-
-import java.util.AbstractMap;
-import java.util.ArrayList;
-import java.util.Comparator;
-import java.util.HashMap;
-import java.util.HashSet;
-import java.util.List;
-import java.util.Map;
-import java.util.Map.Entry;
-import java.util.logging.Level;
-import java.util.logging.Logger;
-import java.util.Set;
-import java.util.TreeMap;
-
-import org.eclipse.core.resources.IFile;
-import org.eclipse.core.resources.IProject;
-import org.eclipse.core.resources.IWorkspace;
-import org.eclipse.core.resources.IWorkspaceRoot;
-import org.eclipse.core.resources.ResourcesPlugin;
-import org.eclipse.core.runtime.IPath;
-import org.eclipse.core.runtime.Path;
-import org.eclipse.emf.common.util.BasicEList;
-import org.eclipse.emf.common.util.ECollections;
-import org.eclipse.xtext.xbase.lib.Pair;
-import org.ietr.dftools.algorithm.iterators.DAGIterator;
-import org.ietr.dftools.algorithm.model.AbstractGraph;
-import org.ietr.dftools.algorithm.model.AbstractVertex;
-import org.ietr.dftools.algorithm.model.CodeRefinement;
-import org.ietr.dftools.algorithm.model.CodeRefinement.Language;
-import org.ietr.dftools.algorithm.model.IInterface;
-import org.ietr.dftools.algorithm.model.dag.DAGEdge;
-import org.ietr.dftools.algorithm.model.dag.DAGVertex;
-import org.ietr.dftools.algorithm.model.dag.DirectedAcyclicGraph;
-import org.ietr.dftools.algorithm.model.dag.edag.DAGBroadcastVertex;
-import org.ietr.dftools.algorithm.model.dag.edag.DAGEndVertex;
-import org.ietr.dftools.algorithm.model.dag.edag.DAGForkVertex;
-import org.ietr.dftools.algorithm.model.dag.edag.DAGInitVertex;
-import org.ietr.dftools.algorithm.model.dag.edag.DAGJoinVertex;
-import org.ietr.dftools.algorithm.model.parameters.Argument;
-import org.ietr.dftools.algorithm.model.parameters.InvalidExpressionException;
-import org.ietr.dftools.algorithm.model.sdf.SDFAbstractVertex;
-import org.ietr.dftools.algorithm.model.sdf.SDFEdge;
-import org.ietr.dftools.algorithm.model.sdf.SDFGraph;
-import org.ietr.dftools.algorithm.model.sdf.SDFInterfaceVertex;
-import org.ietr.dftools.algorithm.model.sdf.SDFVertex;
-import org.ietr.dftools.algorithm.model.sdf.esdf.SDFBroadcastVertex;
-import org.ietr.dftools.algorithm.model.sdf.esdf.SDFEndVertex;
-import org.ietr.dftools.algorithm.model.sdf.esdf.SDFInitVertex;
-import org.ietr.dftools.algorithm.model.sdf.esdf.SDFRoundBufferVertex;
-import org.ietr.dftools.architecture.slam.ComponentInstance;
-import org.ietr.dftools.architecture.slam.Design;
-import org.ietr.dftools.workflow.elements.Workflow;
-import org.ietr.dftools.workflow.tools.WorkflowLogger;
-import org.ietr.preesm.codegen.idl.ActorPrototypes;
-import org.ietr.preesm.codegen.idl.IDLPrototypeFactory;
-import org.ietr.preesm.codegen.idl.Prototype;
-import org.ietr.preesm.codegen.model.CodeGenArgument;
-import org.ietr.preesm.codegen.model.CodeGenParameter;
-import org.ietr.preesm.codegen.xtend.model.codegen.ActorBlock;
-import org.ietr.preesm.codegen.xtend.model.codegen.ActorCall;
-import org.ietr.preesm.codegen.xtend.model.codegen.Block;
-import org.ietr.preesm.codegen.xtend.model.codegen.Buffer;
-import org.ietr.preesm.codegen.xtend.model.codegen.BufferIterator;
-import org.ietr.preesm.codegen.xtend.model.codegen.Call;
-import org.ietr.preesm.codegen.xtend.model.codegen.CodeElt;
-import org.ietr.preesm.codegen.xtend.model.codegen.CodegenFactory;
-import org.ietr.preesm.codegen.xtend.model.codegen.CodegenPackage;
-import org.ietr.preesm.codegen.xtend.model.codegen.Communication;
-import org.ietr.preesm.codegen.xtend.model.codegen.CommunicationNode;
-import org.ietr.preesm.codegen.xtend.model.codegen.Constant;
-import org.ietr.preesm.codegen.xtend.model.codegen.CoreBlock;
-import org.ietr.preesm.codegen.xtend.model.codegen.Delimiter;
-import org.ietr.preesm.codegen.xtend.model.codegen.Direction;
-import org.ietr.preesm.codegen.xtend.model.codegen.FifoCall;
-import org.ietr.preesm.codegen.xtend.model.codegen.FifoOperation;
-import org.ietr.preesm.codegen.xtend.model.codegen.FiniteLoopBlock;
-import org.ietr.preesm.codegen.xtend.model.codegen.FunctionCall;
-<<<<<<< HEAD
-import org.ietr.preesm.codegen.xtend.model.codegen.IntVar;
-=======
->>>>>>> 92a38d34
-import org.ietr.preesm.codegen.xtend.model.codegen.LoopBlock;
-import org.ietr.preesm.codegen.xtend.model.codegen.NullBuffer;
-import org.ietr.preesm.codegen.xtend.model.codegen.PortDirection;
-import org.ietr.preesm.codegen.xtend.model.codegen.Semaphore;
-import org.ietr.preesm.codegen.xtend.model.codegen.SharedMemoryCommunication;
-import org.ietr.preesm.codegen.xtend.model.codegen.SpecialCall;
-import org.ietr.preesm.codegen.xtend.model.codegen.SpecialType;
-import org.ietr.preesm.codegen.xtend.model.codegen.SubBuffer;
-import org.ietr.preesm.codegen.xtend.model.codegen.Variable;
-import org.ietr.preesm.core.architecture.route.MessageRouteStep;
-import org.ietr.preesm.core.scenario.PreesmScenario;
-import org.ietr.preesm.core.types.BufferAggregate;
-import org.ietr.preesm.core.types.BufferProperties;
-import org.ietr.preesm.core.types.DataType;
-import org.ietr.preesm.core.types.ImplementationPropertyNames;
-import org.ietr.preesm.core.types.VertexType;
-import org.ietr.preesm.memory.allocation.AbstractMemoryAllocatorTask;
-import org.ietr.preesm.memory.allocation.MemoryAllocator;
-import org.ietr.preesm.memory.exclusiongraph.MemoryExclusionGraph;
-import org.ietr.preesm.memory.exclusiongraph.MemoryExclusionVertex;
-import org.ietr.preesm.memory.script.Range;
-
-import com.google.common.collect.BiMap;
-import com.google.common.collect.HashBiMap;
-
-/**
- * The objective of this class is to generate an intermediate model that will be
- * used to print the generated code. <br>
- * The generation of the intermediate model is based on elements resulting from
- * a workflow execution: an {@link Design architecture}, a scheduled
- * {@link DirectedAcyclicGraph DAG}, a {@link MemoryExclusionGraph Memory
- * Allocation} and a {@link PreesmScenario scenario}. The generated model is
- * composed of objects of the {@link CodegenPackage Codegen EMF model}.
- * 
- * 
- * @author kdesnos
- * 
- */
-public class CodegenModelGenerator {
-	/**
-	 * Targeted {@link Design Architecture} of the code generation
-	 */
-	private Design archi;
-
-	/** The shared {@link Buffer} */
-	// private Buffer sharedBuffer;
-
-	/**
-	 * {@link Map} of the main {@link Buffer} for the code generation. Each
-	 * {@link Buffer} in this {@link List} contains one or more
-	 * {@link SubBuffer} and is associated to a unique memory bank, whose name
-	 * is given by the associated {@link String} in the {@link Map}.
-	 */
-	private Map<String, Buffer> mainBuffers;
-
-	/**
-	 * Map used to keep track of the number of {@link Buffer} created with a
-	 * given name. Since buffer are named using ports names, duplicates name may
-	 * happen and number must be added to ensure correctness.
-	 */
-	private Map<String, Integer> bufferNames;
-
-	/**
-	 * {@link DirectedAcyclicGraph DAG} used to generate code. This
-	 * {@link DirectedAcyclicGraph DAG} must be the result of mapping/scheduling
-	 * process.
-	 */
-	private DirectedAcyclicGraph dag;
-
-	/**
-	 * {@link Map} of {@link String} and {@link MemoryExclusionGraph MEG} used
-	 * to generate code. These {@link MemoryExclusionGraph MemEx MEGs} must be
-	 * the result of an allocation process. Each {@link String} corresponds to a
-	 * memory bank where the associated MEG is allocated.
-	 * 
-	 * @see MemoryAllocator
-	 */
-	private Map<String, MemoryExclusionGraph> megs;
-
-	/**
-	 * {@link PreesmScenario Scenario} at the origin of the call to the
-	 * {@link AbstractCodegenPrinter Code Generator}.
-	 */
-	private PreesmScenario scenario;
-
-	private Workflow workflow;
-
-	/**
-	 * This {@link Map} associates each {@link ComponentInstance} to its
-	 * corresponding {@link CoreBlock}.
-	 */
-	protected Map<ComponentInstance, CoreBlock> coreBlocks;
-
-	/**
-	 * This {@link Map} associates each {@link BufferProperties} aggregated in
-	 * the {@link DAGEdge edges} of the {@link DirectedAcyclicGraph DAG} to its
-	 * corresponding {@link Buffer}.
-	 */
-	private Map<BufferProperties, Buffer> srSDFEdgeBuffers;
-
-	/**
-	 * This {@link BiMap} associates each {@link DAGEdge} to its corresponding
-	 * {@link Buffer}.
-	 */
-	private BiMap<DAGEdge, Buffer> dagEdgeBuffers;
-
-	/**
-	 * This {@link Map} associates each {@link Pair} of init and end
-	 * {@link DAGVertex} to their corresponding {@link Pair} of {@link Buffer},
-	 * the first for the FIFO head, and the second for the FIFO body (if any).
-	 */
-	private Map<Pair<DAGVertex, DAGVertex>, Pair<Buffer, Buffer>> dagFifoBuffers;
-
-	/**
-	 * This {@link Map} associates a {@link SDFInitVertex} to its corresponding
-	 * {@link FifoOperation#POP Pop} {@link FifoCall}.
-	 */
-	private Map<SDFInitVertex, FifoCall> popFifoCalls;
-
-	/**
-	 * This {@link Map} associates each {@link DAGVertex} to its corresponding
-	 * {@link Call}. It will be filled during when creating the function call of
-	 * actors and updated later by inserting {@link Communication} {@link Call
-	 * calls}. For {@link Communication}, only the End Receive and the Start
-	 * Send communications will be stored in this map to avoid having multiple
-	 * calls for a unique {@link DAGVertex}.
-	 */
-	private BiMap<DAGVertex, Call> dagVertexCalls;
-
-	/**
-	 * This {@link Map} associates a unique communication ID to a list of all
-	 * the {@link Communication} {@link Call Calls} in involves. The
-	 * communication id is a {@link String} formed as follow:<br>
-	 * <code>SenderCore__SenderVertexName___ReceiverCore__ReceiverVertexName </code>
-	 */
-	private Map<String, List<Communication>> communications;
-
-	/**
-	 * Constructor of the {@link CodegenModelGenerator}. The constructor
-	 * performs verification to ensure that the inputs are valid:
-	 * <ul>
-	 * <li>The {@link DirectedAcyclicGraph DAG} is scheduled</li>
-	 * <li>The {@link DirectedAcyclicGraph DAG} is mapped on the input
-	 * {@link Design architecture}</li>
-	 * <li>The {@link MemoryExclusionGraph MemEx} is derived from the
-	 * {@link DirectedAcyclicGraph DAG}</li>
-	 * <li>The {@link MemoryExclusionGraph MemEx} is allocated</li>
-	 * </ul>
-	 * 
-	 * @param archi
-	 *            See {@link AbstractCodegenPrinter#archi}
-	 * @param dag
-	 *            See {@link AbstractCodegenPrinter#dag}
-	 * @param megs
-	 *            See {@link AbstractCodegenPrinter#megs}
-	 * @param scenario
-	 *            See {@link AbstractCodegenPrinter#scenario}
-	 * @throws CodegenException
-	 *             When one of the previous verification fails.
-	 */
-	public CodegenModelGenerator(final Design archi, final DirectedAcyclicGraph dag,
-			final Map<String, MemoryExclusionGraph> megs, final PreesmScenario scenario, Workflow workflow)
-					throws CodegenException {
-		this.archi = archi;
-		this.dag = dag;
-		this.megs = megs;
-		this.scenario = scenario;
-		this.workflow = workflow;
-
-		checkInputs(this.archi, this.dag, this.megs);
-		this.bufferNames = new HashMap<String, Integer>();
-		this.mainBuffers = new HashMap<String, Buffer>();
-		this.coreBlocks = new HashMap<ComponentInstance, CoreBlock>();
-		this.srSDFEdgeBuffers = new HashMap<BufferProperties, Buffer>();
-		this.dagEdgeBuffers = HashBiMap.create(dag.edgeSet().size());
-		this.dagFifoBuffers = new HashMap<Pair<DAGVertex, DAGVertex>, Pair<Buffer, Buffer>>();
-		this.dagVertexCalls = HashBiMap.create(dag.vertexSet().size());
-		this.communications = new HashMap<String, List<Communication>>();
-		this.popFifoCalls = new HashMap<SDFInitVertex, FifoCall>();
-	}
-
-	/**
-	 * Verification to ensure that the inputs are valid:
-	 * <ul>
-	 * <li>The {@link DirectedAcyclicGraph DAG} is scheduled</li>
-	 * <li>The {@link DirectedAcyclicGraph DAG} is mapped on the input
-	 * {@link Design architecture}</li>
-	 * <li>The {@link MemoryExclusionGraph MEGs} are derived from the
-	 * {@link DirectedAcyclicGraph DAG}</li>
-	 * <li>The {@link MemoryExclusionGraph MEGs} are allocated</li>
-	 * </ul>
-	 * 
-	 * @param archi
-	 *            See {@link AbstractCodegenPrinter#archi}
-	 * @param dag
-	 *            See {@link AbstractCodegenPrinter#dag}
-	 * @param megs
-	 *            See {@link AbstractCodegenPrinter#megs}
-	 * @throws CodegenException
-	 *             When one of the previous verification fails.
-	 */
-	protected void checkInputs(final Design archi, final DirectedAcyclicGraph dag,
-			final Map<String, MemoryExclusionGraph> megs) throws CodegenException {
-		// Check that the input DAG is scheduled and Mapped on the targeted
-		// architecture
-		for (DAGVertex vertex : dag.vertexSet()) {
-			ComponentInstance operator = (ComponentInstance) vertex.getPropertyBean().getValue("Operator",
-					ComponentInstance.class);
-			if (operator == null) {
-				throw new CodegenException("The DAG Actor " + vertex + " is not mapped on any operator.\n"
-						+ " All actors must be mapped before using the code generation.");
-			}
-
-			if (!archi.getComponentInstances().contains(operator)) {
-				throw new CodegenException("The DAG Actor " + vertex + " is not mapped on an operator " + operator
-						+ " that does not belong to the ipnut architecture.");
-			}
-		}
-
-		for (MemoryExclusionGraph meg : megs.values()) {
-			for (MemoryExclusionVertex memObj : meg.vertexSet()) {
-				// Check that the MemEx is derived from the Input DAG
-				String sourceName = memObj.getSource();
-				String sinkName = memObj.getSink();
-
-				// If the MObject is a part of a divide buffer
-				sourceName = sourceName.replaceFirst("^part[0-9]+_", "");
-
-				boolean isFifo = sourceName.startsWith("FIFO");
-				if (isFifo) {
-					sourceName = sourceName.substring(10, sourceName.length());
-				}
-
-				if (dag.getVertex(sourceName) == null) {
-					throw new CodegenException("MemEx graph memory object (" + memObj + ") refers to a DAG Vertex "
-							+ sourceName + " that does not exist in the input DAG.\n"
-							+ "Make sure that the MemEx is derived from the input DAG of the codegen.");
-				}
-				if (dag.getVertex(sinkName) == null) {
-					throw new CodegenException("MemEx graph memory object (" + memObj + ") refers to a DAG Vertex "
-							+ sinkName + " that does not exist in the input DAG.\n"
-							+ "Make sure that the MemEx is derived from the input DAG of the codegen.");
-				}
-				// If the memObject corresponds to an edge of the DAG
-				if (!sinkName.equals(sourceName) && !isFifo) {
-					// Check that the edge corresponding to the MemObject
-					// exists.
-					if (!dag.containsEdge(dag.getVertex(sourceName), dag.getVertex(sinkName))) {
-						throw new CodegenException("MemEx graph memory object (" + memObj + ") refers to a DAG Edge"
-								+ " that does not exist in the input DAG.\n"
-								+ "Make sure that the MemEx is derived from the input DAG of the codegen.");
-					}
-				}
-
-				// Check that the MemEx graph is allocated.
-				Integer offset = (Integer) memObj.getPropertyBean()
-						.getValue(MemoryExclusionVertex.MEMORY_OFFSET_PROPERTY, Integer.class);
-				if (offset == null) {
-					throw new CodegenException("MemEx graph memory object (" + memObj
-							+ ") was not allocated in memory. \n"
-							+ "Make sure that the MemEx is processed by an allocation task before entering the codegen.");
-				}
-			}
-		}
-	}
-
-	/**
-	 * Finds the {@link MemoryExclusionVertex} associated to the given
-	 * {@link DAGEdge} in the {@link #megs}.
-	 * 
-	 * @param dagEdge
-	 *            {@link DAGEdge} whose associated {@link MemoryExclusionVertex}
-	 *            is to be found.
-	 * @return the found {@link MemoryExclusionVertex}
-	 * @throws CodegenException
-	 *             throws an exception if the {@link MemoryExclusionVertex}
-	 *             associated to a {@link DAGEdge} could not be found in any
-	 *             {@link #megs}.
-	 */
-	protected MemoryExclusionVertex findMObject(DAGEdge dagEdge) throws CodegenException {
-		MemoryExclusionVertex mObject = null;
-		// Find the associated memory object
-		for (MemoryExclusionGraph meg : megs.values()) {
-			mObject = meg.getVertex(new MemoryExclusionVertex(dagEdge));
-			if (mObject != null) {
-				break;
-			}
-		}
-		if (mObject == null) {
-			throw new CodegenException("Memory Object associated to DAGEdge " + dagEdge
-					+ " could not be found in any memory exclusion graph.");
-		}
-
-		return mObject;
-	}
-
-	/**
-	 * Insert the {@link Communication} in the {@link LoopBlock} of the
-	 * {@link CoreBlock} passed as a parameter. All {@link DAGVertex} consuming
-	 * or producing data handled by the {@link Communication} must have been
-	 * scheduled {@link #generateActorFiring(CoreBlock, DAGVertex) generated}
-	 * before calling this method.<br>
-	 * <br>
-	 * In the current version, Send primitives are inserted as follow:<br>
-	 * <code>(SendEnd)-(ProducingActor)-(SendStart)</code><br>
-	 * and Receive primitives as follow:<br>
-	 * <code>(ReceiveEnd)-(ConsumingActor)-(ReceiveStart)</code> <br>
-	 * The SendEnd and ReceiveStart placed like this enable the
-	 * reception/sending for the next iteration. <br>
-	 * 
-	 * 
-	 * @param operatorBlock
-	 *            the {@link CoreBlock} on which the communication is executed.
-	 * @param dagVertex
-	 *            the {@link DAGVertex} corresponding to the given
-	 *            {@link Communication}.
-	 * @param newComm
-	 *            the {@link Communication} {@link Call} to insert.
-	 */
-	protected void futurinsertCommunication(CoreBlock operatorBlock, DAGVertex dagVertex, Communication newComm) {
-		if (dagVertex != null && newComm != null) { // dumb if only here to
-													// remove waring
-			// This method was kept only as a hint on how to implement future
-			// "smarter" insertion where send receive zones may span over
-			// multiple iterations. This method will be safe only when each
-			// buffer has a dedicated space in memory.
-			throw new RuntimeException("This method is not completely coded, do not use it !");
-			// This method does not work, especially because the insertion of RS
-			// and SE is corrupted in case of multistep com.
-		}
-
-		// Retrieve the vertex that must be before/after the communication.
-		DAGVertex producerOrConsumer = null;
-		if (newComm.getDirection().equals(Direction.SEND)) {
-			// Get the producer.
-			producerOrConsumer = dag.incomingEdgesOf(dagVertex).iterator().next().getSource();
-		} else {
-			producerOrConsumer = dag.outgoingEdgesOf(dagVertex).iterator().next().getTarget();
-		}
-
-		// Get the corresponding call
-		Call prodOrConsumerCall = dagVertexCalls.get(producerOrConsumer);
-		int index = operatorBlock.getLoopBlock().getCodeElts().indexOf(prodOrConsumerCall);
-		// If the index was found
-		if (index != -1) {
-			if (newComm.getDelimiter().equals(Delimiter.START)) {
-				// Insert after the producer/consumer
-				operatorBlock.getLoopBlock().getCodeElts().add(index + 1, newComm);
-			} else {
-				// Insert before the producer/consumer
-				operatorBlock.getLoopBlock().getCodeElts().add(index, newComm);
-			}
-
-			// Save the communication in the dagVertexCalls map only if it is a
-			// SS or a ER
-			if ((newComm.getDelimiter().equals(Delimiter.START) && newComm.getDirection().equals(Direction.SEND))
-					|| (newComm.getDelimiter().equals(Delimiter.END)
-							&& newComm.getDirection().equals(Direction.RECEIVE))) {
-				dagVertexCalls.put(dagVertex, newComm);
-			}
-		} else {
-			// The index was not found, this may happen when a multi-step
-			// communication occurs
-			// The receive end of the first step of a multistep communication
-			// will be the first to be processed.
-			if (newComm.getDelimiter().equals(Delimiter.END) && newComm.getDirection().equals(Direction.RECEIVE)) {
-				// Insert it according to its scheduled place.
-				int dagVertexSchedulingOrder = (Integer) dagVertex.getPropertyBean()
-						.getValue(ImplementationPropertyNames.Vertex_schedulingOrder, Integer.class);
-				int insertionIndex = 0;
-				for (CodeElt codeElt : operatorBlock.getLoopBlock().getCodeElts()) {
-					// Iterate over the calls of the current operator
-					if (codeElt instanceof Call) {
-						DAGVertex vertex = dagVertexCalls.inverse().get(codeElt);
-
-						if (vertex == null) {
-							// this will happen when a ReceiveStart or a Receive
-							// End is encountered, since they have no
-							// corresponding vertices in the DAG
-						} else if ((Integer) vertex.getPropertyBean().getValue(
-								ImplementationPropertyNames.Vertex_schedulingOrder,
-								Integer.class) > dagVertexSchedulingOrder) {
-							break;
-						}
-					}
-					insertionIndex++;
-				}
-				// Do the insertion
-				operatorBlock.getLoopBlock().getCodeElts().add(insertionIndex, newComm);
-				dagVertexCalls.put(dagVertex, newComm);
-			} else if (newComm.getDelimiter().equals(Delimiter.START)
-					&& newComm.getDirection().equals(Direction.RECEIVE)) {
-				// In multistep communications, RS will be processed (inserted)
-				// before the associated "consumer" (a SS) is inserted. In such
-				// case, the RS is simply inserted right before its associated
-				// RE. When the SS is processed, it will automatically be
-				// inserted right after its producer (i.e. the RE) and hence,
-				// just before the RS. (This imply that the SS performes a copy
-				// of the data during its execution, which is to be expected in
-				// multistep comm)
-
-				int insertionIndex = operatorBlock.getLoopBlock().getCodeElts().indexOf(newComm.getReceiveEnd());
-				// Do the insertion
-				operatorBlock.getLoopBlock().getCodeElts().add(insertionIndex + 1, newComm);
-				// Do not save RS in dagVertexCalls !
-			}
-		}
-	}
-
-	/**
-	 * Method to generate the intermediate model of the codegen based on the
-	 * {@link Design architecture}, the {@link MemoryExclusionGraph MemEx graph}
-	 * , the {@link DirectedAcyclicGraph DAG} and the {@link PreesmScenario
-	 * scenario}.
-	 * 
-	 * @return a set of {@link Block blocks}. Each of these block corresponds to
-	 *         a part of the code to generate:
-	 *         <ul>
-	 *         <li>{@link CoreBlock A block corresponding to the code executed
-	 *         by a core}</li>
-	 *         <li>{@link ActorBlock A block corresponding to the code of an
-	 *         non-flattened hierarchical actor}</li>
-	 *         </ul>
-	 * @throws CodegenException
-	 *             If a vertex has an unknown {@link DAGVertex#getKind() Kind}.
-	 */
-	public Set<Block> generate() throws CodegenException {
-		// -1- Add all hosted MemoryObject back in te MemEx
-		// 0 - Create the Buffers of the MemEx
-
-		// 1 - Iterate on the actors of the DAG
-		// 1.0 - Identify the core used.
-		// 1.1 - Construct the "loop" & "init" of each core.
-		// 2 - Put the buffer declaration in their right place
-
-		// -1 - Add all hosted MemoryObject back in te MemEx
-		restoreHostedVertices();
-
-		// 0 - Create the Buffers of the MemEx
-		generateBuffers();
-
-		// 1 - Create a dagVertexList in SCHEDULING Order !
-		List<DAGVertex> vertexInSchedulingOrder = new ArrayList<DAGVertex>();
-		{
-			DAGIterator iter = new DAGIterator(dag);
-			// Fill a Map with Scheduling order and DAGvertices
-			TreeMap<Integer, DAGVertex> orderedDAGVertexMap = new TreeMap<Integer, DAGVertex>();
-
-			while (iter.hasNext()) {
-				DAGVertex vertex = iter.next();
-				Integer order = (Integer) vertex.getPropertyBean()
-						.getValue(ImplementationPropertyNames.Vertex_schedulingOrder, Integer.class);
-				orderedDAGVertexMap.put(order, vertex);
-			}
-			vertexInSchedulingOrder.addAll(orderedDAGVertexMap.values());
-		}
-
-		// 1 - Iterate on the actors of the DAG in their scheduling order !
-		for (DAGVertex vert : vertexInSchedulingOrder) {
-
-			// 1.0 - Identify the core used.
-			ComponentInstance operator = null;
-			CoreBlock operatorBlock = null;
-			{
-				// This call can not fail as checks were already performed in
-				// the constructor
-				operator = (ComponentInstance) vert.getPropertyBean()
-						.getValue(ImplementationPropertyNames.Vertex_Operator, ComponentInstance.class);
-				// If this is the first time this operator is encountered,
-				// Create a Block and store it.
-				operatorBlock = coreBlocks.get(operator);
-				if (operatorBlock == null) {
-					operatorBlock = CodegenFactory.eINSTANCE.createCoreBlock();
-					operatorBlock.setName(operator.getInstanceName());
-					operatorBlock.setCoreType(operator.getComponent().getVlnv().getName());
-					coreBlocks.put(operator, operatorBlock);
-				}
-			} // end 1.0
-
-			// 1.1 - Construct the "loop" of each core.
-			{
-				String vertexType = ((VertexType) vert.getPropertyBean()
-						.getValue(ImplementationPropertyNames.Vertex_vertexType, VertexType.class)).toString();
-				switch (vertexType) {
-
-				case VertexType.TYPE_TASK:
-					// May be an actor (Hierarchical or not) call
-					// or a Fork Join call
-					String vertKind = vert.getPropertyBean().getValue(AbstractVertex.KIND).toString();
-					switch (vertKind) {
-					case DAGVertex.DAG_VERTEX:
-						generateActorFiring(operatorBlock, vert);
-						break;
-					case DAGForkVertex.DAG_FORK_VERTEX:
-						generateSpecialCall(operatorBlock, vert);
-						break;
-					case DAGJoinVertex.DAG_JOIN_VERTEX:
-						generateSpecialCall(operatorBlock, vert);
-						break;
-					case DAGBroadcastVertex.DAG_BROADCAST_VERTEX:
-						generateSpecialCall(operatorBlock, vert);
-						break;
-					case DAGInitVertex.DAG_INIT_VERTEX:
-						generateFifoCall(operatorBlock, vert);
-						break;
-					case DAGEndVertex.DAG_END_VERTEX:
-						generateFifoCall(operatorBlock, vert);
-						break;
-					default:
-						throw new CodegenException("DAGVertex " + vert + " has an unknown kind: " + vertKind);
-					}
-					break;
-
-				case VertexType.TYPE_SEND:
-					generateCommunication(operatorBlock, vert, VertexType.TYPE_SEND);
-					break;
-
-				case VertexType.TYPE_RECEIVE:
-					generateCommunication(operatorBlock, vert, VertexType.TYPE_RECEIVE);
-					break;
-				default:
-					throw new CodegenException("Vertex " + vert + " has an unknown type: " + vert.getKind());
-				}
-			}
-		}
-
-		// 2 - Put the buffer definition in their right place
-		generateBufferDefinitions();
-
-		return new HashSet<Block>(coreBlocks.values());
-	}
-	
-	private void p(String s) {
-		Logger logger = WorkflowLogger.getLogger();
-		logger.log(Level.INFO, s);
-	}
-
-	/**
-<<<<<<< HEAD
-	 * Method to generate the intermediate model of hierarchical actors of the codegen based on the
-	 * {@link Design architecture}, the {@link MemoryExclusionGraph MemEx graph}
-	 * , the {@link DirectedAcyclicGraph DAG} and the {@link PreesmScenario
-	 * scenario}.
-	 * 
-	 * @return 0 on success
-	 * @throws CodegenException
-	 *             If a vertex has an unknown {@link DAGVertex#getKind() Kind}.
-	 */
-	private int tryGenerateRepeatActorFiring(CoreBlock operatorBlock, DAGVertex dagVertex) throws CodegenException {
-		// Check whether the ActorCall is a call to a hierarchical actor or not.
-		SDFVertex sdfVertex = (SDFVertex) dagVertex.getPropertyBean().getValue(DAGVertex.SDF_VERTEX, SDFVertex.class);
-		Object refinement = sdfVertex.getPropertyBean().getValue(AbstractVertex.REFINEMENT);
-
-		if (refinement instanceof AbstractGraph) {
-			p(sdfVertex.getName());
-			SDFGraph graph = (SDFGraph) sdfVertex.getGraphDescription();
-			int nbActor = 0;
-			SDFAbstractVertex repVertex = null;
-			// Check nb actor for loop generation as only one actor in the hierarchy is supported yet
-			for (SDFAbstractVertex v : graph.vertexSet()){
-				if (v instanceof SDFVertex) {
-					repVertex = v;
-					nbActor++;
-				}
-				/*if( v instanceof SDFInterfaceVertex){ p("SDF Interface Vertex " +
-						 v.getName()); }else if( v instanceof SDFVertex){ p("SDF Vertex "
-						 + v.getName()); }else{ p("SDF Abs Vertex " + v.getName()); }*/
-			}
-
-			if (nbActor != 1)
-				throw new CodegenException("nbActor " + nbActor + " ===> Several Actors are not supported yet !");
-			
-			ActorPrototypes prototypes = null;
-			Object vertex_ref = repVertex.getPropertyBean().getValue(AbstractVertex.REFINEMENT);
-			if (vertex_ref instanceof ActorPrototypes)
-				prototypes = (ActorPrototypes) vertex_ref;
-			if (prototypes != null) {
-				String iteratorIndex = new String("iteratorIndex");
-				Prototype loopPrototype = prototypes.getLoopPrototype();
-				/* get repetition vector */
-				int vertexRep = 1;
-				try {
-					vertexRep = repVertex.getNbRepeatAsInteger();
-				} catch (InvalidExpressionException e) {
-					// TODO Auto-generated catch block
-					e.printStackTrace();
-				}
-				//p("Actor " + repVertex.getName() + " Repeat " + vertexRep);
-
-				/* create code elements and setup them */
-				FunctionCall repFunc = CodegenFactory.eINSTANCE.createFunctionCall();
-				FiniteLoopBlock forLoop = CodegenFactory.eINSTANCE.createFiniteLoopBlock();
-				IntVar var = CodegenFactory.eINSTANCE.createIntVar();
-				var.setName(iteratorIndex);
-				forLoop.setIter(var);
-				forLoop.setNbIter(vertexRep);
-				operatorBlock.getLoopBlock().getCodeElts().add(forLoop);
-				repFunc.setName(loopPrototype.getFunctionName());
-				/* Function call set to the hierarchical actor */
-				repFunc.setActorName(dagVertex.getName());
-
-				/* retrieve and set variables to be called by the function */
-				Entry<List<Variable>, List<PortDirection>> callVars = generateRepeatedCallVariables(operatorBlock, forLoop, dagVertex,
-						repVertex, loopPrototype, var);
-				// logger.log(Level.INFO, "generateFunctionCall name " +
-				// dagVertex.getName());
-				// Put Variables in the function call
-				for (int idx = 0; idx < callVars.getKey().size(); idx++) {
-					repFunc.addParameter(callVars.getKey().get(idx), callVars.getValue().get(idx));
-					/*p("Called var " + idx + " " + callVars.getKey().get(idx).getName() + " "
-							+ callVars.getValue().get(idx).getName());*/	
-				}
-				//identifyMergedInputRange(callVars); //NOT SUPPORTED YET
-
-				/*for (CodeGenArgument arg : loopPrototype.getArguments().keySet()) {
-					p("Arg Buffer " + arg.getName());
-				}
-				for (CodeGenParameter param : loopPrototype.getParameters().keySet()) {
-					p("Arg Parameter " + param.getName());
-				}*/
-				// Add the function call to the for loop block
-				forLoop.getCodeElts().add(repFunc);
-				registerCallVariableToCoreBlock(operatorBlock, repFunc);
-				//operatorBlock.getLoopBlock().getCodeElts().add(repFunc);
-				// Save the functionCall in the dagvertexFunctionCall Map
-				dagVertexCalls.put(dagVertex, repFunc);
-
-			} else {
-				throw new CodegenException("Actor (" + sdfVertex + ") has no valid refinement (.idl, .h or .graphml)."
-						+ " Associate a refinement to this actor before generating code.");
-			}
-
-		}
-		return 0;
-	}
-
-	/**
-=======
->>>>>>> 92a38d34
-	 * Generate the {@link CodegenPackage Codegen Model} for an actor firing.
-	 * This method will create an {@link ActorCall} or a {@link FunctionCall}
-	 * and place it in the {@link LoopBlock} of the {@link CoreBlock} passed as
-	 * a parameter. If the called {@link DAGVertex actor} has an initialization
-	 * function, this method will check if it has already been called. If not,
-	 * it will create a call in the current {@link CoreBlock}.
-	 * 
-	 * @param operatorBlock
-	 *            the {@link CoreBlock} where the actor firing is performed.
-	 * @param dagVertex
-	 *            the {@link DAGVertex} corresponding to the actor firing.
-	 * @throws CodegenException
-	 *             Exception is thrown if:
-	 *             <ul>
-	 *             <li>An unflattened hierarchical {@link SDFVertex actor} is
-	 *             encountered an actor without refinement</li>
-	 *             </ul>
-	 * 
-	 */
-	protected void generateActorFiring(CoreBlock operatorBlock, DAGVertex dagVertex) throws CodegenException {
-		// Check whether the ActorCall is a call to a hierarchical actor or not.
-		SDFVertex sdfVertex = (SDFVertex) dagVertex.getPropertyBean().getValue(DAGVertex.SDF_VERTEX, SDFVertex.class);
-		Object refinement = sdfVertex.getPropertyBean().getValue(AbstractVertex.REFINEMENT);
-
-		// If the actor is hierarchical
-		if (refinement instanceof AbstractGraph) {
-<<<<<<< HEAD
-			// try to generate for loop on a hierarchical actor
-			if (tryGenerateRepeatActorFiring(operatorBlock, dagVertex) == 0) {
-
-				p("Hierarchical actor " + dagVertex.getName() + " generation Successed");
-
-			} else {
-				p("Hierarchical actor " + dagVertex.getName() + " printing Failed");
-				throw new CodegenException("Unflattened hierarchical actors (" + sdfVertex
-						+ ") are not yet supported by the Xtend Code Generation.\n"
-						+ "Flatten the graph completely before using this code-generation.");
-			}
-
-=======
-			throw new CodegenException("Unflattened hierarchical actors (" + sdfVertex
-					+ ") are not yet supported by the Xtend Code Generation.\n"
-					+ "Flatten the graph completely before using this code-generation.");
->>>>>>> 92a38d34
-		} else {
-			ActorPrototypes prototypes = null;
-			// If the actor has an IDL refinement
-			if (refinement instanceof CodeRefinement && ((CodeRefinement) refinement).getLanguage() == Language.IDL) {
-				// Retrieve the prototypes associated to the actor
-				prototypes = getActorPrototypes(sdfVertex);
-			}
-			// Or if we already extracted prototypes from a .h refinement
-			else if (refinement instanceof ActorPrototypes) {
-				prototypes = (ActorPrototypes) refinement;
-			}
-
-			if (prototypes != null) {
-				// Generate the loop functionCall
-				{
-					Prototype loopPrototype = prototypes.getLoopPrototype();
-					if (loopPrototype == null) {
-						throw new CodegenException(
-								"Actor " + sdfVertex + " has no loop interface in its IDL refinement.");
-					}
-					FunctionCall functionCall = generateFunctionCall(dagVertex, loopPrototype, false);
-
-					registerCallVariableToCoreBlock(operatorBlock, functionCall);
-
-					// Add the function call to the operatorBlock
-					operatorBlock.getLoopBlock().getCodeElts().add(functionCall);
-
-					// Save the functionCall in the dagvertexFunctionCall Map
-					dagVertexCalls.put(dagVertex, functionCall);
-				}
-
-				// Generate the init FunctionCall (if any)
-				{
-					Prototype initPrototype = prototypes.getInitPrototype();
-					if (initPrototype != null) {
-						FunctionCall functionCall = generateFunctionCall(dagVertex, initPrototype, true);
-
-						registerCallVariableToCoreBlock(operatorBlock, functionCall);
-						// Add the function call to the operatorBlock
-						operatorBlock.getInitBlock().getCodeElts().add(functionCall);
-					}
-
-				}
-			}
-			// If the actor has no refinement
-			else {
-				throw new CodegenException("Actor (" + sdfVertex + ") has no valid refinement (.idl, .h or .graphml)."
-						+ " Associate a refinement to this actor before generating code.");
-			}
-		}
-
-	}
-
-	/**
-	 * Generate the {@link Buffer} definition. This method sets the
-	 * {@link Buffer#setCreator(Block) Creator} attributes. Also re-order the
-	 * buffer definitions list so that containers are always defined before
-	 * content.
-	 * 
-	 */
-	protected void generateBufferDefinitions() {
-		for (Entry<String, Buffer> entry : mainBuffers.entrySet()) {
-
-			String memoryBank = entry.getKey();
-			Buffer mainBuffer = entry.getValue();
-
-			// Identify the corresponding operator block.
-			// (also find out if the Buffer is local (i.e. not shared between
-			// several CoreBlock)
-			CoreBlock correspondingOperatorBlock = null;
-			final boolean isLocal;
-			{
-				final String correspondingOperatorID;
-
-				if (memoryBank.equals("Shared")) {
-					// If the memory bank is shared, let the main operator
-					// declare the Buffer.
-					correspondingOperatorID = scenario.getSimulationManager().getMainOperatorName();
-					isLocal = false;
-<<<<<<< HEAD
-=======
-					
-					// Check that the main operator block exists.
-					CoreBlock mainOperatorBlock = null;
-					{
-						for (Entry<ComponentInstance, CoreBlock> componentEntry : coreBlocks
-								.entrySet()) {
-							if (componentEntry.getKey().getInstanceName()
-									.equals(correspondingOperatorID)) {
-								mainOperatorBlock = componentEntry.getValue();
-							}
-						}
-					}
-					
-					// If the main operator does not exist
-					if(mainOperatorBlock == null){
-						// Create it
-						mainOperatorBlock = CodegenFactory.eINSTANCE.createCoreBlock();
-						ComponentInstance componentInstance = archi.getComponentInstance(correspondingOperatorID);
-						mainOperatorBlock.setName(componentInstance.getInstanceName());
-						mainOperatorBlock.setCoreType(componentInstance.getComponent().getVlnv()
-								.getName());
-						coreBlocks.put(componentInstance, mainOperatorBlock);
-					}
-					
->>>>>>> 92a38d34
-				} else {
-					// else, the operator corresponding to the memory bank will
-					// do the work
-					correspondingOperatorID = memoryBank;
-					isLocal = true;
-				}
-
-				// Find the block
-				for (Entry<ComponentInstance, CoreBlock> componentEntry : coreBlocks.entrySet()) {
-					if (componentEntry.getKey().getInstanceName().equals(correspondingOperatorID)) {
-						correspondingOperatorBlock = componentEntry.getValue();
-					}
-				}
-			}
-
-			// Recursively set the creator for the current Buffer and all its
-			// subBuffer
-			recusriveSetBufferCreator(mainBuffer, correspondingOperatorBlock, isLocal);
-
-			ECollections.sort(correspondingOperatorBlock.getDefinitions(), new Comparator<Variable>() {
-
-				@Override
-				public int compare(Variable o1, Variable o2) {
-					if (o1 instanceof Buffer && o2 instanceof Buffer) {
-						int sublevelO1 = 0;
-						if (o1 instanceof SubBuffer) {
-							Buffer b = (Buffer) o1;
-							while (b instanceof SubBuffer) {
-								sublevelO1++;
-								b = ((SubBuffer) b).getContainer();
-							}
-						}
-
-						int sublevelO2 = 0;
-						if (o2 instanceof SubBuffer) {
-							Buffer b = (Buffer) o2;
-							while (b instanceof SubBuffer) {
-								sublevelO2++;
-								b = ((SubBuffer) b).getContainer();
-							}
-						}
-
-						return sublevelO1 - sublevelO2;
-					}
-					if (o1 instanceof Buffer) {
-						return 1;
-					}
-					if (o2 instanceof Buffer) {
-						return -1;
-					}
-					return 0;
-				}
-			});
-		}
-	}
-
-	/**
-	 * This method creates a {@link Buffer} for each {@link DAGEdge} of the
-	 * {@link #dag}. It also calls
-	 * {@link #generateSubBuffers(Buffer, DAGEdge, Integer)} to create distinct
-	 * {@link SubBuffer} corresponding to all the {@link SDFEdge} of the
-	 * single-rate {@link SDFGraph} from which the {@link #dag} is derived.<br>
-	 * <br>
-	 * In this method, the {@link #sharedBuffer}, and the
-	 * {@link #dagEdgeBuffers} attributes are filled.
-	 * 
-	 * @throws CodegenException
-	 *             if a {@link DAGEdge} is associated to several
-	 *             {@link MemoryExclusionVertex}. (Happens if
-	 *             {@link AbstractMemoryAllocatorTask#VALUE_DISTRIBUTION_DISTRIBUTED_ONLY}
-	 *             distribution policy is used during memory allocation.)
-	 * 
-	 */
-	protected void generateBuffers() throws CodegenException {
-		// Create a main Buffer for each MEG
-		for (Entry<String, MemoryExclusionGraph> entry : megs.entrySet()) {
-
-			String memoryBank = entry.getKey();
-			MemoryExclusionGraph meg = entry.getValue();
-
-			// Create the Main Shared buffer
-			Integer size = (Integer) meg.getPropertyBean().getValue(MemoryExclusionGraph.ALLOCATED_MEMORY_SIZE,
-					Integer.class);
-
-			Buffer mainBuffer = CodegenFactory.eINSTANCE.createBuffer();
-			mainBuffer.setSize(size);
-			mainBuffer.setName(memoryBank);
-			mainBuffer.setType("char");
-			mainBuffer.setTypeSize(1); // char is 1 byte
-			mainBuffers.put(memoryBank, mainBuffer);
-
-			@SuppressWarnings("unchecked")
-			Map<DAGEdge, Integer> allocation = (Map<DAGEdge, Integer>) meg.getPropertyBean()
-					.getValue(MemoryExclusionGraph.DAG_EDGE_ALLOCATION, (new HashMap<DAGEdge, Integer>()).getClass());
-
-			// generate the subbuffer for each dagedge
-			for (Entry<DAGEdge, Integer> dagAlloc : allocation.entrySet()) {
-				// If the buffer is not a null buffer
-				if (dagAlloc.getValue() != -1) {
-					SubBuffer dagEdgeBuffer = CodegenFactory.eINSTANCE.createSubBuffer();
-
-					// Old Naming (too long)
-					String comment = dagAlloc.getKey().getSource().getName() + " > "
-							+ dagAlloc.getKey().getTarget().getName();
-					dagEdgeBuffer.setComment(comment);
-
-					String name = dagAlloc.getKey().getSource().getName() + "__"
-							+ dagAlloc.getKey().getTarget().getName();
-
-					name = generateUniqueBufferName(name);
-					dagEdgeBuffer.setName(name);
-					dagEdgeBuffer.setContainer(mainBuffer);
-					dagEdgeBuffer.setOffset(dagAlloc.getValue());
-					dagEdgeBuffer.setType("char");
-					dagEdgeBuffer.setTypeSize(1);
-
-					// Generate subsubbuffers. Each subsubbuffer corresponds to
-					// an
-					// edge
-					// of the single rate SDF Graph
-					Integer dagEdgeSize = generateSubBuffers(dagEdgeBuffer, dagAlloc.getKey(), dagAlloc.getValue());
-
-					// also accessible with dagAlloc.getKey().getWeight();
-					dagEdgeBuffer.setSize(dagEdgeSize);
-
-					// Save the DAGEdgeBuffer
-					DAGVertex originalSource = dag.getVertex(dagAlloc.getKey().getSource().getName());
-					DAGVertex originalTarget = dag.getVertex(dagAlloc.getKey().getTarget().getName());
-					DAGEdge originalDagEdge = dag.getEdge(originalSource, originalTarget);
-<<<<<<< HEAD
-
-					/* p("dagEdgeBuffer name " + name + " source vertex " + originalSource.getName() + " target vertex " + originalTarget.getName() + 
-							" dagEdge " + originalDagEdge.getSourceLabel() + " " + originalDagEdge.getTargetLabel() ); */
-=======
->>>>>>> 92a38d34
-					if (!dagEdgeBuffers.containsKey(originalDagEdge)) {
-						dagEdgeBuffers.put(originalDagEdge, dagEdgeBuffer);
-					} else {
-						throw new CodegenException("\n"
-								+ AbstractMemoryAllocatorTask.VALUE_DISTRIBUTION_DISTRIBUTED_ONLY
-								+ " distribution policy during memory allocation not yet supported in code generation.\n"
-								+ "DAGEdge " + originalDagEdge
-								+ " is already associated to a Buffer and cannot be associated to a second one.");
-					}
-				} else {
-					// the buffer is a null buffer
-					NullBuffer dagEdgeBuffer = CodegenFactory.eINSTANCE.createNullBuffer();
-
-					// Old Naming (too long)
-					String comment = dagAlloc.getKey().getSource().getName() + " > "
-							+ dagAlloc.getKey().getTarget().getName();
-					dagEdgeBuffer.setComment("NULL_" + comment);
-					dagEdgeBuffer.setContainer(mainBuffer);
-
-					// Generate subsubbuffers. Each subsubbuffer corresponds to
-					// an
-					// edge
-					// of the single rate SDF Graph
-					Integer dagEdgeSize = generateSubBuffers(dagEdgeBuffer, dagAlloc.getKey(), dagAlloc.getValue());
-
-					// We set the size to keep the information
-					dagEdgeBuffer.setSize(dagEdgeSize);
-
-					// Save the DAGEdgeBuffer
-					DAGVertex originalSource = dag.getVertex(dagAlloc.getKey().getSource().getName());
-					DAGVertex originalTarget = dag.getVertex(dagAlloc.getKey().getTarget().getName());
-					DAGEdge originalDagEdge = dag.getEdge(originalSource, originalTarget);
-					dagEdgeBuffers.put(originalDagEdge, dagEdgeBuffer);
-				}
-			}
-
-			// Generate buffers for each fifo
-			@SuppressWarnings("unchecked")
-			Map<MemoryExclusionVertex, Integer> fifoAllocation = (Map<MemoryExclusionVertex, Integer>) meg
-					.getPropertyBean().getValue(MemoryExclusionGraph.DAG_FIFO_ALLOCATION);
-			for (Entry<MemoryExclusionVertex, Integer> fifoAlloc : fifoAllocation.entrySet()) {
-				SubBuffer fifoBuffer = CodegenFactory.eINSTANCE.createSubBuffer();
-
-				// Old Naming (too long)
-				String comment = fifoAlloc.getKey().getSource() + " > " + fifoAlloc.getKey().getSink();
-				fifoBuffer.setComment(comment);
-
-				String name = fifoAlloc.getKey().getSource() + "__" + fifoAlloc.getKey().getSink();
-				name = generateUniqueBufferName(name);
-				fifoBuffer.setName(name);
-				fifoBuffer.setContainer(mainBuffer);
-				fifoBuffer.setOffset(fifoAlloc.getValue());
-				fifoBuffer.setType("char");
-				fifoBuffer.setSize(fifoAlloc.getKey().getWeight());
-
-				// Get Init vertex
-				DAGVertex dagEndVertex = dag
-						.getVertex(fifoAlloc.getKey().getSource().substring(("FIFO_Head_").length()));
-				DAGVertex dagInitVertex = dag.getVertex(fifoAlloc.getKey().getSink());
-
-				Pair<DAGVertex, DAGVertex> key = new Pair<DAGVertex, DAGVertex>(dagEndVertex, dagInitVertex);
-				Pair<Buffer, Buffer> value = dagFifoBuffers.get(key);
-				if (value == null) {
-					value = new Pair<Buffer, Buffer>(null, null);
-					dagFifoBuffers.put(key, value);
-				}
-				if (fifoAlloc.getKey().getSource().startsWith("FIFO_Head_")) {
-					dagFifoBuffers.put(key, new Pair<Buffer, Buffer>(fifoBuffer, value.getValue()));
-				} else {
-					dagFifoBuffers.put(key, new Pair<Buffer, Buffer>(value.getKey(), fifoBuffer));
-				}
-			}
-		}
-	}
-
-	/**
-	 * This method generates the list of variable corresponding to a prototype
-	 * of the {@link DAGVertex} firing. The {@link Prototype} passed as a
-	 * parameter must belong to the processedoutput__input__1 {@link DAGVertex}.
-	 * 
-	 * @param dagVertex
-	 *            the {@link DAGVertex} corresponding to the
-	 *            {@link FunctionCall}.
-	 * @param prototype
-	 *            the prototype whose {@link Variable variables} are retrieved
-	 * @param isInit
-	 *            Whethet the given prototype is an Init or a loop call. (We do
-	 *            not check missing arguments in the IDL for init Calls)
-	 * @throws CodegenException
-	 *             Exception is thrown if:
-	 *             <ul>
-	 *             <li>There is a mismatch between the {@link Prototype}
-	 *             parameter and and the actor ports</li>
-	 *             <li>an actor port is connected to no edge.</li>
-	 *             <li>No {@link Buffer} in {@link #srSDFEdgeBuffers}
-	 *             corresponds to the edge connected to a port of the
-	 *             {@link DAGVertex}</li>
-	 *             <li>There is a mismatch between Parameters declared in the
-	 *             IDL and in the {@link SDFGraph}</li>
-	 *             <li>There is a missing argument in the IDL Loop
-	 *             {@link Prototype}</li>
-	 *             </ul>
-	 */
-	protected Entry<List<Variable>, List<PortDirection>> generateCallVariables(DAGVertex dagVertex, Prototype prototype,
-			boolean isInit) throws CodegenException {
-		// Retrieve the sdf vertex and the refinement.
-		SDFVertex sdfVertex = (SDFVertex) dagVertex.getPropertyBean().getValue(DAGVertex.SDF_VERTEX, SDFVertex.class);
-
-		// Sorted list of the variables used by the prototype.
-		// The integer is only used to order the variable and is retrieved
-		// from the prototype
-		TreeMap<Integer, Variable> variableList = new TreeMap<Integer, Variable>();
-		TreeMap<Integer, PortDirection> directionList = new TreeMap<Integer, PortDirection>();
-
-		// Retrieve the Variable corresponding to the arguments of the prototype
-		// This loop manages only buffers (data buffer and NOT parameters)
-		for (CodeGenArgument arg : prototype.getArguments().keySet()) {
-			PortDirection dir = null;
-
-			// Check that the Actor has the right ports
-			SDFInterfaceVertex port;
-			switch (arg.getDirection()) {
-			case CodeGenArgument.OUTPUT:
-				port = sdfVertex.getSink(arg.getName());
-				dir = PortDirection.OUTPUT;
-				// logger.log(Level.INFO, "Codegen interface OUTPUT " +
-				// port.getName() + " value " + arg.getName());
-				break;
-			case CodeGenArgument.INPUT:
-				port = sdfVertex.getSource(arg.getName());
-				dir = PortDirection.INPUT;
-				// logger.log(Level.INFO, "Codegen interface INPUT " +
-				// port.getName() + " value " + arg.getName() + " " +
-				// sdfVertex.getSource(arg.getName()).getName() );
-				break;
-			default:
-				port = null;
-			}
-			if (port == null) {
-				throw new CodegenException("Mismatch between actor (" + sdfVertex
-						+ ") ports and IDL loop prototype argument " + arg.getName());
-			}
-
-			// Retrieve the Edge corresponding to the current Argument
-			DAGEdge dagEdge = null;
-			BufferProperties subBufferProperties = null;
-			switch (arg.getDirection()) {
-			case CodeGenArgument.OUTPUT: {
-				Set<DAGEdge> edges = dag.outgoingEdgesOf(dagVertex);
-				for (DAGEdge edge : edges) {
-					BufferAggregate bufferAggregate = (BufferAggregate) edge.getPropertyBean()
-							.getValue(BufferAggregate.propertyBeanName);
-					for (BufferProperties buffProperty : bufferAggregate) {
-						if (buffProperty.getSourceOutputPortID().equals(arg.getName())
-						/*
-						 * && buffProperty.getDataType().equals( arg.getType())
-						 */) {
-							// check that this edge is not connected to a
-							// receive vertex
-							if (edge.getTarget().getKind() != null) {
-								dagEdge = edge;
-								subBufferProperties = buffProperty;
-							}
-						}
-					}
-				}
-			}
-				break;
-			case CodeGenArgument.INPUT: {
-				Set<DAGEdge> edges = dag.incomingEdgesOf(dagVertex);
-				for (DAGEdge edge : edges) {
-					BufferAggregate bufferAggregate = (BufferAggregate) edge.getPropertyBean()
-							.getValue(BufferAggregate.propertyBeanName);
-					for (BufferProperties buffProperty : bufferAggregate) {
-						if (buffProperty.getDestInputPortID().equals(arg.getName())
-						/*
-						 * && buffProperty.getDataType().equals( arg.getType())
-						 */) {
-							// check that this edge is not connected to a send
-							// vertex
-							if (edge.getSource().getKind() != null) {
-								dagEdge = edge;
-								subBufferProperties = buffProperty;
-							}
-						}
-					}
-				}
-			}
-				break;
-			}
-			/*
-			 * logger.log(Level.INFO, "Edge " + dagEdge.getSource().getName() +
-			 * " " + dagEdge.getTarget().getName() + " to args " +
-			 * subBufferProperties.getDestInputPortID() + " " +
-			 * subBufferProperties.getSourceOutputPortID() + " " +
-			 * subBufferProperties.getDataType() );
-			 */
-
-			if (dagEdge == null || subBufferProperties == null) {
-				throw new CodegenException("The DAGEdge connected to the port  " + port + " of Actor (" + dagVertex
-						+ ") does not exist.\n" + "Possible cause is that the DAG" + " was altered before entering"
-						+ " the Code generation.\n" + "This error may also happen if the port type "
-						+ "in the graph and in the IDL are not identical");
-			}
-
-			// At this point, the dagEdge, srsdfEdge corresponding to the
-			// current argument were identified
-			// Get the corresponding Variable
-			Variable var = this.srSDFEdgeBuffers.get(subBufferProperties);
-			if (var == null) {
-				throw new CodegenException("Edge connected to " + arg.getDirection() + " port " + arg.getName()
-						+ " of DAG Actor " + dagVertex + " is not present in the input MemEx.\n"
-						+ "There is something wrong in the Memory Allocation task.");
-			}
-
-			variableList.put(prototype.getArguments().get(arg), var);
-			directionList.put(prototype.getArguments().get(arg), dir);
-			// logger.log(Level.INFO, "Get corresponding variable " +
-			// prototype.getFunctionName() + " nbargs " + prototype.getNbArgs()
-			// + " args " +
-			// prototype.getArguments().get(arg) + " " +
-			// prototype.getArguments().get(arg).toString() + " " +
-			// var.getName());
-		}
-
-		// Check that all incoming DAGEdge exist in the function call
-		if (!isInit) {
-			for (IInterface port : sdfVertex.getInterfaces()) {
-				boolean found = false;
-				for (CodeGenArgument arguments : prototype.getArguments().keySet()) {
-					if (port.getName().equals(arguments.getName())) {
-						found = true;
-						break;
-					}
-				}
-				if (found == false) {
-					throw new CodegenException("SDF port \"" + port.getName() + "\" of actor \"" + sdfVertex
-							+ "\" has no corresponding parameter in the associated IDL.");
-				}
-			}
-		}
-
-		// Retrieve the Variables corresponding to the Parameters of the
-		// prototype
-		// This loop manages only parameters (parameters and NOT buffers)
-		for (CodeGenParameter param : prototype.getParameters().keySet()) {
-			// Check that the actor has the right parameter
-			Argument actorParam = sdfVertex.getArgument(param.getName());
-
-			if (actorParam == null) {
-				throw new CodegenException("Actor " + sdfVertex + " has no match for parameter " + param.getName()
-						+ " declared in the IDL.");
-			}
-
-			Constant constant = CodegenFactory.eINSTANCE.createConstant();
-			constant.setName(param.getName());
-			try {
-				constant.setValue(actorParam.intValue());
-			} catch (Exception e) {
-				// Exception should never happen here since the expression was
-				// evaluated before during the Workflow execution
-				e.printStackTrace();
-			}
-			constant.setType("long");
-			variableList.put(prototype.getParameters().get(param), constant);
-			directionList.put(prototype.getParameters().get(param), PortDirection.NONE);
-			// logger.log(Level.INFO, "Variable to Param " +
-			// prototype.getParameters().get(param) + " " + param.getName() + "
-			// " + constant.getName());
-
-			// // Retrieve the variable from its context (i.e. from its original
-			// // (sub)graph)
-			// org.ietr.dftools.algorithm.model.parameters.Variable originalVar
-			// =
-			// originalSDF
-			// .getHierarchicalVertexFromPath(sdfVertex.getInfo())
-			// .getBase().getVariables().getVariable(actorParam.getName());
-			//
-			// Constant constant = sdfVariableConstants.get(originalVar);
-			// if (constant == null) {
-			// constant = CodegenFactory.eINSTANCE.createConstant();
-			// constant.setName(originalVar.getName());
-			// //constant.setValue(originalVar.getValue());
-			// }
-		}
-
-		return new AbstractMap.SimpleEntry<List<Variable>, List<PortDirection>>(
-				new ArrayList<Variable>(variableList.values()), new ArrayList<PortDirection>(directionList.values()));
-	}
-
-	/**
-	 * This method generates the list of variable corresponding to a prototype
-	 * of the {@link DAGVertex} firing. The {@link Prototype} passed as a
-	 * parameter must belong to the processedoutput__input__1 {@link DAGVertex}.
-	 * 
-	 * @param dagVertex
-	 *            the {@link DAGVertex} corresponding to the
-	 *            {@link FunctionCall}.
-	 * @param prototype
-	 *            the prototype whose {@link Variable variables} are retrieved
-	 * @param isInit
-	 *            Whethet the given prototype is an Init or a loop call. (We do
-	 *            not check missing arguments in the IDL for init Calls)
-	 * @throws CodegenException
-	 *             Exception is thrown if:
-	 *             <ul>
-	 *             <li>There is a mismatch between the {@link Prototype}
-	 *             parameter and and the actor ports</li>
-	 *             <li>an actor port is connected to no edge.</li>
-	 *             <li>No {@link Buffer} in {@link #srSDFEdgeBuffers}
-	 *             corresponds to the edge connected to a port of the
-	 *             {@link DAGVertex}</li>
-	 *             <li>There is a mismatch between Parameters declared in the
-	 *             IDL and in the {@link SDFGraph}</li>
-	 *             <li>There is a missing argument in the IDL Loop
-	 *             {@link Prototype}</li>
-	 *             </ul>
-	 */
-	protected Entry<List<Variable>, List<PortDirection>> generateRepeatedCallVariables(CoreBlock operatorBlock, FiniteLoopBlock loopBlock, DAGVertex dagVertex,
-			SDFAbstractVertex sdfAbsVertex, Prototype prototype, IntVar iterVar) throws CodegenException {
-		// Retrieve the sdf vertex and the refinement.
-		/*
-		 * SDFVertex sdfVertex = (SDFVertex)
-		 * dagVertex.getPropertyBean().getValue( DAGVertex.SDF_VERTEX,
-		 * SDFVertex.class);
-		 */
-		SDFVertex sdfVertex = (SDFVertex) sdfAbsVertex;
-		// Sorted list of the variables used by the prototype.
-		// The integer is only used to order the variable and is retrieved
-		// from the prototype
-		TreeMap<Integer, Variable> variableList = new TreeMap<Integer, Variable>();
-		TreeMap<Integer, PortDirection> directionList = new TreeMap<Integer, PortDirection>();
-
-		// Retrieve the Variable corresponding to the arguments of the prototype
-		// This loop manages only buffers (data buffer and NOT parameters)
-		for (CodeGenArgument arg : prototype.getArguments().keySet()) {
-			PortDirection dir = null;
-
-			// Check that the Actor has the right ports
-			SDFInterfaceVertex port;
-			switch (arg.getDirection()) {
-			case CodeGenArgument.OUTPUT:
-				port = sdfVertex.getSink(arg.getName());
-				dir = PortDirection.OUTPUT;
-				// p("Codegen interface OUTPUT " + port.getName() + " value " +
-				// arg.getName());
-				break;
-			case CodeGenArgument.INPUT:
-				port = sdfVertex.getSource(arg.getName());
-				dir = PortDirection.INPUT;
-				// p("Codegen interface INPUT " + port.getName() + " value " +
-				// arg.getName() + " " +
-				// sdfVertex.getSource(arg.getName()).getName() );
-				break;
-			default:
-				port = null;
-			}
-			if (port == null) {
-				throw new CodegenException("Mismatch between actor (" + sdfVertex
-						+ ") ports and IDL loop prototype argument " + arg.getName());
-			}
-
-			// Retrieve the Edge corresponding to the current Argument
-			DAGEdge dagEdge = null;
-			BufferProperties subBufferProperties = null;
-			switch (arg.getDirection()) {
-			case CodeGenArgument.OUTPUT: {
-				Set<DAGEdge> edges = dag.outgoingEdgesOf(dagVertex);
-				for (DAGEdge edge : edges) {
-					BufferAggregate bufferAggregate = (BufferAggregate) edge.getPropertyBean()
-							.getValue(BufferAggregate.propertyBeanName);
-					for (BufferProperties buffProperty : bufferAggregate) {
-						if (buffProperty.getSourceOutputPortID().equals(arg.getName())
-						/*
-						 * && buffProperty.getDataType().equals( arg.getType())
-						 */) {
-							// check that this edge is not connected to a
-							// receive vertex
-							if (edge.getTarget().getKind() != null) {
-								dagEdge = edge;
-								subBufferProperties = buffProperty;
-							}
-						}
-					}
-				}
-			}
-				break;
-			case CodeGenArgument.INPUT: {
-				Set<DAGEdge> edges = dag.incomingEdgesOf(dagVertex);
-				for (DAGEdge edge : edges) {
-					BufferAggregate bufferAggregate = (BufferAggregate) edge.getPropertyBean()
-							.getValue(BufferAggregate.propertyBeanName);
-					for (BufferProperties buffProperty : bufferAggregate) {
-						if (buffProperty.getDestInputPortID().equals(arg.getName())
-						/*
-						 * && buffProperty.getDataType().equals( arg.getType())
-						 */) {
-							// check that this edge is not connected to a send
-							// vertex
-							if (edge.getSource().getKind() != null) {
-								dagEdge = edge;
-								subBufferProperties = buffProperty;
-							}
-						}
-					}
-				}
-			}
-				break;
-			}
-			/*
-			 * logger.log(Level.INFO, "Edge " + dagEdge.getSource().getName() +
-			 * " " + dagEdge.getTarget().getName() + " to args " +
-			 * subBufferProperties.getDestInputPortID() + " " +
-			 * subBufferProperties.getSourceOutputPortID() + " " +
-			 * subBufferProperties.getDataType() );
-			 */
-
-			if (dagEdge == null || subBufferProperties == null) {
-				throw new CodegenException("The DAGEdge connected to the port  " + port + " of Actor (" + dagVertex
-						+ ") does not exist.\n" + "Possible cause is that the DAG" + " was altered before entering"
-						+ " the Code generation.\n" + "This error may also happen if the port type "
-						+ "in the graph and in the IDL are not identical");
-			}
-
-			// At this point, the dagEdge, srsdfEdge corresponding to the
-			// current argument were identified
-			// Get the corresponding Variable
-			// p("dagEdge subBufferProperties " + subBufferProperties.getSize()
-			// + " " + subBufferProperties.getDataType());
-			Variable var = this.srSDFEdgeBuffers.get(subBufferProperties);
-			BufferIterator bufIter = CodegenFactory.eINSTANCE.createBufferIterator();
-			if (var == null) {
-				throw new CodegenException("Edge connected to " + arg.getDirection() + " port " + arg.getName()
-						+ " of DAG Actor " + dagVertex + " is not present in the input MemEx.\n"
-						+ "There is something wrong in the Memory Allocation task.");
-			}
-			
-			bufIter.setName(var.getName());
-			bufIter.setContainer(((SubBuffer)var).getContainer());
-			bufIter.setIter(iterVar);
-			bufIter.setTypeSize(((SubBuffer)var).getTypeSize());
-			bufIter.setType(((SubBuffer)var).getType());
-			
-			if( arg.getDirection() == CodeGenArgument.INPUT){
-				loopBlock.getInBuffers().add(bufIter);
-			}else if(arg.getDirection() == CodeGenArgument.OUTPUT){
-				loopBlock.getOutBuffers().add(bufIter);
-			}else{
-				throw new CodegenException("Args INPUT / OUTPUT failed\n");
-			}
-			
-			/* register to call block */
-			var.getUsers().add(operatorBlock);
-			//registerCallVariableToCoreBlock(operatorBlock, bufIter);
-
-			int rep = 1;
-			try {
-				rep = sdfVertex.getNbRepeatAsInteger();
-			} catch (InvalidExpressionException e) {
-				// TODO Auto-generated catch block
-				e.printStackTrace();
-			}
-			bufIter.setIterSize(subBufferProperties.getSize() / rep);
-			bufIter.setSize(subBufferProperties.getSize());
-			
-			
-			variableList.put(prototype.getArguments().get(arg), bufIter);
-			directionList.put(prototype.getArguments().get(arg), dir);
-			// logger.log(Level.INFO, "Get corresponding variable " +
-			// prototype.getFunctionName() + " nbargs " + prototype.getNbArgs()
-			// + " args " +
-			// prototype.getArguments().get(arg) + " " +
-			// prototype.getArguments().get(arg).toString() + " " +
-			// var.getName());
-		}
-		// Retrieve the Variables corresponding to the Parameters of the
-		// prototype
-		// This loop manages only parameters (parameters and NOT buffers)
-		for (CodeGenParameter param : prototype.getParameters().keySet()) {
-			// Check that the actor has the right parameter
-			Argument actorParam = sdfVertex.getArgument(param.getName());
-
-			if (actorParam == null) {
-				throw new CodegenException("Actor " + sdfVertex + " has no match for parameter " + param.getName()
-						+ " declared in the IDL.");
-			}
-
-			Constant constant = CodegenFactory.eINSTANCE.createConstant();
-			constant.setName(param.getName());
-			try {
-				constant.setValue(actorParam.intValue());
-			} catch (Exception e) {
-				// Exception should never happen here since the expression was
-				// evaluated before during the Workflow execution
-				e.printStackTrace();
-			}
-			constant.setType("long");
-			variableList.put(prototype.getParameters().get(param), constant);
-			directionList.put(prototype.getParameters().get(param), PortDirection.NONE);
-<<<<<<< HEAD
-			// logger.log(Level.INFO, "Variable to Param " +
-			// prototype.getParameters().get(param) + " " + param.getName() + "
-			// " + constant.getName());
-
-			// // Retrieve the variable from its context (i.e. from its original
-			// // (sub)graph)
-			// org.ietr.dftools.algorithm.model.parameters.Variable originalVar
-			// =
-			// originalSDF
-			// .getHierarchicalVertexFromPath(sdfVertex.getInfo())
-			// .getBase().getVariables().getVariable(actorParam.getName());
-			//
-			// Constant constant = sdfVariableConstants.get(originalVar);
-			// if (constant == null) {
-			// constant = CodegenFactory.eINSTANCE.createConstant();
-			// constant.setName(originalVar.getName());
-			// //constant.setValue(originalVar.getValue());
-			// }
-			directionList.put(prototype.getParameters().get(param), PortDirection.NONE);
-=======
->>>>>>> 92a38d34
-		}
-
-		return new AbstractMap.SimpleEntry<List<Variable>, List<PortDirection>>(
-				new ArrayList<Variable>(variableList.values()), new ArrayList<PortDirection>(directionList.values()));
-	}
-
-	/**
-	 * Generate the {@link CodegenPackage Codegen Model} for communication
-	 * "firing". This method will create an {@link Communication} and place it
-	 * in the {@link LoopBlock} of the {@link CoreBlock} passed as a parameter.
-	 * 
-	 * @param operatorBlock
-	 *            the {@link CoreBlock} where the actor {@link Communication} is
-	 *            performed.
-	 * @param dagVertex
-	 *            the {@link DAGVertex} corresponding to the actor firing.
-	 * @param direction
-	 *            the Type of communication ({@link VertexType#TYPE_SEND} or
-	 *            {@link VertexType#TYPE_RECEIVE}).
-	 * @throws CodegenException
-	 *             Exception is thrown if:
-	 *             <ul>
-	 *             </ul>
-	 * 
-	 */
-	protected void generateCommunication(CoreBlock operatorBlock, DAGVertex dagVertex, String direction)
-			throws CodegenException {
-		// Create the communication
-		SharedMemoryCommunication newComm = CodegenFactory.eINSTANCE.createSharedMemoryCommunication();
-		Direction dir = (direction.equals(VertexType.TYPE_SEND)) ? Direction.SEND : Direction.RECEIVE;
-		Delimiter delimiter = (direction.equals(VertexType.TYPE_SEND)) ? Delimiter.START : Delimiter.END;
-		newComm.setDirection(dir);
-		newComm.setDelimiter(delimiter);
-		MessageRouteStep routeStep = (MessageRouteStep) dagVertex.getPropertyBean()
-				.getValue(ImplementationPropertyNames.SendReceive_routeStep, MessageRouteStep.class);
-		for (ComponentInstance comp : routeStep.getNodes()) {
-			CommunicationNode comNode = CodegenFactory.eINSTANCE.createCommunicationNode();
-			comNode.setName(comp.getInstanceName());
-			comNode.setType(comp.getComponent().getVlnv().getName());
-			newComm.getNodes().add(comNode);
-		}
-
-		// Find the corresponding DAGEdge buffer(s)
-		DAGEdge dagEdge = (DAGEdge) dagVertex.getPropertyBean()
-				.getValue(ImplementationPropertyNames.SendReceive_correspondingDagEdge, DAGEdge.class);
-		Buffer buffer = dagEdgeBuffers.get(dagEdge);
-		if (buffer == null) {
-			throw new CodegenException("No buffer found for edge" + dagEdge);
-		}
-		newComm.setData(buffer);
-
-		// Set the name of the communication
-		// SS <=> Start Send
-		// RE <=> Receive End
-		String commName = "__" + buffer.getName();
-		commName += "__" + operatorBlock.getName();
-		newComm.setName(((newComm.getDirection().equals(Direction.SEND)) ? "SS" : "RE") + commName);
-
-		// Find corresponding communications (SS/SE/RS/RE)
-		registerCommunication(newComm, dagEdge, dagVertex);
-
-		// Insert the new communication to the loop of the codeblock
-		insertCommunication(operatorBlock, dagVertex, newComm);
-
-		// Register the dag buffer to the core
-		registerCallVariableToCoreBlock(operatorBlock, newComm);
-
-		// Set the semaphore for the new Comm. (this may be a share memory comm
-		// specific feature)
-		// probably some work to do here when trying to support new
-		// communication means.
-		generateSemaphore(operatorBlock, newComm);
-
-		// Create the corresponding SE or RS
-		SharedMemoryCommunication newCommZoneComplement = CodegenFactory.eINSTANCE.createSharedMemoryCommunication();
-		newCommZoneComplement.setDirection(dir);
-		newCommZoneComplement.setDelimiter((delimiter.equals(Delimiter.START)) ? Delimiter.END : Delimiter.START);
-		newCommZoneComplement.setData(buffer);
-		newCommZoneComplement.setName(((newComm.getDirection().equals(Direction.SEND)) ? "SE" : "RS") + commName);
-		for (ComponentInstance comp : routeStep.getNodes()) {
-			CommunicationNode comNode = CodegenFactory.eINSTANCE.createCommunicationNode();
-			comNode.setName(comp.getInstanceName());
-			comNode.setType(comp.getComponent().getVlnv().getName());
-			newCommZoneComplement.getNodes().add(comNode);
-		}
-
-		// Find corresponding communications (SS/SE/RS/RE)
-		registerCommunication(newCommZoneComplement, dagEdge, dagVertex);
-
-		// Insert the new communication to the loop of the codeblock
-		insertCommunication(operatorBlock, dagVertex, newCommZoneComplement);
-
-		// No semaphore here, semaphore are only for SS->RE and RE->SR
-	}
-
-	/**
-	 * Generate the {@link FifoCall} that corresponds to the {@link DAGVertex}
-	 * passed as a parameter and add it to the {@link CoreBlock#getLoopBlock()
-	 * loop block} of the given {@link CoreBlock}. Also generate the
-	 * corresponding init call and add it to the
-	 * {@link CoreBlock#getInitBlock()}.
-	 * 
-	 * @param operatorBlock
-	 *            the {@link CoreBlock} that executes the {@link DAGVertex}
-	 * @param dagVertex
-	 *            A {@link DAGInitVertex} or a {@link DAGEndVertex} that
-	 *            respectively correspond to a pull and a push operation.
-	 * @throws CodegenException
-	 *             if the passed vertex is not a {@link DAGInitVertex} nor a
-	 *             {@link DAGEndVertex}
-	 */
-	protected void generateFifoCall(CoreBlock operatorBlock, DAGVertex dagVertex) throws CodegenException {
-		// Retrieve the sdf vertex
-		SDFAbstractVertex sdfVertex = (SDFAbstractVertex) dagVertex.getPropertyBean().getValue(DAGVertex.SDF_VERTEX,
-				SDFAbstractVertex.class);
-
-		// Create the Fifo call and set basic property
-		FifoCall fifoCall = CodegenFactory.eINSTANCE.createFifoCall();
-		fifoCall.setName(dagVertex.getName());
-
-		// Find the type of FiFo operation
-		String kind = dagVertex.getPropertyStringValue(AbstractVertex.KIND);
-		switch (kind) {
-		case DAGInitVertex.DAG_INIT_VERTEX:
-			fifoCall.setOperation(FifoOperation.POP);
-			break;
-		case DAGEndVertex.DAG_END_VERTEX:
-			fifoCall.setOperation(FifoOperation.PUSH);
-			break;
-		default:
-			throw new CodegenException("DAGVertex " + dagVertex + " does not corresponds to a Fifo primitive.");
-		}
-
-		// Get buffer used by the FifoCall (in/out)
-		Set<DAGEdge> edges;
-		PortDirection dir;
-		if (fifoCall.getOperation().equals(FifoOperation.POP)) {
-			edges = dag.outgoingEdgesOf(dagVertex);
-			dir = PortDirection.OUTPUT;
-		} else {
-			edges = dag.incomingEdgesOf(dagVertex);
-			dir = PortDirection.INPUT;
-		}
-		// There might be more than one edge, if one is connected to a
-		// send/receive
-		Buffer buffer = null;
-		{
-			DAGEdge edge = null;
-			for (DAGEdge currentEdge : edges) {
-				if (currentEdge.getSource().getPropertyBean()
-						.getValue(ImplementationPropertyNames.Vertex_vertexType, VertexType.class)
-						.equals(VertexType.TASK)
-						&& currentEdge.getTarget().getPropertyBean()
-								.getValue(ImplementationPropertyNames.Vertex_vertexType, VertexType.class)
-								.equals(VertexType.TASK)) {
-					edge = currentEdge;
-				}
-			}
-			if (edge == null) {
-				throw new CodegenException(
-						"DAGVertex " + dagVertex + " is not connected to any " + VertexType.TYPE_TASK + " vertex.");
-			}
-
-			BufferAggregate aggregate = (BufferAggregate) edge.getPropertyBean()
-					.getValue(BufferAggregate.propertyBeanName, BufferAggregate.class);
-			BufferProperties bufferProperty = aggregate.get(0);
-			buffer = srSDFEdgeBuffers.get(bufferProperty);
-			if (buffer == null) {
-				throw new CodegenException("DAGEdge " + edge + " was not allocated in memory.");
-			}
-			fifoCall.addParameter(buffer, dir);
-		}
-
-		// Retrieve the internal buffer
-		DAGVertex dagEndVertex;
-		DAGVertex dagInitVertex;
-		if (fifoCall.getOperation().equals(FifoOperation.POP)) {
-			dagInitVertex = dagVertex;
-			String endVertexName = ((SDFInitVertex) sdfVertex).getEndReference().getName();
-			dagEndVertex = dag.getVertex(endVertexName);
-
-			// COmmented below : creation of the buffer "online"
-			/*
-			 * // Pop operation is always the first encountered in scheduling //
-			 * order. // Get the depth of the fifo, and create the storage
-			 * buffer Buffer storageBuffer =
-			 * CodegenFactory.eINSTANCE.createBuffer(); String comment =
-			 * "fifo: " + sdfVertex.getName() + " > " + ((SDFInitVertex)
-			 * sdfVertex).getEndReference().getName();
-			 * storageBuffer.setComment(comment); String name = "fifo__" +
-			 * sdfVertex.getName() + "__" + ((SDFInitVertex)
-			 * sdfVertex).getEndReference().getName(); name =
-			 * generateUniqueBufferName(name); storageBuffer.setName(name);
-			 * storageBuffer.setCreator(operatorBlock);
-			 * storageBuffer.getUsers().add(operatorBlock); Integer size =
-			 * ((SDFInitVertex) sdfVertex).getInitSize();
-			 * storageBuffer.setSize(size);
-			 * storageBuffer.setType(buffer.getType());
-			 * 
-			 * fifoCall.setHeadBuffer(storageBuffer);
-			 */
-		} else {
-			dagEndVertex = dagVertex;
-			String initVertexName = ((SDFEndVertex) sdfVertex).getEndReference().getName();
-			dagInitVertex = dag.getVertex(initVertexName);
-		}
-		Pair<Buffer, Buffer> buffers = dagFifoBuffers.get(new Pair<DAGVertex, DAGVertex>(dagEndVertex, dagInitVertex));
-		if (buffers == null || buffers.getKey() == null) {
-			throw new CodegenException("No buffer was allocated for the the following pair of end/init vertices: "
-					+ dagEndVertex.getName() + " " + dagInitVertex.getName());
-		}
-		fifoCall.setHeadBuffer(buffers.getKey());
-		fifoCall.setBodyBuffer(buffers.getValue());
-		if (fifoCall.getOperation().equals(FifoOperation.POP)) {
-			buffers.getKey().setCreator(operatorBlock);
-			if (buffers.getValue() != null) {
-				buffers.getValue().setCreator(operatorBlock);
-			}
-		}
-
-		buffers.getKey().getUsers().add(operatorBlock);
-		if (buffers.getValue() != null) {
-			buffers.getValue().getUsers().add(operatorBlock);
-		}
-
-		// Register associated fifo calls (push/pop)
-		if (fifoCall.getOperation().equals(FifoOperation.POP)) {
-			// Pop operations are the first to be encountered.
-			// We simply store the dagVertex with its associated fifoCall in a
-			// Map. This Map will be used when processing the associated Push
-			// operation
-			popFifoCalls.put((SDFInitVertex) sdfVertex, fifoCall);
-
-		} else { // Push case
-			// Retrieve the corresponding Pop
-			FifoCall popCall = popFifoCalls.remove(((SDFEndVertex) sdfVertex).getEndReference());
-			popCall.setFifoHead(fifoCall);
-			fifoCall.setFifoTail(popCall);
-		}
-
-		// Add the Fifo call to the loop of its coreBlock
-		operatorBlock.getLoopBlock().getCodeElts().add(fifoCall);
-		dagVertexCalls.put(dagVertex, fifoCall);
-		buffer.getUsers().add(operatorBlock);
-
-		// Create the init call (only the first time te fifo is encountered)
-		if (fifoCall.getOperation().equals(FifoOperation.POP)) {
-			FifoCall fifoInitCall = CodegenFactory.eINSTANCE.createFifoCall();
-			fifoInitCall.setOperation(FifoOperation.INIT);
-			fifoInitCall.setFifoHead(fifoCall);
-			fifoInitCall.setName(fifoCall.getName());
-			fifoInitCall.setHeadBuffer(fifoCall.getHeadBuffer());
-			fifoInitCall.setBodyBuffer(fifoCall.getBodyBuffer());
-			operatorBlock.getInitBlock().getCodeElts().add(fifoInitCall);
-		}
-	}
-
-	/**
-	 * This method generate the {@link FunctionCall} corresponding to a
-	 * {@link Prototype} associated to a {@link DAGVertex}, both passed as
-	 * parameters.
-	 * 
-	 * @param dagVertex
-	 *            the {@link DAGVertex} corresponding to the
-	 *            {@link FunctionCall}.
-	 * @param prototype
-	 *            the {@link Prototype IDL prototype} of the
-	 *            {@link FunctionCall} to generate.
-	 * @param isInit
-	 *            Indicicate whether this function call corresponds to an
-	 *            initialization call (in such case,
-	 *            {@link #generateCallVariables(DAGVertex, Prototype, boolean)}
-	 *            does not need to check for missing parameter in the prototype.
-	 * @return The {@link FunctionCall} corresponding to the {@link DAGVertex
-	 *         actor} firing.
-	 * @throws CodegenException
-	 * 
-	 * 
-	 */
-	protected FunctionCall generateFunctionCall(DAGVertex dagVertex, Prototype prototype, boolean isInit)
-			throws CodegenException {
-		// Create the corresponding FunctionCall
-		FunctionCall func = CodegenFactory.eINSTANCE.createFunctionCall();
-		func.setName(prototype.getFunctionName());
-		func.setActorName(dagVertex.getName());
-
-		// SDFVertex sdfVertex = (SDFVertex)
-		// dagVertex.getPropertyBean().getValue(DAGVertex.SDF_VERTEX,
-		// SDFVertex.class);
-
-		// Retrieve the Arguments that must correspond to the incoming data
-		// fifos
-		Entry<List<Variable>, List<PortDirection>> callVars = generateCallVariables(dagVertex, prototype, isInit);
-<<<<<<< HEAD
-		// logger.log(Level.INFO, "generateFunctionCall name " +
-		// dagVertex.getName());
-		// Put Variables in the function call
-		for (int idx = 0; idx < callVars.getKey().size(); idx++) {
-			func.addParameter(callVars.getKey().get(idx), callVars.getValue().get(idx));
-			// logger.log(Level.INFO, "generateFunctionCall " + idx + " " +
-			// callVars.getKey().get(idx).getName() + " " +
-			// callVars.getValue().get(idx).getName() );
-=======
-		// Put Variables in the function call
-		for (int idx = 0; idx < callVars.getKey().size(); idx++) {
-			func.addParameter(callVars.getKey().get(idx), callVars.getValue().get(idx));
->>>>>>> 92a38d34
-		}
-
-		identifyMergedInputRange(callVars);
-
-		return func;
-	}
-
-	/**
-	 * Generate the semaphore associated to the given
-	 * {@link SharedMemoryCommunication}.
-	 * 
-	 * @param operatorBlock
-	 *            the {@link CoreBlock} on which the
-	 *            {@link SharedMemoryCommunication} is executed
-	 * @param newComm
-	 *            the {@link SharedMemoryCommunication}
-	 */
-	protected void generateSemaphore(CoreBlock operatorBlock, SharedMemoryCommunication newComm) {
-		boolean ss_re = ((newComm.getDirection().equals(Direction.SEND)
-				&& newComm.getDelimiter().equals(Delimiter.START))
-				|| (newComm.getDirection().equals(Direction.RECEIVE) && newComm.getDelimiter().equals(Delimiter.END)));
-
-		// For SS->RE
-
-		// First check if a semaphore was already created for corresponding
-		// calls.
-		Set<Communication> correspondingComm = new HashSet<Communication>();
-		if (ss_re) {
-			correspondingComm.add(newComm.getReceiveEnd());
-			correspondingComm.add(newComm.getSendStart());
-		}
-
-		Semaphore semaphore = null;
-
-		for (Communication comm : correspondingComm) {
-			if (comm instanceof SharedMemoryCommunication) {
-				semaphore = ((SharedMemoryCommunication) comm).getSemaphore();
-			}
-			if (semaphore != null) {
-				break;
-			}
-		}
-
-		// If no semaphore was found, create one
-		if (semaphore == null) {
-			semaphore = CodegenFactory.eINSTANCE.createSemaphore();
-			semaphore.setCreator(operatorBlock);
-			semaphore.setName("sem_" + newComm.getId() + "_" + ((ss_re) ? "SSRE" : "RRSR"));
-			FunctionCall initSem = CodegenFactory.eINSTANCE.createFunctionCall();
-			initSem.addParameter(semaphore, PortDirection.NONE);
-
-			Constant cstShared = CodegenFactory.eINSTANCE.createConstant();
-			cstShared.setType("int");
-			cstShared.setValue(0);
-			initSem.addParameter(cstShared, PortDirection.NONE);
-			cstShared.setCreator(operatorBlock);
-
-			Constant cstInitVal = CodegenFactory.eINSTANCE.createConstant();
-			cstInitVal.setType("int");
-			if (ss_re) {
-				cstInitVal.setValue(0);
-			}
-
-			cstInitVal.setName("init_val");
-			initSem.addParameter(cstInitVal, PortDirection.NONE);
-			cstInitVal.setCreator(operatorBlock);
-
-			initSem.setName("sem_init");
-			initSem.setActorName(newComm.getData().getComment());
-
-			operatorBlock.getInitBlock().getCodeElts().add(initSem);
-		}
-
-		// Put the semaphore in the com
-		newComm.setSemaphore(semaphore);
-
-		// Register the core of the current block as a semaphore user
-		semaphore.getUsers().add(operatorBlock);
-
-	}
-
-	/**
-	 * Generate the {@link CodegenPackage Codegen Model} for a "special actor"
-	 * (fork, join, broadcast or roundbuffer) firing. This method will create an
-	 * {@link SpecialCall} and place it in the {@link LoopBlock} of the
-	 * {@link CoreBlock} passed as a parameter.
-	 * 
-	 * @param operatorBlock
-	 *            the {@link CoreBlock} where the special actor firing is
-	 *            performed.
-	 * @param dagVertex
-	 *            the {@link DAGVertex} corresponding to the actor firing.
-	 * @throws CodegenException
-	 * 
-	 */
-	protected void generateSpecialCall(CoreBlock operatorBlock, DAGVertex dagVertex) throws CodegenException {
-		// get the corresponding SDFVertex
-		SDFAbstractVertex sdfVertex = (SDFAbstractVertex) dagVertex.getPropertyBean().getValue(DAGVertex.SDF_VERTEX,
-				SDFAbstractVertex.class);
-
-		SpecialCall f = CodegenFactory.eINSTANCE.createSpecialCall();
-		f.setName(dagVertex.getName());
-		String vertexType = dagVertex.getPropertyStringValue(AbstractVertex.KIND);
-		switch (vertexType) {
-		case DAGForkVertex.DAG_FORK_VERTEX:
-			f.setType(SpecialType.FORK);
-			break;
-		case DAGJoinVertex.DAG_JOIN_VERTEX:
-			f.setType(SpecialType.JOIN);
-			break;
-		case DAGBroadcastVertex.DAG_BROADCAST_VERTEX:
-			if (sdfVertex instanceof SDFRoundBufferVertex) {
-				f.setType(SpecialType.ROUND_BUFFER);
-				break;
-			} else if (sdfVertex instanceof SDFBroadcastVertex) {
-				f.setType(SpecialType.BROADCAST);
-				break;
-			}
-			// Do not break here !
-		default:
-			throw new CodegenException("DAGVertex " + dagVertex + " has an unknown type: " + vertexType);
-		}
-
-		// Retrieve input/output edge in correct order !
-		@SuppressWarnings("unchecked")
-		Map<Integer, SDFEdge> orderedEdges = (Map<Integer, SDFEdge>) sdfVertex.getPropertyBean()
-				.getValue(DAGForkVertex.EDGES_ORDER);
-		SDFGraph srSDFGraph = (SDFGraph) sdfVertex.getPropertyBean().getValue("base");
-
-		for (int i = 0; i < orderedEdges.size(); i++) {
-			// Find the corresponding DAGEdge.
-			DAGEdge dagEdge = null;
-			{
-				DAGVertex source = null;
-				DAGVertex target = null;
-
-				// Get the target or the source of the currentEdge
-				SDFAbstractVertex sourceOrTargetVertex = null;
-				if (f.getType().equals(SpecialType.FORK) || f.getType().equals(SpecialType.BROADCAST)) {
-					sourceOrTargetVertex = srSDFGraph.getEdgeTarget(orderedEdges.get(i));
-					source = dagVertex;
-					target = dag.getVertex(sourceOrTargetVertex.getName());
-				} else { // join or roundbuffer
-					sourceOrTargetVertex = srSDFGraph.getEdgeSource(orderedEdges.get(i));
-					target = dagVertex;
-					source = dag.getVertex(sourceOrTargetVertex.getName());
-				}
-				// For broadcast and round
-				// buffersf.getType().equals(SpecialType.BROADCAST) vertices,
-				// respectively skip the input and the outputs
-				if ((f.getType().equals(SpecialType.BROADCAST) || f.getType().equals(SpecialType.ROUND_BUFFER))
-						&& target != null && target.equals(source)) {
-					continue;
-				}
-
-				dagEdge = dag.getEdge(source, target);
-			}
-
-			if (dagEdge == null) {
-				throw new CodegenException(
-						"DAGEdge corresponding to srSDFEdge " + orderedEdges.get(i) + " was not found.");
-			}
-
-			// Find the corresponding BufferProperty
-			BufferProperties subBuffProperty = null;
-			BufferAggregate buffers = (BufferAggregate) dagEdge.getPropertyBean()
-					.getValue(BufferAggregate.propertyBeanName, BufferAggregate.class);
-			for (BufferProperties subBufferProperties : buffers) {
-				// The source and target actor are the same, check that the
-				// ports are corrects
-				if (orderedEdges.get(i).getTargetLabel().equals(subBufferProperties.getDestInputPortID())
-						&& orderedEdges.get(i).getSourceLabel().equals(subBufferProperties.getSourceOutputPortID())) {
-					subBuffProperty = subBufferProperties;
-					break;
-				}
-			}
-
-			if (subBuffProperty == null) {
-				throw new CodegenException("Buffer property with ports " + orderedEdges.get(i).getTargetLabel()
-						+ " and " + orderedEdges.get(i).getSourceLabel() + " was not found in DAGEdge aggregate "
-						+ dagEdge);
-			}
-
-			// Get the corresponding Buffer
-			Buffer buffer = srSDFEdgeBuffers.get(subBuffProperty);
-			if (buffer == null) {
-				throw new CodegenException("Buffer corresponding to DAGEdge" + dagEdge + "was not allocated.");
-			}
-			// Add it to the specialCall
-			if (f.getType().equals(SpecialType.FORK) || f.getType().equals(SpecialType.BROADCAST)) {
-				f.addOutputBuffer(buffer);
-			} else {
-				f.addInputBuffer(buffer);
-			}
-		}
-
-		// Find the last buffer that correspond to the
-		// exploded/broadcasted/joined/roundbuffered edge
-		DAGEdge lastEdge = null;
-		{
-			// The vertex may have a maximum of 2 incoming/outgoing edges
-			// but only one should be linked to the producer/consumer
-			// the other must be linked to a send/receive vertex
-			Set<DAGEdge> candidates;
-			if (f.getType().equals(SpecialType.FORK) || f.getType().equals(SpecialType.BROADCAST)) {
-				candidates = dag.incomingEdgesOf(dagVertex);
-			} else {
-				candidates = dag.outgoingEdgesOf(dagVertex);
-			}
-
-			if (candidates.size() > 2) {
-				String direction;
-				if (f.getType().equals(SpecialType.FORK) || f.getType().equals(SpecialType.BROADCAST)) {
-					direction = "incoming";
-				} else {
-					direction = "outgoing";
-				}
-				throw new CodegenException(f.getType().getName() + " vertex " + dagVertex + " more than 1 " + direction
-						+ "edge. Check the exported DAG.");
-			}
-			for (DAGEdge edge : candidates) {
-				if (edge.getSource().getPropertyBean()
-						.getValue(ImplementationPropertyNames.Vertex_vertexType, VertexType.class)
-						.equals(VertexType.TASK)
-						&& edge.getTarget().getPropertyBean()
-								.getValue(ImplementationPropertyNames.Vertex_vertexType, VertexType.class)
-								.equals(VertexType.TASK)) {
-					lastEdge = edge;
-				}
-			}
-			if (lastEdge == null) {
-				// This should never happen. It would mean that a
-				// "special vertex" does receive data only from send/receive
-				// vertices
-				throw new CodegenException(
-						f.getType().getName() + " vertex " + dagVertex + "is not properly connected.");
-			}
-		}
-
-		BufferAggregate bufferAggregate = (BufferAggregate) lastEdge.getPropertyBean()
-				.getValue(BufferAggregate.propertyBeanName);
-		// there should be only one buffer in the aggregate
-		BufferProperties lastBuffProperty = bufferAggregate.get(0);
-		Buffer lastBuffer = srSDFEdgeBuffers.get(lastBuffProperty);
-
-		// Add it to the specialCall
-		if (f.getType().equals(SpecialType.FORK) || f.getType().equals(SpecialType.BROADCAST)) {
-			f.addInputBuffer(lastBuffer);
-		} else {
-			f.addOutputBuffer(lastBuffer);
-		}
-
-		operatorBlock.getLoopBlock().getCodeElts().add(f);
-		dagVertexCalls.put(dagVertex, f);
-
-		identifyMergedInputRange(new AbstractMap.SimpleEntry<List<Variable>, List<PortDirection>>(f.getParameters(),
-				f.getParameterDirections()));
-		registerCallVariableToCoreBlock(operatorBlock, f);
-	}
-
-	/**
-	 * This method create a {@link SubBuffer} for each {@link SDFEdge}
-	 * aggregated in the given {@link DAGEdge}. {@link SubBuffer} information
-	 * are retrieved from the {@link #megs} of the {@link CodegenModelGenerator}
-	 * . All created {@link SubBuffer} are referenced in the
-	 * {@link #srSDFEdgeBuffers} map.
-	 * 
-	 * @param parentBuffer
-	 *            the {@link Buffer} containing the generated {@link SubBuffer}
-	 * @param dagEdge
-	 *            the {@link DAGEdge} whose {@link Buffer} is generated.
-	 * @param offset
-	 *            the of the {@link DAGEdge} in the {@link Buffer}
-	 * @return the total size of the subbuffers
-	 * @throws CodegenException
-	 *             If a {@link DataType} used in the graph is not declared in
-	 *             the {@link PreesmScenario}.
-	 * 
-	 */
-	protected Integer generateSubBuffers(Buffer parentBuffer, DAGEdge dagEdge, Integer offset) throws CodegenException {
-
-		Map<String, DataType> dataTypes = scenario.getSimulationManager().getDataTypes();
-
-		BufferAggregate buffers = (BufferAggregate) dagEdge.getPropertyBean().getValue(BufferAggregate.propertyBeanName,
-				BufferAggregate.class);
-
-		// Retrieve the corresponding memory object from the MEG
-		MemoryExclusionVertex memObject = findMObject(dagEdge);
-		@SuppressWarnings("unchecked")
-		List<Integer> interSubbufferSpace = (List<Integer>) memObject.getPropertyBean()
-				.getValue(MemoryExclusionVertex.INTER_BUFFER_SPACES, List.class);
-
-		Integer aggregateOffset = new Integer(0);
-		int idx = 0;
-		for (BufferProperties subBufferProperties : buffers) {
-			Buffer buff = null;
-			// If the parent buffer is not null
-			if (!(parentBuffer instanceof NullBuffer)) {
-				SubBuffer subBuff = CodegenFactory.eINSTANCE.createSubBuffer();
-				buff = subBuff;
-				// Old naming techniques with complete path to port. (too long,
-				// kept
-				// as a comment)
-				String comment = dagEdge.getSource().getName();
-				comment += '_' + subBufferProperties.getSourceOutputPortID();
-				comment += " > " + dagEdge.getTarget().getName();
-				comment += '_' + subBufferProperties.getDestInputPortID();
-				subBuff.setComment(comment);
-
-				// Buffer is named only with ports ID
-				String name = subBufferProperties.getSourceOutputPortID();
-				name += "__" + subBufferProperties.getDestInputPortID();
-
-				// Check for duplicates
-				name = generateUniqueBufferName(name);
-
-				subBuff.setName(name);
-				subBuff.setContainer(parentBuffer);
-				subBuff.setOffset(aggregateOffset);
-				subBuff.setType(subBufferProperties.getDataType());
-				subBuff.setSize(subBufferProperties.getSize());
-
-				// Save the created SubBuffer
-				srSDFEdgeBuffers.put(subBufferProperties, subBuff);
-			} else {
-				// The parent buffer is a null buffer
-				NullBuffer nullBuff = CodegenFactory.eINSTANCE.createNullBuffer();
-				buff = nullBuff;
-				// Old naming techniques with complete path to port. (too long,
-				// kept
-				// as a comment)
-				String comment = dagEdge.getSource().getName();
-				comment += '_' + subBufferProperties.getSourceOutputPortID();
-				comment += " > " + dagEdge.getTarget().getName();
-				comment += '_' + subBufferProperties.getDestInputPortID();
-				nullBuff.setComment("NULL_" + comment);
-				nullBuff.setContainer(parentBuffer);
-
-				// Save the created SubBuffer
-				srSDFEdgeBuffers.put(subBufferProperties, nullBuff);
-			}
-
-			// If an interSubbufferSpace was defined, add it
-			if (interSubbufferSpace != null) {
-				aggregateOffset += interSubbufferSpace.get(idx);
-			}
-			idx++;
-
-			// Increment the aggregate offset with the size of the current
-			// subBuffer multiplied by the size of the datatype
-			if (subBufferProperties.getDataType().equals("typeNotFound")) {
-				throw new CodegenException("There is a problem with datatypes.\n"
-						+ "Please make sure that all data types are defined in the Simulation tab of the scenario editor.");
-			}
-			DataType subBuffDataType = dataTypes.get(subBufferProperties.getDataType());
-			if (subBuffDataType == null) {
-				throw new CodegenException(
-						"Data type " + subBufferProperties.getDataType() + " is undefined in the scenario.");
-			}
-			buff.setTypeSize(subBuffDataType.getSize());
-			aggregateOffset += (buff.getSize() * subBuffDataType.getSize());
-		}
-
-		return aggregateOffset;
-	}
-
-	/**
-	 * Using the {@link #bufferNames} map, this methods gives a new unique
-	 * {@link Buffer} name beginning with the string passed as a parameter.
-	 * Names that are longer than 28 characters will be shortened to this
-	 * length..
-	 * 
-	 * @param name
-	 *            the buffer name
-	 * @return a unique name for the buffer
-	 */
-	protected String generateUniqueBufferName(String name) {
-		Integer idx;
-		String key = new String(name);
-		if (key.length() > 28) {
-			key = key.substring(0, 28);
-		}
-		if ((idx = bufferNames.get(key)) == null) {
-			idx = new Integer(0);
-			bufferNames.put(key, idx);
-		}
-		String bufferName = key + "__" + idx;
-		idx += 1;
-		bufferNames.put(key, idx);
-		return bufferName;
-	}
-
-	/**
-	 * Retrieve the {@link ActorPrototypes prototypes} defined in the IDL
-	 * {@link CodeRefinement refinement} of the {@link SDFVertex} passed as a
-	 * parameter
-	 * 
-	 * @param sdfVertex
-	 *            the {@link SDFVertex} whose IDL refinement is parsed to
-	 *            retrieve the corresponding {@link ActorPrototypes}
-	 * @return the parsed {@link ActorPrototypes}.
-	 * @throws CodegenException
-	 *             Exception is thrown if:
-	 *             <ul>
-	 *             <li>The {@link DAGVertex} has no IDL Refinement</li>
-	 *             </ul>
-	 */
-	protected ActorPrototypes getActorPrototypes(SDFVertex sdfVertex) throws CodegenException {
-		Object refinement = sdfVertex.getPropertyBean().getValue(AbstractVertex.REFINEMENT);
-
-		// Check that it has an IDL refinement.
-		if (!(refinement instanceof CodeRefinement) || ((CodeRefinement) refinement).getLanguage() != Language.IDL) {
-			throw new CodegenException("generateFunctionCall was called with a DAG Vertex withoud IDL");
-		}
-
-		// Retrieve the IDL File
-		IWorkspace workspace = ResourcesPlugin.getWorkspace();
-		IWorkspaceRoot root = workspace.getRoot();
-
-		IPath path = ((CodeRefinement) refinement).getPath();
-		IFile idlFile;
-		// XXX: workaround for existing IBSDF projects where refinements are
-		// under the form "../folder/file"
-		if (path.toOSString().startsWith("..")) {
-			String projectName = workflow.getProjectName();
-			IProject project = root.getProject(projectName);
-			path = new Path(project.getLocation() + path.toString().substring(2));
-			idlFile = root.getFileForLocation(path);
-		} else {
-			idlFile = root.getFile(path);
-		}
-
-		// Retrieve the ActorPrototype
-		IPath rawPath = idlFile.getRawLocation();
-		String rawLocation = rawPath.toOSString();
-		ActorPrototypes prototypes = IDLPrototypeFactory.INSTANCE.create(rawLocation);
-		return prototypes;
-	}
-
-	/**
-	 * The purpose of this method is to identify {@link Range} of input
-	 * {@link Buffer} that are allocated in a memory space overlapping with a
-	 * {@link Range} of output {@link Buffer}. Information on overlapping
-	 * {@link Range} is saved in the {@link Buffer#getMergedRange() mergedRange}
-	 * of the input {@link Buffer}. This information will be used for cache
-	 * coherence purpose during code generation.
-	 * 
-	 * @param callVars
-	 *            {@link Entry} containing a {@link List} of call
-	 *            {@link Variable} of a function associated to a {@link List} of
-	 *            their {@link PortDirection}.
-	 * @throws CodegenException
-	 *             throws an exception if the {@link MemoryExclusionVertex}
-	 *             associated to a {@link DAGEdge} could not be found in any
-	 *             {@link #megs}.
-	 */
-	protected void identifyMergedInputRange(Entry<List<Variable>, List<PortDirection>> callVars)
-			throws CodegenException {
-
-		// Separate input and output buffers
-		List<Buffer> inputs = new ArrayList<Buffer>();
-		List<Buffer> outputs = new ArrayList<Buffer>();
-		for (int i = 0; i < callVars.getKey().size(); i++) {
-			if (callVars.getValue().get(i) == PortDirection.INPUT) {
-				inputs.add((Buffer) callVars.getKey().get(i));
-			} else if (callVars.getValue().get(i) == PortDirection.OUTPUT) {
-				outputs.add((Buffer) callVars.getKey().get(i));
-			}
-		}
-
-		// For each output find the allocated range
-		// (or Ranges in case of a divided buffer)
-		List<Pair<Buffer, Range>> outputRanges = new ArrayList<>();
-		for (Buffer output : outputs) {
-			// If the input is not a NullBufer
-			if (!(output instanceof NullBuffer)) {
-				// Find the parent Buffer container b
-				// and the offset within b.
-				int start = 0;
-				Buffer b = output;
-				while (b instanceof SubBuffer) {
-					start += ((SubBuffer) b).getOffset();
-					b = ((SubBuffer) b).getContainer();
-				}
-				int end = start + (output.getSize() * output.getTypeSize());
-
-				// Save allocated range
-				outputRanges.add(new Pair<Buffer, Range>(b, new Range(start, end)));
-			} else {
-				// The output is a NullBuffer (i.e. it is divided)
-				// Find the allocation of its ranges
-				DAGEdge dagEdge = dagEdgeBuffers.inverse().get(((NullBuffer) output).getContainer());
-
-				// Get the real ranges from the memObject
-				MemoryExclusionVertex mObject = findMObject(dagEdge);
-
-				@SuppressWarnings("unchecked")
-				List<Pair<MemoryExclusionVertex, Pair<Range, Range>>> realRanges = (List<Pair<MemoryExclusionVertex, Pair<Range, Range>>>) mObject
-						.getPropertyBean().getValue(MemoryExclusionVertex.REAL_TOKEN_RANGE_PROPERTY);
-
-				// Find the actual allocation range of each real range.
-				for (Pair<MemoryExclusionVertex, Pair<Range, Range>> realRange : realRanges) {
-					DAGEdge hostDagEdge = realRange.getKey().getEdge();
-					DAGVertex originalSource = dag.getVertex(hostDagEdge.getSource().getName());
-					DAGVertex originalTarget = dag.getVertex(hostDagEdge.getTarget().getName());
-					DAGEdge originalDagEdge = dag.getEdge(originalSource, originalTarget);
-					Buffer hostBuffer = dagEdgeBuffers.get(originalDagEdge);
-					// Get the allocated range
-					int start = realRange.getValue().getValue().getStart();
-					Buffer b = hostBuffer;
-					while (b instanceof SubBuffer) {
-						start += ((SubBuffer) b).getOffset();
-						b = ((SubBuffer) b).getContainer();
-					}
-					int end = start + realRange.getValue().getValue().getLength();
-					// Save allocated range
-					outputRanges.add(new Pair<Buffer, Range>(b, new Range(start, end)));
-				}
-			}
-		}
-
-		// Find if an inputBuffer has an overlap with an outputRange
-		// For each input find the allocated range
-		// Map<Buffer,Pair<Buffer,Range>> inputRanges = new HashMap<>();
-		for (Buffer input : inputs) {
-			// If the input is not a NullBufer
-			if (!(input instanceof NullBuffer)) {
-				// Find the parent Buffer container b
-				// and the offset within b.
-				int start = 0;
-				Buffer b = input;
-				while (b instanceof SubBuffer) {
-					start += ((SubBuffer) b).getOffset();
-					b = ((SubBuffer) b).getContainer();
-				}
-				int end = start + (input.getSize() * input.getTypeSize());
-
-				// Find the input range that are also covered by the output
-				// ranges
-				List<Range> inRanges = new ArrayList<Range>();
-				inRanges.add(new Range(start, end));
-
-				// Check output ranges one by one
-				for (Pair<Buffer, Range> outputRange : outputRanges) {
-					if (outputRange.getKey() == b) {
-						inRanges = Range.difference(inRanges, outputRange.getValue());
-					}
-				}
-				List<Range> mergedRanges = new ArrayList<Range>();
-				mergedRanges.add(new Range(start, end));
-				mergedRanges = Range.difference(mergedRanges, inRanges);
-
-				// Save only if a part of the input buffer is merged
-				if (mergedRanges.size() != 0) {
-					Range.translate(mergedRanges, -start);
-					input.setMergedRange(new BasicEList<>(mergedRanges));
-				}
-			}
-		}
-
-	}
-
-	/**
-	 * Insert the {@link Communication} calls in the {@link LoopBlock} of the
-	 * given {@link CoreBlock}.
-	 * 
-	 * @param operatorBlock
-	 *            the {@link CoreBlock} on which the communication is executed.
-	 * @param dagVertex
-	 *            the {@link DAGVertex} corresponding to the given
-	 *            {@link Communication}.
-	 * @param newComm
-	 *            the {@link Communication} {@link Call} to insert.
-	 * 
-	 * @throws CodegenException
-	 *             if the newComm is a SendRelease or a ReceiveReserve.
-	 */
-	protected void insertCommunication(CoreBlock operatorBlock, DAGVertex dagVertex, Communication newComm)
-			throws CodegenException {
-
-		// Do this only for SS and RE
-		if ((newComm.getDelimiter().equals(Delimiter.START) && newComm.getDirection().equals(Direction.SEND))
-				|| (newComm.getDelimiter().equals(Delimiter.END) && newComm.getDirection().equals(Direction.RECEIVE))) {
-
-			// Do the insertion
-			operatorBlock.getLoopBlock().getCodeElts().add(newComm);
-
-			// Save the communication in the dagVertexCalls map only if it
-			// is a
-			// SS or a ER
-			if ((newComm.getDelimiter().equals(Delimiter.START) && newComm.getDirection().equals(Direction.SEND))
-					|| (newComm.getDelimiter().equals(Delimiter.END)
-							&& newComm.getDirection().equals(Direction.RECEIVE))) {
-				dagVertexCalls.put(dagVertex, newComm);
-			}
-
-		} else {
-			// Code reached for RS, SE, RR and SR
-			// Retrieve the corresponding ReceiveEnd or SendStart
-			Call zoneReference = null;
-			if (newComm.getDirection().equals(Direction.SEND)) {
-				zoneReference = newComm.getSendStart();
-			}
-			if (newComm.getDirection().equals(Direction.RECEIVE)) {
-				zoneReference = newComm.getReceiveEnd();
-			}
-
-			// Get the index for the zone complement
-			int index = operatorBlock.getLoopBlock().getCodeElts().indexOf(zoneReference);
-
-			// For SE and RS
-			if ((newComm.getDelimiter().equals(Delimiter.START) && newComm.getDirection().equals(Direction.RECEIVE))
-					|| (newComm.getDelimiter().equals(Delimiter.END)
-							&& newComm.getDirection().equals(Direction.SEND))) {
-
-				// DO the insertion
-				if (newComm.getDelimiter().equals(Delimiter.START)) {
-					// Insert the RS before the RE
-					operatorBlock.getLoopBlock().getCodeElts().add(index, newComm);
-				} else {
-					// Insert the SE after the SS
-					operatorBlock.getLoopBlock().getCodeElts().add(index + 1, newComm);
-				}
-				// DO NOT save the SE and RS in the dagVertexCall.
-			}
-		}
-	}
-
-	/**
-	 * Insert the {@link Communication} in the {@link LoopBlock} of the
-	 * {@link CoreBlock} passed as a parameter. All {@link DAGVertex} consuming
-	 * or producing data handled by the {@link Communication} must have been
-	 * scheduled {@link #generateActorFiring(CoreBlock, DAGVertex) generated}
-	 * before calling this method.<br>
-	 * <br>
-	 * In the current version, Send primitives are inserted as follow:<br>
-	 * <code>(ProducingActor)-(SendStart)-(SendEnd)</code><br>
-	 * and Receive primitives as follow:<br>
-	 * <code>(ReceiveStart)-(ReceiveEnd)-(ConsumingActor)</code> <br>
-	 * The SendEnd and ReceiveStart placed like this do not enable the
-	 * reception/sending for the next iteration. <br>
-	 * {@link #futureInsertCommunication(CoreBlock, DAGVertex, Communication)
-	 * see this method to implement future comm insertion.}
-	 * 
-	 * 
-	 * @param operatorBlock
-	 *            the {@link CoreBlock} on which the communication is executed.
-	 * @param dagVertex
-	 *            the {@link DAGVertex} corresponding to the given
-	 *            {@link Communication}.
-	 * @param newComm
-	 *            the {@link Communication} {@link Call} to insert.
-	 * 
-	 * @throws CodegenException
-	 *             if the newComm is a SendRelease or a ReceiveReserve.
-	 */
-	@Deprecated
-	protected void oldInsertCommunication(CoreBlock operatorBlock, DAGVertex dagVertex, Communication newComm)
-			throws CodegenException {
-
-		// Retrieve the vertex that must be before/after the communication.
-		DAGVertex producerOrConsumer = null;
-		if (newComm.getDirection().equals(Direction.SEND)) {
-			// Get the producer.
-			producerOrConsumer = dag.incomingEdgesOf(dagVertex).iterator().next().getSource();
-		} else {
-			producerOrConsumer = dag.outgoingEdgesOf(dagVertex).iterator().next().getTarget();
-		}
-
-		// Get the corresponding call
-		Call prodOrConsumerCall = dagVertexCalls.get(producerOrConsumer);
-		int prodOrConsumerindex = operatorBlock.getLoopBlock().getCodeElts().indexOf(prodOrConsumerCall);
-
-		// Do this only for SS and RE
-		if ((newComm.getDelimiter().equals(Delimiter.START) && newComm.getDirection().equals(Direction.SEND))
-				|| (newComm.getDelimiter().equals(Delimiter.END) && newComm.getDirection().equals(Direction.RECEIVE))) {
-
-			// If the index of the corresponding call was found
-			if (prodOrConsumerindex != -1) {
-				if (newComm.getDelimiter().equals(Delimiter.START)) {
-					// SS
-					// Insert after the producer/consumer
-					operatorBlock.getLoopBlock().getCodeElts().add(prodOrConsumerindex + 1, newComm);
-				} else {
-					// RE
-					// Insert before the producer/consumer
-					operatorBlock.getLoopBlock().getCodeElts().add(prodOrConsumerindex, newComm);
-				}
-
-				// Save the communication in the dagVertexCalls map only if it
-				// is a
-				// SS or a ER
-				if ((newComm.getDelimiter().equals(Delimiter.START) && newComm.getDirection().equals(Direction.SEND))
-						|| (newComm.getDelimiter().equals(Delimiter.END)
-								&& newComm.getDirection().equals(Direction.RECEIVE))) {
-					dagVertexCalls.put(dagVertex, newComm);
-				}
-			} else {
-				// The index was not found, this may happen when a multi-step
-				// communication occurs
-				// The receive end of the first step of a multistep
-				// communication
-				// will be the first to be processed.
-				if (newComm.getDelimiter().equals(Delimiter.END) && newComm.getDirection().equals(Direction.RECEIVE)) {
-					// Insert it according to its scheduled place.
-					int dagVertexSchedulingOrder = (Integer) dagVertex.getPropertyBean()
-							.getValue(ImplementationPropertyNames.Vertex_schedulingOrder, Integer.class);
-					int insertionIndex = 0;
-					for (CodeElt codeElt : operatorBlock.getLoopBlock().getCodeElts()) {
-						// Iterate over the calls of the current operator
-						if (codeElt instanceof Call) {
-							DAGVertex vertex = dagVertexCalls.inverse().get(codeElt);
-
-							if (vertex == null) {
-								// this will happen when a ReceiveStart,
-								// ReceiveRelease or a SendEnd, SendReserve is
-								// encountered, since they have no corresponding
-								// vertices in the DAG
-							} else if ((Integer) vertex.getPropertyBean().getValue(
-									ImplementationPropertyNames.Vertex_schedulingOrder,
-									Integer.class) > dagVertexSchedulingOrder) {
-								break;
-							}
-						}
-						insertionIndex++;
-					}
-					// Do the insertion
-					operatorBlock.getLoopBlock().getCodeElts().add(insertionIndex, newComm);
-					dagVertexCalls.put(dagVertex, newComm);
-				}
-			}
-		} else {
-			// Code reached for RS, SE, RR and SR
-			// Retrieve the corresponding ReceiveEnd or SendStart
-			Call zoneReference = null;
-			if (newComm.getDirection().equals(Direction.SEND)) {
-				zoneReference = newComm.getSendStart();
-			}
-			if (newComm.getDirection().equals(Direction.RECEIVE)) {
-				zoneReference = newComm.getReceiveEnd();
-			}
-
-			// Get the index for the zone complement
-			int index = operatorBlock.getLoopBlock().getCodeElts().indexOf(zoneReference);
-
-			// For SE and RS
-			if ((newComm.getDelimiter().equals(Delimiter.START) && newComm.getDirection().equals(Direction.RECEIVE))
-					|| (newComm.getDelimiter().equals(Delimiter.END)
-							&& newComm.getDirection().equals(Direction.SEND))) {
-
-				// DO the insertion
-				if (newComm.getDelimiter().equals(Delimiter.START)) {
-					// Insert the RS before the RE
-					operatorBlock.getLoopBlock().getCodeElts().add(index, newComm);
-				} else {
-					// Insert the SE after the SS
-					operatorBlock.getLoopBlock().getCodeElts().add(index + 1, newComm);
-				}
-				// DO NOT save the SE and RS in the dagVertexCall.
-			}
-		}
-	}
-
-	/**
-	 * {@link Buffer#setCreator(Block) Set the creator} of the given
-	 * {@link Buffer} to the given {@link CoreBlock}, and recursively iterate
-	 * over the {@link Buffer#getChildrens() children} {@link SubBuffer} of this
-	 * {@link Buffer} to set the same {@link Buffer#setCreator(Block) creator}
-	 * for them.
-	 * 
-	 * @param buffer
-	 *            The {@link Buffer} whose creator is to be set.
-	 * @param correspondingOperatorBlock
-	 *            The creator {@link Block}.
-	 * @param isLocal
-	 *            boolean used to set the {@link Buffer#isLocal()} property of
-	 *            all {@link Buffer}
-	 */
-	private void recusriveSetBufferCreator(Buffer buffer, CoreBlock correspondingOperatorBlock, boolean isLocal) {
-		// Set the creator for the current buffer
-		buffer.setCreator(correspondingOperatorBlock);
-		buffer.setLocal(isLocal);
-
-		// Do the same recursively for all its children subbuffers
-		for (SubBuffer subBuffer : buffer.getChildrens()) {
-			recusriveSetBufferCreator(subBuffer, correspondingOperatorBlock, isLocal);
-		}
-	}
-
-	/**
-	 * Register the {@link Variable} used by the {@link Call} as used by the
-	 * {@link CoreBlock} passed as a parameter.
-	 * 
-	 * @param operatorBlock
-	 *            the {@link CoreBlock} that is a user of the variables.
-	 * @param call
-	 *            the {@link Call} whose {@link Variable variables} are
-	 *            registered
-	 */
-	protected void registerCallVariableToCoreBlock(CoreBlock operatorBlock, Call call) {
-		// Register the core Block as a user of the function variable
-		for (Variable var : call.getParameters()) {
-			// Currently, constants do not need to be declared nor
-			// have creator since their value is directly used.
-			// Consequently the used block can also be declared as the creator
-			// Logger logger = WorkflowLogger.getLogger();
-			// logger.log(Level.INFO, "Codegen registerCallVariableToCoreBlock "
-			// + var.getName());
-			if (var instanceof Constant) {
-				var.setCreator(operatorBlock);
-				// logger.log(Level.INFO, "Creator " +
-				// var.getCreator().getName());
-			}
-			var.getUsers().add(operatorBlock);
-		}
-	}
-
-	/**
-	 * This method find the {@link Communication communications} associated to
-	 * the {@link Communication} passed as a parameter. Communication are
-	 * associated if they are involved in the communication of the same buffer
-	 * but with different {@link Direction} and {@link Delimiter}. The
-	 * {@link Communication#getSendStart()}, {@link Communication#getSendEnd()},
-	 * {@link Communication#getSendReserve()},
-	 * {@link Communication#getReceiveStart()},
-	 * {@link Communication#getReceiveEnd()} and
-	 * {@link Communication#getReceiveRelease()} attributes are updated by this
-	 * method.<br>
-	 * <br>
-	 * The methods also associates a common {@link Communication#getId() Id} to
-	 * all associated communications.
-	 * 
-	 * @param newCommmunication
-	 *            The {@link Communication} to register.
-	 * @param dagEdge
-	 *            The {@link DAGEdge} associated to the communication.
-	 * @param dagVertex
-	 *            the {@link DAGVertex} (Send or Receive) at the origin of the
-	 *            newCommunication creation.
-	 */
-	protected void registerCommunication(Communication newCommmunication, DAGEdge dagEdge, DAGVertex dagVertex) {
-		// Retrieve the routeStep corresponding to the vertex.
-		// In case of multi-step communication, this is the easiest
-		// way to retrieve the target and source of the communication
-		// corresponding to the current Send/ReceiveVertex
-		MessageRouteStep routeStep = (MessageRouteStep) dagVertex.getPropertyBean()
-				.getValue(ImplementationPropertyNames.SendReceive_routeStep, MessageRouteStep.class);
-
-		String commID = routeStep.getSender().getInstanceName();
-		commID += "__" + dagEdge.getSource().getName();
-		commID += "___" + routeStep.getReceiver().getInstanceName();
-		commID += "__" + dagEdge.getTarget().getName();
-		List<Communication> associatedCommunications = communications.get(commID);
-
-		// Get associated Communications and set ID
-		if (associatedCommunications == null) {
-			associatedCommunications = new ArrayList<Communication>();
-			newCommmunication.setId(communications.size());
-			communications.put(commID, associatedCommunications);
-		} else {
-			newCommmunication.setId(associatedCommunications.get(0).getId());
-		}
-
-		// Register other comm to the new
-		for (Communication com : associatedCommunications) {
-			if (com.getDirection().equals(Direction.SEND)) {
-				if (com.getDelimiter().equals(Delimiter.START))
-					newCommmunication.setSendStart(com);
-				if (com.getDelimiter().equals(Delimiter.END))
-					newCommmunication.setSendEnd(com);
-			}
-			if (com.getDirection().equals(Direction.RECEIVE)) {
-				if (com.getDelimiter().equals(Delimiter.START))
-					newCommmunication.setReceiveStart(com);
-				if (com.getDelimiter().equals(Delimiter.END))
-					newCommmunication.setReceiveEnd(com);
-			}
-		}
-
-		// Register new comm to its co-workers
-		associatedCommunications.add(newCommmunication);
-		for (Communication com : associatedCommunications) {
-			if (newCommmunication.getDirection().equals(Direction.SEND)) {
-				if (newCommmunication.getDelimiter().equals(Delimiter.START))
-					com.setSendStart(newCommmunication);
-				if (newCommmunication.getDelimiter().equals(Delimiter.END))
-					com.setSendEnd(newCommmunication);
-			} else {
-				if (newCommmunication.getDelimiter().equals(Delimiter.START))
-					com.setReceiveStart(newCommmunication);
-				if (newCommmunication.getDelimiter().equals(Delimiter.END))
-					com.setReceiveEnd(newCommmunication);
-			}
-		}
-	}
-
-	/**
-	 * The purpose of this function is to restore to their original size the
-	 * {@link MemoryExclusionVertex} that were merged when applying memory
-	 * scripts.
-	 */
-	protected void restoreHostedVertices() {
-		for (MemoryExclusionGraph meg : megs.values()) {
-			@SuppressWarnings("unchecked")
-			Map<MemoryExclusionVertex, Set<MemoryExclusionVertex>> hostBuffers = (Map<MemoryExclusionVertex, Set<MemoryExclusionVertex>>) meg
-					.getPropertyBean().getValue(MemoryExclusionGraph.HOST_MEMORY_OBJECT_PROPERTY);
-			if (hostBuffers != null) {
-				for (Entry<MemoryExclusionVertex, Set<MemoryExclusionVertex>> entry : hostBuffers.entrySet()) {
-					// Since host vertices are naturally aligned, no need to
-					// restore
-					// them
-
-					// Restore the real size of hosted vertices
-					Set<MemoryExclusionVertex> vertices = entry.getValue();
-
-					for (MemoryExclusionVertex vertex : vertices) {
-						// For non-divided vertices
-						if (vertex.getWeight() != 0) {
-							int emptySpace = (int) vertex.getPropertyBean()
-									.getValue(MemoryExclusionVertex.EMPTY_SPACE_BEFORE);
-
-							// Put the vertex back to its real size
-							vertex.setWeight(vertex.getWeight() - emptySpace);
-
-							// And set the allocated offset
-							int allocatedOffset = (int) vertex.getPropertyBean()
-									.getValue(MemoryExclusionVertex.MEMORY_OFFSET_PROPERTY);
-
-							vertex.setPropertyValue(MemoryExclusionVertex.MEMORY_OFFSET_PROPERTY,
-									allocatedOffset + emptySpace);
-							@SuppressWarnings("unchecked")
-							Map<DAGEdge, Integer> dagEdgeAllocation = (Map<DAGEdge, Integer>) meg.getPropertyBean()
-									.getValue(MemoryExclusionGraph.DAG_EDGE_ALLOCATION);
-							dagEdgeAllocation.put(vertex.getEdge(), allocatedOffset + emptySpace);
-						}
-					}
-				}
-			}
-		}
-	}
+/**
+ * Copyright or © or Copr. IETR/INSA: Maxime Pelcat, Jean-François Nezan,
+ * Karol Desnos, Julien Heulot
+ * 
+ * [mpelcat,jnezan,kdesnos,jheulot]@insa-rennes.fr
+ * 
+ * This software is a computer program whose purpose is to prototype
+ * parallel applications.
+ * 
+ * This software is governed by the CeCILL-C license under French law and
+ * abiding by the rules of distribution of free software.  You can  use, 
+ * modify and/ or redistribute the software under the terms of the CeCILL-C
+ * license as circulated by CEA, CNRS and INRIA at the following URL
+ * "http://www.cecill.info". 
+ * 
+ * As a counterpart to the access to the source code and  rights to copy,
+ * modify and redistribute granted by the license, users are provided only
+ * with a limited warranty  and the software's author,  the holder of the
+ * economic rights,  and the successive licensors  have only  limited
+ * liability. 
+ * 
+ * In this respect, the user's attention is drawn to the risks associated
+ * with loading,  using,  modifying and/or developing or reproducing the
+ * software by the user in light of its specific status of free software,
+ * that may mean  that it is complicated to manipulate,  and  that  also
+ * therefore means  that it is reserved for developers  and  experienced
+ * professionals having in-depth computer knowledge. Users are therefore
+ * encouraged to load and test the software's suitability as regards their
+ * requirements in conditions enabling the security of their systems and/or 
+ * data to be ensured and,  more generally, to use and operate it in the 
+ * same conditions as regards security. 
+ * 
+ * The fact that you are presently reading this means that you have had
+ * knowledge of the CeCILL-C license and that you accept its terms.
+ */
+
+package org.ietr.preesm.codegen.xtend.task;
+
+import java.util.AbstractMap;
+import java.util.ArrayList;
+import java.util.Comparator;
+import java.util.HashMap;
+import java.util.HashSet;
+import java.util.List;
+import java.util.Map;
+import java.util.Map.Entry;
+import java.util.logging.Level;
+import java.util.logging.Logger;
+import java.util.Set;
+import java.util.TreeMap;
+
+import org.eclipse.core.resources.IFile;
+import org.eclipse.core.resources.IProject;
+import org.eclipse.core.resources.IWorkspace;
+import org.eclipse.core.resources.IWorkspaceRoot;
+import org.eclipse.core.resources.ResourcesPlugin;
+import org.eclipse.core.runtime.IPath;
+import org.eclipse.core.runtime.Path;
+import org.eclipse.emf.common.util.BasicEList;
+import org.eclipse.emf.common.util.ECollections;
+import org.eclipse.xtext.xbase.lib.Pair;
+import org.ietr.dftools.algorithm.iterators.DAGIterator;
+import org.ietr.dftools.algorithm.model.AbstractGraph;
+import org.ietr.dftools.algorithm.model.AbstractVertex;
+import org.ietr.dftools.algorithm.model.CodeRefinement;
+import org.ietr.dftools.algorithm.model.CodeRefinement.Language;
+import org.ietr.dftools.algorithm.model.IInterface;
+import org.ietr.dftools.algorithm.model.dag.DAGEdge;
+import org.ietr.dftools.algorithm.model.dag.DAGVertex;
+import org.ietr.dftools.algorithm.model.dag.DirectedAcyclicGraph;
+import org.ietr.dftools.algorithm.model.dag.edag.DAGBroadcastVertex;
+import org.ietr.dftools.algorithm.model.dag.edag.DAGEndVertex;
+import org.ietr.dftools.algorithm.model.dag.edag.DAGForkVertex;
+import org.ietr.dftools.algorithm.model.dag.edag.DAGInitVertex;
+import org.ietr.dftools.algorithm.model.dag.edag.DAGJoinVertex;
+import org.ietr.dftools.algorithm.model.parameters.Argument;
+import org.ietr.dftools.algorithm.model.parameters.InvalidExpressionException;
+import org.ietr.dftools.algorithm.model.sdf.SDFAbstractVertex;
+import org.ietr.dftools.algorithm.model.sdf.SDFEdge;
+import org.ietr.dftools.algorithm.model.sdf.SDFGraph;
+import org.ietr.dftools.algorithm.model.sdf.SDFInterfaceVertex;
+import org.ietr.dftools.algorithm.model.sdf.SDFVertex;
+import org.ietr.dftools.algorithm.model.sdf.esdf.SDFBroadcastVertex;
+import org.ietr.dftools.algorithm.model.sdf.esdf.SDFEndVertex;
+import org.ietr.dftools.algorithm.model.sdf.esdf.SDFInitVertex;
+import org.ietr.dftools.algorithm.model.sdf.esdf.SDFRoundBufferVertex;
+import org.ietr.dftools.architecture.slam.ComponentInstance;
+import org.ietr.dftools.architecture.slam.Design;
+import org.ietr.dftools.workflow.elements.Workflow;
+import org.ietr.dftools.workflow.tools.WorkflowLogger;
+import org.ietr.preesm.codegen.idl.ActorPrototypes;
+import org.ietr.preesm.codegen.idl.IDLPrototypeFactory;
+import org.ietr.preesm.codegen.idl.Prototype;
+import org.ietr.preesm.codegen.model.CodeGenArgument;
+import org.ietr.preesm.codegen.model.CodeGenParameter;
+import org.ietr.preesm.codegen.xtend.model.codegen.ActorBlock;
+import org.ietr.preesm.codegen.xtend.model.codegen.ActorCall;
+import org.ietr.preesm.codegen.xtend.model.codegen.Block;
+import org.ietr.preesm.codegen.xtend.model.codegen.Buffer;
+import org.ietr.preesm.codegen.xtend.model.codegen.BufferIterator;
+import org.ietr.preesm.codegen.xtend.model.codegen.Call;
+import org.ietr.preesm.codegen.xtend.model.codegen.CodeElt;
+import org.ietr.preesm.codegen.xtend.model.codegen.CodegenFactory;
+import org.ietr.preesm.codegen.xtend.model.codegen.CodegenPackage;
+import org.ietr.preesm.codegen.xtend.model.codegen.Communication;
+import org.ietr.preesm.codegen.xtend.model.codegen.CommunicationNode;
+import org.ietr.preesm.codegen.xtend.model.codegen.Constant;
+import org.ietr.preesm.codegen.xtend.model.codegen.CoreBlock;
+import org.ietr.preesm.codegen.xtend.model.codegen.Delimiter;
+import org.ietr.preesm.codegen.xtend.model.codegen.Direction;
+import org.ietr.preesm.codegen.xtend.model.codegen.FifoCall;
+import org.ietr.preesm.codegen.xtend.model.codegen.FifoOperation;
+import org.ietr.preesm.codegen.xtend.model.codegen.FiniteLoopBlock;
+import org.ietr.preesm.codegen.xtend.model.codegen.FunctionCall;
+import org.ietr.preesm.codegen.xtend.model.codegen.IntVar;
+import org.ietr.preesm.codegen.xtend.model.codegen.LoopBlock;
+import org.ietr.preesm.codegen.xtend.model.codegen.NullBuffer;
+import org.ietr.preesm.codegen.xtend.model.codegen.PortDirection;
+import org.ietr.preesm.codegen.xtend.model.codegen.Semaphore;
+import org.ietr.preesm.codegen.xtend.model.codegen.SharedMemoryCommunication;
+import org.ietr.preesm.codegen.xtend.model.codegen.SpecialCall;
+import org.ietr.preesm.codegen.xtend.model.codegen.SpecialType;
+import org.ietr.preesm.codegen.xtend.model.codegen.SubBuffer;
+import org.ietr.preesm.codegen.xtend.model.codegen.Variable;
+import org.ietr.preesm.core.architecture.route.MessageRouteStep;
+import org.ietr.preesm.core.scenario.PreesmScenario;
+import org.ietr.preesm.core.types.BufferAggregate;
+import org.ietr.preesm.core.types.BufferProperties;
+import org.ietr.preesm.core.types.DataType;
+import org.ietr.preesm.core.types.ImplementationPropertyNames;
+import org.ietr.preesm.core.types.VertexType;
+import org.ietr.preesm.memory.allocation.AbstractMemoryAllocatorTask;
+import org.ietr.preesm.memory.allocation.MemoryAllocator;
+import org.ietr.preesm.memory.exclusiongraph.MemoryExclusionGraph;
+import org.ietr.preesm.memory.exclusiongraph.MemoryExclusionVertex;
+import org.ietr.preesm.memory.script.Range;
+
+import com.google.common.collect.BiMap;
+import com.google.common.collect.HashBiMap;
+
+/**
+ * The objective of this class is to generate an intermediate model that will be
+ * used to print the generated code. <br>
+ * The generation of the intermediate model is based on elements resulting from
+ * a workflow execution: an {@link Design architecture}, a scheduled
+ * {@link DirectedAcyclicGraph DAG}, a {@link MemoryExclusionGraph Memory
+ * Allocation} and a {@link PreesmScenario scenario}. The generated model is
+ * composed of objects of the {@link CodegenPackage Codegen EMF model}.
+ * 
+ * 
+ * @author kdesnos
+ * 
+ */
+public class CodegenModelGenerator {
+	/**
+	 * Targeted {@link Design Architecture} of the code generation
+	 */
+	private Design archi;
+
+	/** The shared {@link Buffer} */
+	// private Buffer sharedBuffer;
+
+	/**
+	 * {@link Map} of the main {@link Buffer} for the code generation. Each
+	 * {@link Buffer} in this {@link List} contains one or more
+	 * {@link SubBuffer} and is associated to a unique memory bank, whose name
+	 * is given by the associated {@link String} in the {@link Map}.
+	 */
+	private Map<String, Buffer> mainBuffers;
+
+	/**
+	 * Map used to keep track of the number of {@link Buffer} created with a
+	 * given name. Since buffer are named using ports names, duplicates name may
+	 * happen and number must be added to ensure correctness.
+	 */
+	private Map<String, Integer> bufferNames;
+
+	/**
+	 * {@link DirectedAcyclicGraph DAG} used to generate code. This
+	 * {@link DirectedAcyclicGraph DAG} must be the result of mapping/scheduling
+	 * process.
+	 */
+	private DirectedAcyclicGraph dag;
+
+	/**
+	 * {@link Map} of {@link String} and {@link MemoryExclusionGraph MEG} used
+	 * to generate code. These {@link MemoryExclusionGraph MemEx MEGs} must be
+	 * the result of an allocation process. Each {@link String} corresponds to a
+	 * memory bank where the associated MEG is allocated.
+	 * 
+	 * @see MemoryAllocator
+	 */
+	private Map<String, MemoryExclusionGraph> megs;
+
+	/**
+	 * {@link PreesmScenario Scenario} at the origin of the call to the
+	 * {@link AbstractCodegenPrinter Code Generator}.
+	 */
+	private PreesmScenario scenario;
+
+	private Workflow workflow;
+
+	/**
+	 * This {@link Map} associates each {@link ComponentInstance} to its
+	 * corresponding {@link CoreBlock}.
+	 */
+	protected Map<ComponentInstance, CoreBlock> coreBlocks;
+
+	/**
+	 * This {@link Map} associates each {@link BufferProperties} aggregated in
+	 * the {@link DAGEdge edges} of the {@link DirectedAcyclicGraph DAG} to its
+	 * corresponding {@link Buffer}.
+	 */
+	private Map<BufferProperties, Buffer> srSDFEdgeBuffers;
+
+	/**
+	 * This {@link BiMap} associates each {@link DAGEdge} to its corresponding
+	 * {@link Buffer}.
+	 */
+	private BiMap<DAGEdge, Buffer> dagEdgeBuffers;
+
+	/**
+	 * This {@link Map} associates each {@link Pair} of init and end
+	 * {@link DAGVertex} to their corresponding {@link Pair} of {@link Buffer},
+	 * the first for the FIFO head, and the second for the FIFO body (if any).
+	 */
+	private Map<Pair<DAGVertex, DAGVertex>, Pair<Buffer, Buffer>> dagFifoBuffers;
+
+	/**
+	 * This {@link Map} associates a {@link SDFInitVertex} to its corresponding
+	 * {@link FifoOperation#POP Pop} {@link FifoCall}.
+	 */
+	private Map<SDFInitVertex, FifoCall> popFifoCalls;
+
+	/**
+	 * This {@link Map} associates each {@link DAGVertex} to its corresponding
+	 * {@link Call}. It will be filled during when creating the function call of
+	 * actors and updated later by inserting {@link Communication} {@link Call
+	 * calls}. For {@link Communication}, only the End Receive and the Start
+	 * Send communications will be stored in this map to avoid having multiple
+	 * calls for a unique {@link DAGVertex}.
+	 */
+	private BiMap<DAGVertex, Call> dagVertexCalls;
+
+	/**
+	 * This {@link Map} associates a unique communication ID to a list of all
+	 * the {@link Communication} {@link Call Calls} in involves. The
+	 * communication id is a {@link String} formed as follow:<br>
+	 * <code>SenderCore__SenderVertexName___ReceiverCore__ReceiverVertexName </code>
+	 */
+	private Map<String, List<Communication>> communications;
+
+	/**
+	 * Constructor of the {@link CodegenModelGenerator}. The constructor
+	 * performs verification to ensure that the inputs are valid:
+	 * <ul>
+	 * <li>The {@link DirectedAcyclicGraph DAG} is scheduled</li>
+	 * <li>The {@link DirectedAcyclicGraph DAG} is mapped on the input
+	 * {@link Design architecture}</li>
+	 * <li>The {@link MemoryExclusionGraph MemEx} is derived from the
+	 * {@link DirectedAcyclicGraph DAG}</li>
+	 * <li>The {@link MemoryExclusionGraph MemEx} is allocated</li>
+	 * </ul>
+	 * 
+	 * @param archi
+	 *            See {@link AbstractCodegenPrinter#archi}
+	 * @param dag
+	 *            See {@link AbstractCodegenPrinter#dag}
+	 * @param megs
+	 *            See {@link AbstractCodegenPrinter#megs}
+	 * @param scenario
+	 *            See {@link AbstractCodegenPrinter#scenario}
+	 * @throws CodegenException
+	 *             When one of the previous verification fails.
+	 */
+	public CodegenModelGenerator(final Design archi, final DirectedAcyclicGraph dag,
+			final Map<String, MemoryExclusionGraph> megs, final PreesmScenario scenario, Workflow workflow)
+					throws CodegenException {
+		this.archi = archi;
+		this.dag = dag;
+		this.megs = megs;
+		this.scenario = scenario;
+		this.workflow = workflow;
+
+		checkInputs(this.archi, this.dag, this.megs);
+		this.bufferNames = new HashMap<String, Integer>();
+		this.mainBuffers = new HashMap<String, Buffer>();
+		this.coreBlocks = new HashMap<ComponentInstance, CoreBlock>();
+		this.srSDFEdgeBuffers = new HashMap<BufferProperties, Buffer>();
+		this.dagEdgeBuffers = HashBiMap.create(dag.edgeSet().size());
+		this.dagFifoBuffers = new HashMap<Pair<DAGVertex, DAGVertex>, Pair<Buffer, Buffer>>();
+		this.dagVertexCalls = HashBiMap.create(dag.vertexSet().size());
+		this.communications = new HashMap<String, List<Communication>>();
+		this.popFifoCalls = new HashMap<SDFInitVertex, FifoCall>();
+	}
+
+	/**
+	 * Verification to ensure that the inputs are valid:
+	 * <ul>
+	 * <li>The {@link DirectedAcyclicGraph DAG} is scheduled</li>
+	 * <li>The {@link DirectedAcyclicGraph DAG} is mapped on the input
+	 * {@link Design architecture}</li>
+	 * <li>The {@link MemoryExclusionGraph MEGs} are derived from the
+	 * {@link DirectedAcyclicGraph DAG}</li>
+	 * <li>The {@link MemoryExclusionGraph MEGs} are allocated</li>
+	 * </ul>
+	 * 
+	 * @param archi
+	 *            See {@link AbstractCodegenPrinter#archi}
+	 * @param dag
+	 *            See {@link AbstractCodegenPrinter#dag}
+	 * @param megs
+	 *            See {@link AbstractCodegenPrinter#megs}
+	 * @throws CodegenException
+	 *             When one of the previous verification fails.
+	 */
+	protected void checkInputs(final Design archi, final DirectedAcyclicGraph dag,
+			final Map<String, MemoryExclusionGraph> megs) throws CodegenException {
+		// Check that the input DAG is scheduled and Mapped on the targeted
+		// architecture
+		for (DAGVertex vertex : dag.vertexSet()) {
+			ComponentInstance operator = (ComponentInstance) vertex.getPropertyBean().getValue("Operator",
+					ComponentInstance.class);
+			if (operator == null) {
+				throw new CodegenException("The DAG Actor " + vertex + " is not mapped on any operator.\n"
+						+ " All actors must be mapped before using the code generation.");
+			}
+
+			if (!archi.getComponentInstances().contains(operator)) {
+				throw new CodegenException("The DAG Actor " + vertex + " is not mapped on an operator " + operator
+						+ " that does not belong to the ipnut architecture.");
+			}
+		}
+
+		for (MemoryExclusionGraph meg : megs.values()) {
+			for (MemoryExclusionVertex memObj : meg.vertexSet()) {
+				// Check that the MemEx is derived from the Input DAG
+				String sourceName = memObj.getSource();
+				String sinkName = memObj.getSink();
+
+				// If the MObject is a part of a divide buffer
+				sourceName = sourceName.replaceFirst("^part[0-9]+_", "");
+
+				boolean isFifo = sourceName.startsWith("FIFO");
+				if (isFifo) {
+					sourceName = sourceName.substring(10, sourceName.length());
+				}
+
+				if (dag.getVertex(sourceName) == null) {
+					throw new CodegenException("MemEx graph memory object (" + memObj + ") refers to a DAG Vertex "
+							+ sourceName + " that does not exist in the input DAG.\n"
+							+ "Make sure that the MemEx is derived from the input DAG of the codegen.");
+				}
+				if (dag.getVertex(sinkName) == null) {
+					throw new CodegenException("MemEx graph memory object (" + memObj + ") refers to a DAG Vertex "
+							+ sinkName + " that does not exist in the input DAG.\n"
+							+ "Make sure that the MemEx is derived from the input DAG of the codegen.");
+				}
+				// If the memObject corresponds to an edge of the DAG
+				if (!sinkName.equals(sourceName) && !isFifo) {
+					// Check that the edge corresponding to the MemObject
+					// exists.
+					if (!dag.containsEdge(dag.getVertex(sourceName), dag.getVertex(sinkName))) {
+						throw new CodegenException("MemEx graph memory object (" + memObj + ") refers to a DAG Edge"
+								+ " that does not exist in the input DAG.\n"
+								+ "Make sure that the MemEx is derived from the input DAG of the codegen.");
+					}
+				}
+
+				// Check that the MemEx graph is allocated.
+				Integer offset = (Integer) memObj.getPropertyBean()
+						.getValue(MemoryExclusionVertex.MEMORY_OFFSET_PROPERTY, Integer.class);
+				if (offset == null) {
+					throw new CodegenException("MemEx graph memory object (" + memObj
+							+ ") was not allocated in memory. \n"
+							+ "Make sure that the MemEx is processed by an allocation task before entering the codegen.");
+				}
+			}
+		}
+	}
+
+	/**
+	 * Finds the {@link MemoryExclusionVertex} associated to the given
+	 * {@link DAGEdge} in the {@link #megs}.
+	 * 
+	 * @param dagEdge
+	 *            {@link DAGEdge} whose associated {@link MemoryExclusionVertex}
+	 *            is to be found.
+	 * @return the found {@link MemoryExclusionVertex}
+	 * @throws CodegenException
+	 *             throws an exception if the {@link MemoryExclusionVertex}
+	 *             associated to a {@link DAGEdge} could not be found in any
+	 *             {@link #megs}.
+	 */
+	protected MemoryExclusionVertex findMObject(DAGEdge dagEdge) throws CodegenException {
+		MemoryExclusionVertex mObject = null;
+		// Find the associated memory object
+		for (MemoryExclusionGraph meg : megs.values()) {
+			mObject = meg.getVertex(new MemoryExclusionVertex(dagEdge));
+			if (mObject != null) {
+				break;
+			}
+		}
+		if (mObject == null) {
+			throw new CodegenException("Memory Object associated to DAGEdge " + dagEdge
+					+ " could not be found in any memory exclusion graph.");
+		}
+
+		return mObject;
+	}
+
+	/**
+	 * Insert the {@link Communication} in the {@link LoopBlock} of the
+	 * {@link CoreBlock} passed as a parameter. All {@link DAGVertex} consuming
+	 * or producing data handled by the {@link Communication} must have been
+	 * scheduled {@link #generateActorFiring(CoreBlock, DAGVertex) generated}
+	 * before calling this method.<br>
+	 * <br>
+	 * In the current version, Send primitives are inserted as follow:<br>
+	 * <code>(SendEnd)-(ProducingActor)-(SendStart)</code><br>
+	 * and Receive primitives as follow:<br>
+	 * <code>(ReceiveEnd)-(ConsumingActor)-(ReceiveStart)</code> <br>
+	 * The SendEnd and ReceiveStart placed like this enable the
+	 * reception/sending for the next iteration. <br>
+	 * 
+	 * 
+	 * @param operatorBlock
+	 *            the {@link CoreBlock} on which the communication is executed.
+	 * @param dagVertex
+	 *            the {@link DAGVertex} corresponding to the given
+	 *            {@link Communication}.
+	 * @param newComm
+	 *            the {@link Communication} {@link Call} to insert.
+	 */
+	protected void futurinsertCommunication(CoreBlock operatorBlock, DAGVertex dagVertex, Communication newComm) {
+		if (dagVertex != null && newComm != null) { // dumb if only here to
+													// remove waring
+			// This method was kept only as a hint on how to implement future
+			// "smarter" insertion where send receive zones may span over
+			// multiple iterations. This method will be safe only when each
+			// buffer has a dedicated space in memory.
+			throw new RuntimeException("This method is not completely coded, do not use it !");
+			// This method does not work, especially because the insertion of RS
+			// and SE is corrupted in case of multistep com.
+		}
+
+		// Retrieve the vertex that must be before/after the communication.
+		DAGVertex producerOrConsumer = null;
+		if (newComm.getDirection().equals(Direction.SEND)) {
+			// Get the producer.
+			producerOrConsumer = dag.incomingEdgesOf(dagVertex).iterator().next().getSource();
+		} else {
+			producerOrConsumer = dag.outgoingEdgesOf(dagVertex).iterator().next().getTarget();
+		}
+
+		// Get the corresponding call
+		Call prodOrConsumerCall = dagVertexCalls.get(producerOrConsumer);
+		int index = operatorBlock.getLoopBlock().getCodeElts().indexOf(prodOrConsumerCall);
+		// If the index was found
+		if (index != -1) {
+			if (newComm.getDelimiter().equals(Delimiter.START)) {
+				// Insert after the producer/consumer
+				operatorBlock.getLoopBlock().getCodeElts().add(index + 1, newComm);
+			} else {
+				// Insert before the producer/consumer
+				operatorBlock.getLoopBlock().getCodeElts().add(index, newComm);
+			}
+
+			// Save the communication in the dagVertexCalls map only if it is a
+			// SS or a ER
+			if ((newComm.getDelimiter().equals(Delimiter.START) && newComm.getDirection().equals(Direction.SEND))
+					|| (newComm.getDelimiter().equals(Delimiter.END)
+							&& newComm.getDirection().equals(Direction.RECEIVE))) {
+				dagVertexCalls.put(dagVertex, newComm);
+			}
+		} else {
+			// The index was not found, this may happen when a multi-step
+			// communication occurs
+			// The receive end of the first step of a multistep communication
+			// will be the first to be processed.
+			if (newComm.getDelimiter().equals(Delimiter.END) && newComm.getDirection().equals(Direction.RECEIVE)) {
+				// Insert it according to its scheduled place.
+				int dagVertexSchedulingOrder = (Integer) dagVertex.getPropertyBean()
+						.getValue(ImplementationPropertyNames.Vertex_schedulingOrder, Integer.class);
+				int insertionIndex = 0;
+				for (CodeElt codeElt : operatorBlock.getLoopBlock().getCodeElts()) {
+					// Iterate over the calls of the current operator
+					if (codeElt instanceof Call) {
+						DAGVertex vertex = dagVertexCalls.inverse().get(codeElt);
+
+						if (vertex == null) {
+							// this will happen when a ReceiveStart or a Receive
+							// End is encountered, since they have no
+							// corresponding vertices in the DAG
+						} else if ((Integer) vertex.getPropertyBean().getValue(
+								ImplementationPropertyNames.Vertex_schedulingOrder,
+								Integer.class) > dagVertexSchedulingOrder) {
+							break;
+						}
+					}
+					insertionIndex++;
+				}
+				// Do the insertion
+				operatorBlock.getLoopBlock().getCodeElts().add(insertionIndex, newComm);
+				dagVertexCalls.put(dagVertex, newComm);
+			} else if (newComm.getDelimiter().equals(Delimiter.START)
+					&& newComm.getDirection().equals(Direction.RECEIVE)) {
+				// In multistep communications, RS will be processed (inserted)
+				// before the associated "consumer" (a SS) is inserted. In such
+				// case, the RS is simply inserted right before its associated
+				// RE. When the SS is processed, it will automatically be
+				// inserted right after its producer (i.e. the RE) and hence,
+				// just before the RS. (This imply that the SS performes a copy
+				// of the data during its execution, which is to be expected in
+				// multistep comm)
+
+				int insertionIndex = operatorBlock.getLoopBlock().getCodeElts().indexOf(newComm.getReceiveEnd());
+				// Do the insertion
+				operatorBlock.getLoopBlock().getCodeElts().add(insertionIndex + 1, newComm);
+				// Do not save RS in dagVertexCalls !
+			}
+		}
+	}
+
+	/**
+	 * Method to generate the intermediate model of the codegen based on the
+	 * {@link Design architecture}, the {@link MemoryExclusionGraph MemEx graph}
+	 * , the {@link DirectedAcyclicGraph DAG} and the {@link PreesmScenario
+	 * scenario}.
+	 * 
+	 * @return a set of {@link Block blocks}. Each of these block corresponds to
+	 *         a part of the code to generate:
+	 *         <ul>
+	 *         <li>{@link CoreBlock A block corresponding to the code executed
+	 *         by a core}</li>
+	 *         <li>{@link ActorBlock A block corresponding to the code of an
+	 *         non-flattened hierarchical actor}</li>
+	 *         </ul>
+	 * @throws CodegenException
+	 *             If a vertex has an unknown {@link DAGVertex#getKind() Kind}.
+	 */
+	public Set<Block> generate() throws CodegenException {
+		// -1- Add all hosted MemoryObject back in te MemEx
+		// 0 - Create the Buffers of the MemEx
+
+		// 1 - Iterate on the actors of the DAG
+		// 1.0 - Identify the core used.
+		// 1.1 - Construct the "loop" & "init" of each core.
+		// 2 - Put the buffer declaration in their right place
+
+		// -1 - Add all hosted MemoryObject back in te MemEx
+		restoreHostedVertices();
+
+		// 0 - Create the Buffers of the MemEx
+		generateBuffers();
+
+		// 1 - Create a dagVertexList in SCHEDULING Order !
+		List<DAGVertex> vertexInSchedulingOrder = new ArrayList<DAGVertex>();
+		{
+			DAGIterator iter = new DAGIterator(dag);
+			// Fill a Map with Scheduling order and DAGvertices
+			TreeMap<Integer, DAGVertex> orderedDAGVertexMap = new TreeMap<Integer, DAGVertex>();
+
+			while (iter.hasNext()) {
+				DAGVertex vertex = iter.next();
+				Integer order = (Integer) vertex.getPropertyBean()
+						.getValue(ImplementationPropertyNames.Vertex_schedulingOrder, Integer.class);
+				orderedDAGVertexMap.put(order, vertex);
+			}
+			vertexInSchedulingOrder.addAll(orderedDAGVertexMap.values());
+		}
+
+		// 1 - Iterate on the actors of the DAG in their scheduling order !
+		for (DAGVertex vert : vertexInSchedulingOrder) {
+
+			// 1.0 - Identify the core used.
+			ComponentInstance operator = null;
+			CoreBlock operatorBlock = null;
+			{
+				// This call can not fail as checks were already performed in
+				// the constructor
+				operator = (ComponentInstance) vert.getPropertyBean()
+						.getValue(ImplementationPropertyNames.Vertex_Operator, ComponentInstance.class);
+				// If this is the first time this operator is encountered,
+				// Create a Block and store it.
+				operatorBlock = coreBlocks.get(operator);
+				if (operatorBlock == null) {
+					operatorBlock = CodegenFactory.eINSTANCE.createCoreBlock();
+					operatorBlock.setName(operator.getInstanceName());
+					operatorBlock.setCoreType(operator.getComponent().getVlnv().getName());
+					coreBlocks.put(operator, operatorBlock);
+				}
+			} // end 1.0
+
+			// 1.1 - Construct the "loop" of each core.
+			{
+				String vertexType = ((VertexType) vert.getPropertyBean()
+						.getValue(ImplementationPropertyNames.Vertex_vertexType, VertexType.class)).toString();
+				switch (vertexType) {
+
+				case VertexType.TYPE_TASK:
+					// May be an actor (Hierarchical or not) call
+					// or a Fork Join call
+					String vertKind = vert.getPropertyBean().getValue(AbstractVertex.KIND).toString();
+					switch (vertKind) {
+					case DAGVertex.DAG_VERTEX:
+						generateActorFiring(operatorBlock, vert);
+						break;
+					case DAGForkVertex.DAG_FORK_VERTEX:
+						generateSpecialCall(operatorBlock, vert);
+						break;
+					case DAGJoinVertex.DAG_JOIN_VERTEX:
+						generateSpecialCall(operatorBlock, vert);
+						break;
+					case DAGBroadcastVertex.DAG_BROADCAST_VERTEX:
+						generateSpecialCall(operatorBlock, vert);
+						break;
+					case DAGInitVertex.DAG_INIT_VERTEX:
+						generateFifoCall(operatorBlock, vert);
+						break;
+					case DAGEndVertex.DAG_END_VERTEX:
+						generateFifoCall(operatorBlock, vert);
+						break;
+					default:
+						throw new CodegenException("DAGVertex " + vert + " has an unknown kind: " + vertKind);
+					}
+					break;
+
+				case VertexType.TYPE_SEND:
+					generateCommunication(operatorBlock, vert, VertexType.TYPE_SEND);
+					break;
+
+				case VertexType.TYPE_RECEIVE:
+					generateCommunication(operatorBlock, vert, VertexType.TYPE_RECEIVE);
+					break;
+				default:
+					throw new CodegenException("Vertex " + vert + " has an unknown type: " + vert.getKind());
+				}
+			}
+		}
+
+		// 2 - Put the buffer definition in their right place
+		generateBufferDefinitions();
+
+		return new HashSet<Block>(coreBlocks.values());
+	}
+	
+	private void p(String s) {
+		Logger logger = WorkflowLogger.getLogger();
+		logger.log(Level.INFO, s);
+	}
+
+	/**
+	 * Method to generate the intermediate model of hierarchical actors of the codegen based on the
+	 * {@link Design architecture}, the {@link MemoryExclusionGraph MemEx graph}
+	 * , the {@link DirectedAcyclicGraph DAG} and the {@link PreesmScenario
+	 * scenario}.
+	 * 
+	 * @return 0 on success
+	 * @throws CodegenException
+	 *             If a vertex has an unknown {@link DAGVertex#getKind() Kind}.
+	 */
+	private int tryGenerateRepeatActorFiring(CoreBlock operatorBlock, DAGVertex dagVertex) throws CodegenException {
+		// Check whether the ActorCall is a call to a hierarchical actor or not.
+		SDFVertex sdfVertex = (SDFVertex) dagVertex.getPropertyBean().getValue(DAGVertex.SDF_VERTEX, SDFVertex.class);
+		Object refinement = sdfVertex.getPropertyBean().getValue(AbstractVertex.REFINEMENT);
+
+		if (refinement instanceof AbstractGraph) {
+			p(sdfVertex.getName());
+			SDFGraph graph = (SDFGraph) sdfVertex.getGraphDescription();
+			int nbActor = 0;
+			SDFAbstractVertex repVertex = null;
+			// Check nb actor for loop generation as only one actor in the hierarchy is supported yet
+			for (SDFAbstractVertex v : graph.vertexSet()){
+				if (v instanceof SDFVertex) {
+					repVertex = v;
+					nbActor++;
+				}
+				/*if( v instanceof SDFInterfaceVertex){ p("SDF Interface Vertex " +
+						 v.getName()); }else if( v instanceof SDFVertex){ p("SDF Vertex "
+						 + v.getName()); }else{ p("SDF Abs Vertex " + v.getName()); }*/
+			}
+
+			if (nbActor != 1)
+				throw new CodegenException("nbActor " + nbActor + " ===> Several Actors are not supported yet !");
+			
+			ActorPrototypes prototypes = null;
+			Object vertex_ref = repVertex.getPropertyBean().getValue(AbstractVertex.REFINEMENT);
+			if (vertex_ref instanceof ActorPrototypes)
+				prototypes = (ActorPrototypes) vertex_ref;
+			if (prototypes != null) {
+				String iteratorIndex = new String("iteratorIndex");
+				Prototype loopPrototype = prototypes.getLoopPrototype();
+				/* get repetition vector */
+				int vertexRep = 1;
+				try {
+					vertexRep = repVertex.getNbRepeatAsInteger();
+				} catch (InvalidExpressionException e) {
+					// TODO Auto-generated catch block
+					e.printStackTrace();
+				}
+				//p("Actor " + repVertex.getName() + " Repeat " + vertexRep);
+
+				/* create code elements and setup them */
+				FunctionCall repFunc = CodegenFactory.eINSTANCE.createFunctionCall();
+				FiniteLoopBlock forLoop = CodegenFactory.eINSTANCE.createFiniteLoopBlock();
+				IntVar var = CodegenFactory.eINSTANCE.createIntVar();
+				var.setName(iteratorIndex);
+				forLoop.setIter(var);
+				forLoop.setNbIter(vertexRep);
+				operatorBlock.getLoopBlock().getCodeElts().add(forLoop);
+				repFunc.setName(loopPrototype.getFunctionName());
+				/* Function call set to the hierarchical actor */
+				repFunc.setActorName(dagVertex.getName());
+
+				/* retrieve and set variables to be called by the function */
+				Entry<List<Variable>, List<PortDirection>> callVars = generateRepeatedCallVariables(operatorBlock, forLoop, dagVertex,
+						repVertex, loopPrototype, var);
+				// logger.log(Level.INFO, "generateFunctionCall name " +
+				// dagVertex.getName());
+				// Put Variables in the function call
+				for (int idx = 0; idx < callVars.getKey().size(); idx++) {
+					repFunc.addParameter(callVars.getKey().get(idx), callVars.getValue().get(idx));
+					/*p("Called var " + idx + " " + callVars.getKey().get(idx).getName() + " "
+							+ callVars.getValue().get(idx).getName());*/	
+				}
+				//identifyMergedInputRange(callVars); //NOT SUPPORTED YET
+
+				/*for (CodeGenArgument arg : loopPrototype.getArguments().keySet()) {
+					p("Arg Buffer " + arg.getName());
+				}
+				for (CodeGenParameter param : loopPrototype.getParameters().keySet()) {
+					p("Arg Parameter " + param.getName());
+				}*/
+				// Add the function call to the for loop block
+				forLoop.getCodeElts().add(repFunc);
+				registerCallVariableToCoreBlock(operatorBlock, repFunc);
+				//operatorBlock.getLoopBlock().getCodeElts().add(repFunc);
+				// Save the functionCall in the dagvertexFunctionCall Map
+				dagVertexCalls.put(dagVertex, repFunc);
+
+			} else {
+				throw new CodegenException("Actor (" + sdfVertex + ") has no valid refinement (.idl, .h or .graphml)."
+						+ " Associate a refinement to this actor before generating code.");
+			}
+
+		}
+		return 0;
+	}
+
+	/**
+	 * Generate the {@link CodegenPackage Codegen Model} for an actor firing.
+	 * This method will create an {@link ActorCall} or a {@link FunctionCall}
+	 * and place it in the {@link LoopBlock} of the {@link CoreBlock} passed as
+	 * a parameter. If the called {@link DAGVertex actor} has an initialization
+	 * function, this method will check if it has already been called. If not,
+	 * it will create a call in the current {@link CoreBlock}.
+	 * 
+	 * @param operatorBlock
+	 *            the {@link CoreBlock} where the actor firing is performed.
+	 * @param dagVertex
+	 *            the {@link DAGVertex} corresponding to the actor firing.
+	 * @throws CodegenException
+	 *             Exception is thrown if:
+	 *             <ul>
+	 *             <li>An unflattened hierarchical {@link SDFVertex actor} is
+	 *             encountered an actor without refinement</li>
+	 *             </ul>
+	 * 
+	 */
+	protected void generateActorFiring(CoreBlock operatorBlock, DAGVertex dagVertex) throws CodegenException {
+		// Check whether the ActorCall is a call to a hierarchical actor or not.
+		SDFVertex sdfVertex = (SDFVertex) dagVertex.getPropertyBean().getValue(DAGVertex.SDF_VERTEX, SDFVertex.class);
+		Object refinement = sdfVertex.getPropertyBean().getValue(AbstractVertex.REFINEMENT);
+
+		// If the actor is hierarchical
+		if (refinement instanceof AbstractGraph) {
+			// try to generate for loop on a hierarchical actor
+			if (tryGenerateRepeatActorFiring(operatorBlock, dagVertex) == 0) {
+
+				p("Hierarchical actor " + dagVertex.getName() + " generation Successed");
+
+			} else {
+				p("Hierarchical actor " + dagVertex.getName() + " printing Failed");
+				throw new CodegenException("Unflattened hierarchical actors (" + sdfVertex
+						+ ") are not yet supported by the Xtend Code Generation.\n"
+						+ "Flatten the graph completely before using this code-generation.");
+			}
+
+		} else {
+			ActorPrototypes prototypes = null;
+			// If the actor has an IDL refinement
+			if (refinement instanceof CodeRefinement && ((CodeRefinement) refinement).getLanguage() == Language.IDL) {
+				// Retrieve the prototypes associated to the actor
+				prototypes = getActorPrototypes(sdfVertex);
+			}
+			// Or if we already extracted prototypes from a .h refinement
+			else if (refinement instanceof ActorPrototypes) {
+				prototypes = (ActorPrototypes) refinement;
+			}
+
+			if (prototypes != null) {
+				// Generate the loop functionCall
+				{
+					Prototype loopPrototype = prototypes.getLoopPrototype();
+					if (loopPrototype == null) {
+						throw new CodegenException(
+								"Actor " + sdfVertex + " has no loop interface in its IDL refinement.");
+					}
+					FunctionCall functionCall = generateFunctionCall(dagVertex, loopPrototype, false);
+
+					registerCallVariableToCoreBlock(operatorBlock, functionCall);
+
+					// Add the function call to the operatorBlock
+					operatorBlock.getLoopBlock().getCodeElts().add(functionCall);
+
+					// Save the functionCall in the dagvertexFunctionCall Map
+					dagVertexCalls.put(dagVertex, functionCall);
+				}
+
+				// Generate the init FunctionCall (if any)
+				{
+					Prototype initPrototype = prototypes.getInitPrototype();
+					if (initPrototype != null) {
+						FunctionCall functionCall = generateFunctionCall(dagVertex, initPrototype, true);
+
+						registerCallVariableToCoreBlock(operatorBlock, functionCall);
+						// Add the function call to the operatorBlock
+						operatorBlock.getInitBlock().getCodeElts().add(functionCall);
+					}
+
+				}
+			}
+			// If the actor has no refinement
+			else {
+				throw new CodegenException("Actor (" + sdfVertex + ") has no valid refinement (.idl, .h or .graphml)."
+						+ " Associate a refinement to this actor before generating code.");
+			}
+		}
+
+	}
+
+	/**
+	 * Generate the {@link Buffer} definition. This method sets the
+	 * {@link Buffer#setCreator(Block) Creator} attributes. Also re-order the
+	 * buffer definitions list so that containers are always defined before
+	 * content.
+	 * 
+	 */
+	protected void generateBufferDefinitions() {
+		for (Entry<String, Buffer> entry : mainBuffers.entrySet()) {
+
+			String memoryBank = entry.getKey();
+			Buffer mainBuffer = entry.getValue();
+
+			// Identify the corresponding operator block.
+			// (also find out if the Buffer is local (i.e. not shared between
+			// several CoreBlock)
+			CoreBlock correspondingOperatorBlock = null;
+			final boolean isLocal;
+			{
+				final String correspondingOperatorID;
+
+				if (memoryBank.equals("Shared")) {
+					// If the memory bank is shared, let the main operator
+					// declare the Buffer.
+					correspondingOperatorID = scenario.getSimulationManager().getMainOperatorName();
+					isLocal = false;
+					
+					// Check that the main operator block exists.
+					CoreBlock mainOperatorBlock = null;
+					{
+						for (Entry<ComponentInstance, CoreBlock> componentEntry : coreBlocks
+								.entrySet()) {
+							if (componentEntry.getKey().getInstanceName()
+									.equals(correspondingOperatorID)) {
+								mainOperatorBlock = componentEntry.getValue();
+							}
+						}
+					}
+					
+					// If the main operator does not exist
+					if(mainOperatorBlock == null){
+						// Create it
+						mainOperatorBlock = CodegenFactory.eINSTANCE.createCoreBlock();
+						ComponentInstance componentInstance = archi.getComponentInstance(correspondingOperatorID);
+						mainOperatorBlock.setName(componentInstance.getInstanceName());
+						mainOperatorBlock.setCoreType(componentInstance.getComponent().getVlnv()
+								.getName());
+						coreBlocks.put(componentInstance, mainOperatorBlock);
+					}
+					
+				} else {
+					// else, the operator corresponding to the memory bank will
+					// do the work
+					correspondingOperatorID = memoryBank;
+					isLocal = true;
+				}
+
+				// Find the block
+				for (Entry<ComponentInstance, CoreBlock> componentEntry : coreBlocks.entrySet()) {
+					if (componentEntry.getKey().getInstanceName().equals(correspondingOperatorID)) {
+						correspondingOperatorBlock = componentEntry.getValue();
+					}
+				}
+			}
+
+			// Recursively set the creator for the current Buffer and all its
+			// subBuffer
+			recusriveSetBufferCreator(mainBuffer, correspondingOperatorBlock, isLocal);
+
+			ECollections.sort(correspondingOperatorBlock.getDefinitions(), new Comparator<Variable>() {
+
+				@Override
+				public int compare(Variable o1, Variable o2) {
+					if (o1 instanceof Buffer && o2 instanceof Buffer) {
+						int sublevelO1 = 0;
+						if (o1 instanceof SubBuffer) {
+							Buffer b = (Buffer) o1;
+							while (b instanceof SubBuffer) {
+								sublevelO1++;
+								b = ((SubBuffer) b).getContainer();
+							}
+						}
+
+						int sublevelO2 = 0;
+						if (o2 instanceof SubBuffer) {
+							Buffer b = (Buffer) o2;
+							while (b instanceof SubBuffer) {
+								sublevelO2++;
+								b = ((SubBuffer) b).getContainer();
+							}
+						}
+
+						return sublevelO1 - sublevelO2;
+					}
+					if (o1 instanceof Buffer) {
+						return 1;
+					}
+					if (o2 instanceof Buffer) {
+						return -1;
+					}
+					return 0;
+				}
+			});
+		}
+	}
+
+	/**
+	 * This method creates a {@link Buffer} for each {@link DAGEdge} of the
+	 * {@link #dag}. It also calls
+	 * {@link #generateSubBuffers(Buffer, DAGEdge, Integer)} to create distinct
+	 * {@link SubBuffer} corresponding to all the {@link SDFEdge} of the
+	 * single-rate {@link SDFGraph} from which the {@link #dag} is derived.<br>
+	 * <br>
+	 * In this method, the {@link #sharedBuffer}, and the
+	 * {@link #dagEdgeBuffers} attributes are filled.
+	 * 
+	 * @throws CodegenException
+	 *             if a {@link DAGEdge} is associated to several
+	 *             {@link MemoryExclusionVertex}. (Happens if
+	 *             {@link AbstractMemoryAllocatorTask#VALUE_DISTRIBUTION_DISTRIBUTED_ONLY}
+	 *             distribution policy is used during memory allocation.)
+	 * 
+	 */
+	protected void generateBuffers() throws CodegenException {
+		// Create a main Buffer for each MEG
+		for (Entry<String, MemoryExclusionGraph> entry : megs.entrySet()) {
+
+			String memoryBank = entry.getKey();
+			MemoryExclusionGraph meg = entry.getValue();
+
+			// Create the Main Shared buffer
+			Integer size = (Integer) meg.getPropertyBean().getValue(MemoryExclusionGraph.ALLOCATED_MEMORY_SIZE,
+					Integer.class);
+
+			Buffer mainBuffer = CodegenFactory.eINSTANCE.createBuffer();
+			mainBuffer.setSize(size);
+			mainBuffer.setName(memoryBank);
+			mainBuffer.setType("char");
+			mainBuffer.setTypeSize(1); // char is 1 byte
+			mainBuffers.put(memoryBank, mainBuffer);
+
+			@SuppressWarnings("unchecked")
+			Map<DAGEdge, Integer> allocation = (Map<DAGEdge, Integer>) meg.getPropertyBean()
+					.getValue(MemoryExclusionGraph.DAG_EDGE_ALLOCATION, (new HashMap<DAGEdge, Integer>()).getClass());
+
+			// generate the subbuffer for each dagedge
+			for (Entry<DAGEdge, Integer> dagAlloc : allocation.entrySet()) {
+				// If the buffer is not a null buffer
+				if (dagAlloc.getValue() != -1) {
+					SubBuffer dagEdgeBuffer = CodegenFactory.eINSTANCE.createSubBuffer();
+
+					// Old Naming (too long)
+					String comment = dagAlloc.getKey().getSource().getName() + " > "
+							+ dagAlloc.getKey().getTarget().getName();
+					dagEdgeBuffer.setComment(comment);
+
+					String name = dagAlloc.getKey().getSource().getName() + "__"
+							+ dagAlloc.getKey().getTarget().getName();
+
+					name = generateUniqueBufferName(name);
+					dagEdgeBuffer.setName(name);
+					dagEdgeBuffer.setContainer(mainBuffer);
+					dagEdgeBuffer.setOffset(dagAlloc.getValue());
+					dagEdgeBuffer.setType("char");
+					dagEdgeBuffer.setTypeSize(1);
+
+					// Generate subsubbuffers. Each subsubbuffer corresponds to
+					// an
+					// edge
+					// of the single rate SDF Graph
+					Integer dagEdgeSize = generateSubBuffers(dagEdgeBuffer, dagAlloc.getKey(), dagAlloc.getValue());
+
+					// also accessible with dagAlloc.getKey().getWeight();
+					dagEdgeBuffer.setSize(dagEdgeSize);
+
+					// Save the DAGEdgeBuffer
+					DAGVertex originalSource = dag.getVertex(dagAlloc.getKey().getSource().getName());
+					DAGVertex originalTarget = dag.getVertex(dagAlloc.getKey().getTarget().getName());
+					DAGEdge originalDagEdge = dag.getEdge(originalSource, originalTarget);
+
+					/* p("dagEdgeBuffer name " + name + " source vertex " + originalSource.getName() + " target vertex " + originalTarget.getName() + 
+							" dagEdge " + originalDagEdge.getSourceLabel() + " " + originalDagEdge.getTargetLabel() ); */
+					if (!dagEdgeBuffers.containsKey(originalDagEdge)) {
+						dagEdgeBuffers.put(originalDagEdge, dagEdgeBuffer);
+					} else {
+						throw new CodegenException("\n"
+								+ AbstractMemoryAllocatorTask.VALUE_DISTRIBUTION_DISTRIBUTED_ONLY
+								+ " distribution policy during memory allocation not yet supported in code generation.\n"
+								+ "DAGEdge " + originalDagEdge
+								+ " is already associated to a Buffer and cannot be associated to a second one.");
+					}
+				} else {
+					// the buffer is a null buffer
+					NullBuffer dagEdgeBuffer = CodegenFactory.eINSTANCE.createNullBuffer();
+
+					// Old Naming (too long)
+					String comment = dagAlloc.getKey().getSource().getName() + " > "
+							+ dagAlloc.getKey().getTarget().getName();
+					dagEdgeBuffer.setComment("NULL_" + comment);
+					dagEdgeBuffer.setContainer(mainBuffer);
+
+					// Generate subsubbuffers. Each subsubbuffer corresponds to
+					// an
+					// edge
+					// of the single rate SDF Graph
+					Integer dagEdgeSize = generateSubBuffers(dagEdgeBuffer, dagAlloc.getKey(), dagAlloc.getValue());
+
+					// We set the size to keep the information
+					dagEdgeBuffer.setSize(dagEdgeSize);
+
+					// Save the DAGEdgeBuffer
+					DAGVertex originalSource = dag.getVertex(dagAlloc.getKey().getSource().getName());
+					DAGVertex originalTarget = dag.getVertex(dagAlloc.getKey().getTarget().getName());
+					DAGEdge originalDagEdge = dag.getEdge(originalSource, originalTarget);
+					dagEdgeBuffers.put(originalDagEdge, dagEdgeBuffer);
+				}
+			}
+
+			// Generate buffers for each fifo
+			@SuppressWarnings("unchecked")
+			Map<MemoryExclusionVertex, Integer> fifoAllocation = (Map<MemoryExclusionVertex, Integer>) meg
+					.getPropertyBean().getValue(MemoryExclusionGraph.DAG_FIFO_ALLOCATION);
+			for (Entry<MemoryExclusionVertex, Integer> fifoAlloc : fifoAllocation.entrySet()) {
+				SubBuffer fifoBuffer = CodegenFactory.eINSTANCE.createSubBuffer();
+
+				// Old Naming (too long)
+				String comment = fifoAlloc.getKey().getSource() + " > " + fifoAlloc.getKey().getSink();
+				fifoBuffer.setComment(comment);
+
+				String name = fifoAlloc.getKey().getSource() + "__" + fifoAlloc.getKey().getSink();
+				name = generateUniqueBufferName(name);
+				fifoBuffer.setName(name);
+				fifoBuffer.setContainer(mainBuffer);
+				fifoBuffer.setOffset(fifoAlloc.getValue());
+				fifoBuffer.setType("char");
+				fifoBuffer.setSize(fifoAlloc.getKey().getWeight());
+
+				// Get Init vertex
+				DAGVertex dagEndVertex = dag
+						.getVertex(fifoAlloc.getKey().getSource().substring(("FIFO_Head_").length()));
+				DAGVertex dagInitVertex = dag.getVertex(fifoAlloc.getKey().getSink());
+
+				Pair<DAGVertex, DAGVertex> key = new Pair<DAGVertex, DAGVertex>(dagEndVertex, dagInitVertex);
+				Pair<Buffer, Buffer> value = dagFifoBuffers.get(key);
+				if (value == null) {
+					value = new Pair<Buffer, Buffer>(null, null);
+					dagFifoBuffers.put(key, value);
+				}
+				if (fifoAlloc.getKey().getSource().startsWith("FIFO_Head_")) {
+					dagFifoBuffers.put(key, new Pair<Buffer, Buffer>(fifoBuffer, value.getValue()));
+				} else {
+					dagFifoBuffers.put(key, new Pair<Buffer, Buffer>(value.getKey(), fifoBuffer));
+				}
+			}
+		}
+	}
+
+	/**
+	 * This method generates the list of variable corresponding to a prototype
+	 * of the {@link DAGVertex} firing. The {@link Prototype} passed as a
+	 * parameter must belong to the processedoutput__input__1 {@link DAGVertex}.
+	 * 
+	 * @param dagVertex
+	 *            the {@link DAGVertex} corresponding to the
+	 *            {@link FunctionCall}.
+	 * @param prototype
+	 *            the prototype whose {@link Variable variables} are retrieved
+	 * @param isInit
+	 *            Whethet the given prototype is an Init or a loop call. (We do
+	 *            not check missing arguments in the IDL for init Calls)
+	 * @throws CodegenException
+	 *             Exception is thrown if:
+	 *             <ul>
+	 *             <li>There is a mismatch between the {@link Prototype}
+	 *             parameter and and the actor ports</li>
+	 *             <li>an actor port is connected to no edge.</li>
+	 *             <li>No {@link Buffer} in {@link #srSDFEdgeBuffers}
+	 *             corresponds to the edge connected to a port of the
+	 *             {@link DAGVertex}</li>
+	 *             <li>There is a mismatch between Parameters declared in the
+	 *             IDL and in the {@link SDFGraph}</li>
+	 *             <li>There is a missing argument in the IDL Loop
+	 *             {@link Prototype}</li>
+	 *             </ul>
+	 */
+	protected Entry<List<Variable>, List<PortDirection>> generateCallVariables(DAGVertex dagVertex, Prototype prototype,
+			boolean isInit) throws CodegenException {
+		// Retrieve the sdf vertex and the refinement.
+		SDFVertex sdfVertex = (SDFVertex) dagVertex.getPropertyBean().getValue(DAGVertex.SDF_VERTEX, SDFVertex.class);
+
+		// Sorted list of the variables used by the prototype.
+		// The integer is only used to order the variable and is retrieved
+		// from the prototype
+		TreeMap<Integer, Variable> variableList = new TreeMap<Integer, Variable>();
+		TreeMap<Integer, PortDirection> directionList = new TreeMap<Integer, PortDirection>();
+
+		// Retrieve the Variable corresponding to the arguments of the prototype
+		// This loop manages only buffers (data buffer and NOT parameters)
+		for (CodeGenArgument arg : prototype.getArguments().keySet()) {
+			PortDirection dir = null;
+
+			// Check that the Actor has the right ports
+			SDFInterfaceVertex port;
+			switch (arg.getDirection()) {
+			case CodeGenArgument.OUTPUT:
+				port = sdfVertex.getSink(arg.getName());
+				dir = PortDirection.OUTPUT;
+				// logger.log(Level.INFO, "Codegen interface OUTPUT " +
+				// port.getName() + " value " + arg.getName());
+				break;
+			case CodeGenArgument.INPUT:
+				port = sdfVertex.getSource(arg.getName());
+				dir = PortDirection.INPUT;
+				// logger.log(Level.INFO, "Codegen interface INPUT " +
+				// port.getName() + " value " + arg.getName() + " " +
+				// sdfVertex.getSource(arg.getName()).getName() );
+				break;
+			default:
+				port = null;
+			}
+			if (port == null) {
+				throw new CodegenException("Mismatch between actor (" + sdfVertex
+						+ ") ports and IDL loop prototype argument " + arg.getName());
+			}
+
+			// Retrieve the Edge corresponding to the current Argument
+			DAGEdge dagEdge = null;
+			BufferProperties subBufferProperties = null;
+			switch (arg.getDirection()) {
+			case CodeGenArgument.OUTPUT: {
+				Set<DAGEdge> edges = dag.outgoingEdgesOf(dagVertex);
+				for (DAGEdge edge : edges) {
+					BufferAggregate bufferAggregate = (BufferAggregate) edge.getPropertyBean()
+							.getValue(BufferAggregate.propertyBeanName);
+					for (BufferProperties buffProperty : bufferAggregate) {
+						if (buffProperty.getSourceOutputPortID().equals(arg.getName())
+						/*
+						 * && buffProperty.getDataType().equals( arg.getType())
+						 */) {
+							// check that this edge is not connected to a
+							// receive vertex
+							if (edge.getTarget().getKind() != null) {
+								dagEdge = edge;
+								subBufferProperties = buffProperty;
+							}
+						}
+					}
+				}
+			}
+				break;
+			case CodeGenArgument.INPUT: {
+				Set<DAGEdge> edges = dag.incomingEdgesOf(dagVertex);
+				for (DAGEdge edge : edges) {
+					BufferAggregate bufferAggregate = (BufferAggregate) edge.getPropertyBean()
+							.getValue(BufferAggregate.propertyBeanName);
+					for (BufferProperties buffProperty : bufferAggregate) {
+						if (buffProperty.getDestInputPortID().equals(arg.getName())
+						/*
+						 * && buffProperty.getDataType().equals( arg.getType())
+						 */) {
+							// check that this edge is not connected to a send
+							// vertex
+							if (edge.getSource().getKind() != null) {
+								dagEdge = edge;
+								subBufferProperties = buffProperty;
+							}
+						}
+					}
+				}
+			}
+				break;
+			}
+			/*
+			 * logger.log(Level.INFO, "Edge " + dagEdge.getSource().getName() +
+			 * " " + dagEdge.getTarget().getName() + " to args " +
+			 * subBufferProperties.getDestInputPortID() + " " +
+			 * subBufferProperties.getSourceOutputPortID() + " " +
+			 * subBufferProperties.getDataType() );
+			 */
+
+			if (dagEdge == null || subBufferProperties == null) {
+				throw new CodegenException("The DAGEdge connected to the port  " + port + " of Actor (" + dagVertex
+						+ ") does not exist.\n" + "Possible cause is that the DAG" + " was altered before entering"
+						+ " the Code generation.\n" + "This error may also happen if the port type "
+						+ "in the graph and in the IDL are not identical");
+			}
+
+			// At this point, the dagEdge, srsdfEdge corresponding to the
+			// current argument were identified
+			// Get the corresponding Variable
+			Variable var = this.srSDFEdgeBuffers.get(subBufferProperties);
+			if (var == null) {
+				throw new CodegenException("Edge connected to " + arg.getDirection() + " port " + arg.getName()
+						+ " of DAG Actor " + dagVertex + " is not present in the input MemEx.\n"
+						+ "There is something wrong in the Memory Allocation task.");
+			}
+
+			variableList.put(prototype.getArguments().get(arg), var);
+			directionList.put(prototype.getArguments().get(arg), dir);
+			// logger.log(Level.INFO, "Get corresponding variable " +
+			// prototype.getFunctionName() + " nbargs " + prototype.getNbArgs()
+			// + " args " +
+			// prototype.getArguments().get(arg) + " " +
+			// prototype.getArguments().get(arg).toString() + " " +
+			// var.getName());
+		}
+
+		// Check that all incoming DAGEdge exist in the function call
+		if (!isInit) {
+			for (IInterface port : sdfVertex.getInterfaces()) {
+				boolean found = false;
+				for (CodeGenArgument arguments : prototype.getArguments().keySet()) {
+					if (port.getName().equals(arguments.getName())) {
+						found = true;
+						break;
+					}
+				}
+				if (found == false) {
+					throw new CodegenException("SDF port \"" + port.getName() + "\" of actor \"" + sdfVertex
+							+ "\" has no corresponding parameter in the associated IDL.");
+				}
+			}
+		}
+
+		// Retrieve the Variables corresponding to the Parameters of the
+		// prototype
+		// This loop manages only parameters (parameters and NOT buffers)
+		for (CodeGenParameter param : prototype.getParameters().keySet()) {
+			// Check that the actor has the right parameter
+			Argument actorParam = sdfVertex.getArgument(param.getName());
+
+			if (actorParam == null) {
+				throw new CodegenException("Actor " + sdfVertex + " has no match for parameter " + param.getName()
+						+ " declared in the IDL.");
+			}
+
+			Constant constant = CodegenFactory.eINSTANCE.createConstant();
+			constant.setName(param.getName());
+			try {
+				constant.setValue(actorParam.intValue());
+			} catch (Exception e) {
+				// Exception should never happen here since the expression was
+				// evaluated before during the Workflow execution
+				e.printStackTrace();
+			}
+			constant.setType("long");
+			variableList.put(prototype.getParameters().get(param), constant);
+			directionList.put(prototype.getParameters().get(param), PortDirection.NONE);
+			// logger.log(Level.INFO, "Variable to Param " +
+			// prototype.getParameters().get(param) + " " + param.getName() + "
+			// " + constant.getName());
+
+			// // Retrieve the variable from its context (i.e. from its original
+			// // (sub)graph)
+			// org.ietr.dftools.algorithm.model.parameters.Variable originalVar
+			// =
+			// originalSDF
+			// .getHierarchicalVertexFromPath(sdfVertex.getInfo())
+			// .getBase().getVariables().getVariable(actorParam.getName());
+			//
+			// Constant constant = sdfVariableConstants.get(originalVar);
+			// if (constant == null) {
+			// constant = CodegenFactory.eINSTANCE.createConstant();
+			// constant.setName(originalVar.getName());
+			// //constant.setValue(originalVar.getValue());
+			// }
+		}
+
+		return new AbstractMap.SimpleEntry<List<Variable>, List<PortDirection>>(
+				new ArrayList<Variable>(variableList.values()), new ArrayList<PortDirection>(directionList.values()));
+	}
+
+	/**
+	 * This method generates the list of variable corresponding to a prototype
+	 * of the {@link DAGVertex} firing. The {@link Prototype} passed as a
+	 * parameter must belong to the processedoutput__input__1 {@link DAGVertex}.
+	 * 
+	 * @param dagVertex
+	 *            the {@link DAGVertex} corresponding to the
+	 *            {@link FunctionCall}.
+	 * @param prototype
+	 *            the prototype whose {@link Variable variables} are retrieved
+	 * @param isInit
+	 *            Whethet the given prototype is an Init or a loop call. (We do
+	 *            not check missing arguments in the IDL for init Calls)
+	 * @throws CodegenException
+	 *             Exception is thrown if:
+	 *             <ul>
+	 *             <li>There is a mismatch between the {@link Prototype}
+	 *             parameter and and the actor ports</li>
+	 *             <li>an actor port is connected to no edge.</li>
+	 *             <li>No {@link Buffer} in {@link #srSDFEdgeBuffers}
+	 *             corresponds to the edge connected to a port of the
+	 *             {@link DAGVertex}</li>
+	 *             <li>There is a mismatch between Parameters declared in the
+	 *             IDL and in the {@link SDFGraph}</li>
+	 *             <li>There is a missing argument in the IDL Loop
+	 *             {@link Prototype}</li>
+	 *             </ul>
+	 */
+	protected Entry<List<Variable>, List<PortDirection>> generateRepeatedCallVariables(CoreBlock operatorBlock, FiniteLoopBlock loopBlock, DAGVertex dagVertex,
+			SDFAbstractVertex sdfAbsVertex, Prototype prototype, IntVar iterVar) throws CodegenException {
+		// Retrieve the sdf vertex and the refinement.
+		/*
+		 * SDFVertex sdfVertex = (SDFVertex)
+		 * dagVertex.getPropertyBean().getValue( DAGVertex.SDF_VERTEX,
+		 * SDFVertex.class);
+		 */
+		SDFVertex sdfVertex = (SDFVertex) sdfAbsVertex;
+		// Sorted list of the variables used by the prototype.
+		// The integer is only used to order the variable and is retrieved
+		// from the prototype
+		TreeMap<Integer, Variable> variableList = new TreeMap<Integer, Variable>();
+		TreeMap<Integer, PortDirection> directionList = new TreeMap<Integer, PortDirection>();
+
+		// Retrieve the Variable corresponding to the arguments of the prototype
+		// This loop manages only buffers (data buffer and NOT parameters)
+		for (CodeGenArgument arg : prototype.getArguments().keySet()) {
+			PortDirection dir = null;
+
+			// Check that the Actor has the right ports
+			SDFInterfaceVertex port;
+			switch (arg.getDirection()) {
+			case CodeGenArgument.OUTPUT:
+				port = sdfVertex.getSink(arg.getName());
+				dir = PortDirection.OUTPUT;
+				// p("Codegen interface OUTPUT " + port.getName() + " value " +
+				// arg.getName());
+				break;
+			case CodeGenArgument.INPUT:
+				port = sdfVertex.getSource(arg.getName());
+				dir = PortDirection.INPUT;
+				// p("Codegen interface INPUT " + port.getName() + " value " +
+				// arg.getName() + " " +
+				// sdfVertex.getSource(arg.getName()).getName() );
+				break;
+			default:
+				port = null;
+			}
+			if (port == null) {
+				throw new CodegenException("Mismatch between actor (" + sdfVertex
+						+ ") ports and IDL loop prototype argument " + arg.getName());
+			}
+
+			// Retrieve the Edge corresponding to the current Argument
+			DAGEdge dagEdge = null;
+			BufferProperties subBufferProperties = null;
+			switch (arg.getDirection()) {
+			case CodeGenArgument.OUTPUT: {
+				Set<DAGEdge> edges = dag.outgoingEdgesOf(dagVertex);
+				for (DAGEdge edge : edges) {
+					BufferAggregate bufferAggregate = (BufferAggregate) edge.getPropertyBean()
+							.getValue(BufferAggregate.propertyBeanName);
+					for (BufferProperties buffProperty : bufferAggregate) {
+						if (buffProperty.getSourceOutputPortID().equals(arg.getName())
+						/*
+						 * && buffProperty.getDataType().equals( arg.getType())
+						 */) {
+							// check that this edge is not connected to a
+							// receive vertex
+							if (edge.getTarget().getKind() != null) {
+								dagEdge = edge;
+								subBufferProperties = buffProperty;
+							}
+						}
+					}
+				}
+			}
+				break;
+			case CodeGenArgument.INPUT: {
+				Set<DAGEdge> edges = dag.incomingEdgesOf(dagVertex);
+				for (DAGEdge edge : edges) {
+					BufferAggregate bufferAggregate = (BufferAggregate) edge.getPropertyBean()
+							.getValue(BufferAggregate.propertyBeanName);
+					for (BufferProperties buffProperty : bufferAggregate) {
+						if (buffProperty.getDestInputPortID().equals(arg.getName())
+						/*
+						 * && buffProperty.getDataType().equals( arg.getType())
+						 */) {
+							// check that this edge is not connected to a send
+							// vertex
+							if (edge.getSource().getKind() != null) {
+								dagEdge = edge;
+								subBufferProperties = buffProperty;
+							}
+						}
+					}
+				}
+			}
+				break;
+			}
+			/*
+			 * logger.log(Level.INFO, "Edge " + dagEdge.getSource().getName() +
+			 * " " + dagEdge.getTarget().getName() + " to args " +
+			 * subBufferProperties.getDestInputPortID() + " " +
+			 * subBufferProperties.getSourceOutputPortID() + " " +
+			 * subBufferProperties.getDataType() );
+			 */
+
+			if (dagEdge == null || subBufferProperties == null) {
+				throw new CodegenException("The DAGEdge connected to the port  " + port + " of Actor (" + dagVertex
+						+ ") does not exist.\n" + "Possible cause is that the DAG" + " was altered before entering"
+						+ " the Code generation.\n" + "This error may also happen if the port type "
+						+ "in the graph and in the IDL are not identical");
+			}
+
+			// At this point, the dagEdge, srsdfEdge corresponding to the
+			// current argument were identified
+			// Get the corresponding Variable
+			// p("dagEdge subBufferProperties " + subBufferProperties.getSize()
+			// + " " + subBufferProperties.getDataType());
+			Variable var = this.srSDFEdgeBuffers.get(subBufferProperties);
+			BufferIterator bufIter = CodegenFactory.eINSTANCE.createBufferIterator();
+			if (var == null) {
+				throw new CodegenException("Edge connected to " + arg.getDirection() + " port " + arg.getName()
+						+ " of DAG Actor " + dagVertex + " is not present in the input MemEx.\n"
+						+ "There is something wrong in the Memory Allocation task.");
+			}
+			
+			bufIter.setName(var.getName());
+			bufIter.setContainer(((SubBuffer)var).getContainer());
+			bufIter.setIter(iterVar);
+			bufIter.setTypeSize(((SubBuffer)var).getTypeSize());
+			bufIter.setType(((SubBuffer)var).getType());
+			
+			if( arg.getDirection() == CodeGenArgument.INPUT){
+				loopBlock.getInBuffers().add(bufIter);
+			}else if(arg.getDirection() == CodeGenArgument.OUTPUT){
+				loopBlock.getOutBuffers().add(bufIter);
+			}else{
+				throw new CodegenException("Args INPUT / OUTPUT failed\n");
+			}
+			
+			/* register to call block */
+			var.getUsers().add(operatorBlock);
+			//registerCallVariableToCoreBlock(operatorBlock, bufIter);
+
+			int rep = 1;
+			try {
+				rep = sdfVertex.getNbRepeatAsInteger();
+			} catch (InvalidExpressionException e) {
+				// TODO Auto-generated catch block
+				e.printStackTrace();
+			}
+			bufIter.setIterSize(subBufferProperties.getSize() / rep);
+			bufIter.setSize(subBufferProperties.getSize());
+			
+			
+			variableList.put(prototype.getArguments().get(arg), bufIter);
+			directionList.put(prototype.getArguments().get(arg), dir);
+			// logger.log(Level.INFO, "Get corresponding variable " +
+			// prototype.getFunctionName() + " nbargs " + prototype.getNbArgs()
+			// + " args " +
+			// prototype.getArguments().get(arg) + " " +
+			// prototype.getArguments().get(arg).toString() + " " +
+			// var.getName());
+		}
+		// Retrieve the Variables corresponding to the Parameters of the
+		// prototype
+		// This loop manages only parameters (parameters and NOT buffers)
+		for (CodeGenParameter param : prototype.getParameters().keySet()) {
+			// Check that the actor has the right parameter
+			Argument actorParam = sdfVertex.getArgument(param.getName());
+
+			if (actorParam == null) {
+				throw new CodegenException("Actor " + sdfVertex + " has no match for parameter " + param.getName()
+						+ " declared in the IDL.");
+			}
+
+			Constant constant = CodegenFactory.eINSTANCE.createConstant();
+			constant.setName(param.getName());
+			try {
+				constant.setValue(actorParam.intValue());
+			} catch (Exception e) {
+				// Exception should never happen here since the expression was
+				// evaluated before during the Workflow execution
+				e.printStackTrace();
+			}
+			constant.setType("long");
+			variableList.put(prototype.getParameters().get(param), constant);
+			directionList.put(prototype.getParameters().get(param), PortDirection.NONE);
+			// logger.log(Level.INFO, "Variable to Param " +
+			// prototype.getParameters().get(param) + " " + param.getName() + "
+			// " + constant.getName());
+
+			// // Retrieve the variable from its context (i.e. from its original
+			// // (sub)graph)
+			// org.ietr.dftools.algorithm.model.parameters.Variable originalVar
+			// =
+			// originalSDF
+			// .getHierarchicalVertexFromPath(sdfVertex.getInfo())
+			// .getBase().getVariables().getVariable(actorParam.getName());
+			//
+			// Constant constant = sdfVariableConstants.get(originalVar);
+			// if (constant == null) {
+			// constant = CodegenFactory.eINSTANCE.createConstant();
+			// constant.setName(originalVar.getName());
+			// //constant.setValue(originalVar.getValue());
+			// }
+			directionList.put(prototype.getParameters().get(param), PortDirection.NONE);
+		}
+
+		return new AbstractMap.SimpleEntry<List<Variable>, List<PortDirection>>(
+				new ArrayList<Variable>(variableList.values()), new ArrayList<PortDirection>(directionList.values()));
+	}
+
+	/**
+	 * Generate the {@link CodegenPackage Codegen Model} for communication
+	 * "firing". This method will create an {@link Communication} and place it
+	 * in the {@link LoopBlock} of the {@link CoreBlock} passed as a parameter.
+	 * 
+	 * @param operatorBlock
+	 *            the {@link CoreBlock} where the actor {@link Communication} is
+	 *            performed.
+	 * @param dagVertex
+	 *            the {@link DAGVertex} corresponding to the actor firing.
+	 * @param direction
+	 *            the Type of communication ({@link VertexType#TYPE_SEND} or
+	 *            {@link VertexType#TYPE_RECEIVE}).
+	 * @throws CodegenException
+	 *             Exception is thrown if:
+	 *             <ul>
+	 *             </ul>
+	 * 
+	 */
+	protected void generateCommunication(CoreBlock operatorBlock, DAGVertex dagVertex, String direction)
+			throws CodegenException {
+		// Create the communication
+		SharedMemoryCommunication newComm = CodegenFactory.eINSTANCE.createSharedMemoryCommunication();
+		Direction dir = (direction.equals(VertexType.TYPE_SEND)) ? Direction.SEND : Direction.RECEIVE;
+		Delimiter delimiter = (direction.equals(VertexType.TYPE_SEND)) ? Delimiter.START : Delimiter.END;
+		newComm.setDirection(dir);
+		newComm.setDelimiter(delimiter);
+		MessageRouteStep routeStep = (MessageRouteStep) dagVertex.getPropertyBean()
+				.getValue(ImplementationPropertyNames.SendReceive_routeStep, MessageRouteStep.class);
+		for (ComponentInstance comp : routeStep.getNodes()) {
+			CommunicationNode comNode = CodegenFactory.eINSTANCE.createCommunicationNode();
+			comNode.setName(comp.getInstanceName());
+			comNode.setType(comp.getComponent().getVlnv().getName());
+			newComm.getNodes().add(comNode);
+		}
+
+		// Find the corresponding DAGEdge buffer(s)
+		DAGEdge dagEdge = (DAGEdge) dagVertex.getPropertyBean()
+				.getValue(ImplementationPropertyNames.SendReceive_correspondingDagEdge, DAGEdge.class);
+		Buffer buffer = dagEdgeBuffers.get(dagEdge);
+		if (buffer == null) {
+			throw new CodegenException("No buffer found for edge" + dagEdge);
+		}
+		newComm.setData(buffer);
+
+		// Set the name of the communication
+		// SS <=> Start Send
+		// RE <=> Receive End
+		String commName = "__" + buffer.getName();
+		commName += "__" + operatorBlock.getName();
+		newComm.setName(((newComm.getDirection().equals(Direction.SEND)) ? "SS" : "RE") + commName);
+
+		// Find corresponding communications (SS/SE/RS/RE)
+		registerCommunication(newComm, dagEdge, dagVertex);
+
+		// Insert the new communication to the loop of the codeblock
+		insertCommunication(operatorBlock, dagVertex, newComm);
+
+		// Register the dag buffer to the core
+		registerCallVariableToCoreBlock(operatorBlock, newComm);
+
+		// Set the semaphore for the new Comm. (this may be a share memory comm
+		// specific feature)
+		// probably some work to do here when trying to support new
+		// communication means.
+		generateSemaphore(operatorBlock, newComm);
+
+		// Create the corresponding SE or RS
+		SharedMemoryCommunication newCommZoneComplement = CodegenFactory.eINSTANCE.createSharedMemoryCommunication();
+		newCommZoneComplement.setDirection(dir);
+		newCommZoneComplement.setDelimiter((delimiter.equals(Delimiter.START)) ? Delimiter.END : Delimiter.START);
+		newCommZoneComplement.setData(buffer);
+		newCommZoneComplement.setName(((newComm.getDirection().equals(Direction.SEND)) ? "SE" : "RS") + commName);
+		for (ComponentInstance comp : routeStep.getNodes()) {
+			CommunicationNode comNode = CodegenFactory.eINSTANCE.createCommunicationNode();
+			comNode.setName(comp.getInstanceName());
+			comNode.setType(comp.getComponent().getVlnv().getName());
+			newCommZoneComplement.getNodes().add(comNode);
+		}
+
+		// Find corresponding communications (SS/SE/RS/RE)
+		registerCommunication(newCommZoneComplement, dagEdge, dagVertex);
+
+		// Insert the new communication to the loop of the codeblock
+		insertCommunication(operatorBlock, dagVertex, newCommZoneComplement);
+
+		// No semaphore here, semaphore are only for SS->RE and RE->SR
+	}
+
+	/**
+	 * Generate the {@link FifoCall} that corresponds to the {@link DAGVertex}
+	 * passed as a parameter and add it to the {@link CoreBlock#getLoopBlock()
+	 * loop block} of the given {@link CoreBlock}. Also generate the
+	 * corresponding init call and add it to the
+	 * {@link CoreBlock#getInitBlock()}.
+	 * 
+	 * @param operatorBlock
+	 *            the {@link CoreBlock} that executes the {@link DAGVertex}
+	 * @param dagVertex
+	 *            A {@link DAGInitVertex} or a {@link DAGEndVertex} that
+	 *            respectively correspond to a pull and a push operation.
+	 * @throws CodegenException
+	 *             if the passed vertex is not a {@link DAGInitVertex} nor a
+	 *             {@link DAGEndVertex}
+	 */
+	protected void generateFifoCall(CoreBlock operatorBlock, DAGVertex dagVertex) throws CodegenException {
+		// Retrieve the sdf vertex
+		SDFAbstractVertex sdfVertex = (SDFAbstractVertex) dagVertex.getPropertyBean().getValue(DAGVertex.SDF_VERTEX,
+				SDFAbstractVertex.class);
+
+		// Create the Fifo call and set basic property
+		FifoCall fifoCall = CodegenFactory.eINSTANCE.createFifoCall();
+		fifoCall.setName(dagVertex.getName());
+
+		// Find the type of FiFo operation
+		String kind = dagVertex.getPropertyStringValue(AbstractVertex.KIND);
+		switch (kind) {
+		case DAGInitVertex.DAG_INIT_VERTEX:
+			fifoCall.setOperation(FifoOperation.POP);
+			break;
+		case DAGEndVertex.DAG_END_VERTEX:
+			fifoCall.setOperation(FifoOperation.PUSH);
+			break;
+		default:
+			throw new CodegenException("DAGVertex " + dagVertex + " does not corresponds to a Fifo primitive.");
+		}
+
+		// Get buffer used by the FifoCall (in/out)
+		Set<DAGEdge> edges;
+		PortDirection dir;
+		if (fifoCall.getOperation().equals(FifoOperation.POP)) {
+			edges = dag.outgoingEdgesOf(dagVertex);
+			dir = PortDirection.OUTPUT;
+		} else {
+			edges = dag.incomingEdgesOf(dagVertex);
+			dir = PortDirection.INPUT;
+		}
+		// There might be more than one edge, if one is connected to a
+		// send/receive
+		Buffer buffer = null;
+		{
+			DAGEdge edge = null;
+			for (DAGEdge currentEdge : edges) {
+				if (currentEdge.getSource().getPropertyBean()
+						.getValue(ImplementationPropertyNames.Vertex_vertexType, VertexType.class)
+						.equals(VertexType.TASK)
+						&& currentEdge.getTarget().getPropertyBean()
+								.getValue(ImplementationPropertyNames.Vertex_vertexType, VertexType.class)
+								.equals(VertexType.TASK)) {
+					edge = currentEdge;
+				}
+			}
+			if (edge == null) {
+				throw new CodegenException(
+						"DAGVertex " + dagVertex + " is not connected to any " + VertexType.TYPE_TASK + " vertex.");
+			}
+
+			BufferAggregate aggregate = (BufferAggregate) edge.getPropertyBean()
+					.getValue(BufferAggregate.propertyBeanName, BufferAggregate.class);
+			BufferProperties bufferProperty = aggregate.get(0);
+			buffer = srSDFEdgeBuffers.get(bufferProperty);
+			if (buffer == null) {
+				throw new CodegenException("DAGEdge " + edge + " was not allocated in memory.");
+			}
+			fifoCall.addParameter(buffer, dir);
+		}
+
+		// Retrieve the internal buffer
+		DAGVertex dagEndVertex;
+		DAGVertex dagInitVertex;
+		if (fifoCall.getOperation().equals(FifoOperation.POP)) {
+			dagInitVertex = dagVertex;
+			String endVertexName = ((SDFInitVertex) sdfVertex).getEndReference().getName();
+			dagEndVertex = dag.getVertex(endVertexName);
+
+			// COmmented below : creation of the buffer "online"
+			/*
+			 * // Pop operation is always the first encountered in scheduling //
+			 * order. // Get the depth of the fifo, and create the storage
+			 * buffer Buffer storageBuffer =
+			 * CodegenFactory.eINSTANCE.createBuffer(); String comment =
+			 * "fifo: " + sdfVertex.getName() + " > " + ((SDFInitVertex)
+			 * sdfVertex).getEndReference().getName();
+			 * storageBuffer.setComment(comment); String name = "fifo__" +
+			 * sdfVertex.getName() + "__" + ((SDFInitVertex)
+			 * sdfVertex).getEndReference().getName(); name =
+			 * generateUniqueBufferName(name); storageBuffer.setName(name);
+			 * storageBuffer.setCreator(operatorBlock);
+			 * storageBuffer.getUsers().add(operatorBlock); Integer size =
+			 * ((SDFInitVertex) sdfVertex).getInitSize();
+			 * storageBuffer.setSize(size);
+			 * storageBuffer.setType(buffer.getType());
+			 * 
+			 * fifoCall.setHeadBuffer(storageBuffer);
+			 */
+		} else {
+			dagEndVertex = dagVertex;
+			String initVertexName = ((SDFEndVertex) sdfVertex).getEndReference().getName();
+			dagInitVertex = dag.getVertex(initVertexName);
+		}
+		Pair<Buffer, Buffer> buffers = dagFifoBuffers.get(new Pair<DAGVertex, DAGVertex>(dagEndVertex, dagInitVertex));
+		if (buffers == null || buffers.getKey() == null) {
+			throw new CodegenException("No buffer was allocated for the the following pair of end/init vertices: "
+					+ dagEndVertex.getName() + " " + dagInitVertex.getName());
+		}
+		fifoCall.setHeadBuffer(buffers.getKey());
+		fifoCall.setBodyBuffer(buffers.getValue());
+		if (fifoCall.getOperation().equals(FifoOperation.POP)) {
+			buffers.getKey().setCreator(operatorBlock);
+			if (buffers.getValue() != null) {
+				buffers.getValue().setCreator(operatorBlock);
+			}
+		}
+
+		buffers.getKey().getUsers().add(operatorBlock);
+		if (buffers.getValue() != null) {
+			buffers.getValue().getUsers().add(operatorBlock);
+		}
+
+		// Register associated fifo calls (push/pop)
+		if (fifoCall.getOperation().equals(FifoOperation.POP)) {
+			// Pop operations are the first to be encountered.
+			// We simply store the dagVertex with its associated fifoCall in a
+			// Map. This Map will be used when processing the associated Push
+			// operation
+			popFifoCalls.put((SDFInitVertex) sdfVertex, fifoCall);
+
+		} else { // Push case
+			// Retrieve the corresponding Pop
+			FifoCall popCall = popFifoCalls.remove(((SDFEndVertex) sdfVertex).getEndReference());
+			popCall.setFifoHead(fifoCall);
+			fifoCall.setFifoTail(popCall);
+		}
+
+		// Add the Fifo call to the loop of its coreBlock
+		operatorBlock.getLoopBlock().getCodeElts().add(fifoCall);
+		dagVertexCalls.put(dagVertex, fifoCall);
+		buffer.getUsers().add(operatorBlock);
+
+		// Create the init call (only the first time te fifo is encountered)
+		if (fifoCall.getOperation().equals(FifoOperation.POP)) {
+			FifoCall fifoInitCall = CodegenFactory.eINSTANCE.createFifoCall();
+			fifoInitCall.setOperation(FifoOperation.INIT);
+			fifoInitCall.setFifoHead(fifoCall);
+			fifoInitCall.setName(fifoCall.getName());
+			fifoInitCall.setHeadBuffer(fifoCall.getHeadBuffer());
+			fifoInitCall.setBodyBuffer(fifoCall.getBodyBuffer());
+			operatorBlock.getInitBlock().getCodeElts().add(fifoInitCall);
+		}
+	}
+
+	/**
+	 * This method generate the {@link FunctionCall} corresponding to a
+	 * {@link Prototype} associated to a {@link DAGVertex}, both passed as
+	 * parameters.
+	 * 
+	 * @param dagVertex
+	 *            the {@link DAGVertex} corresponding to the
+	 *            {@link FunctionCall}.
+	 * @param prototype
+	 *            the {@link Prototype IDL prototype} of the
+	 *            {@link FunctionCall} to generate.
+	 * @param isInit
+	 *            Indicicate whether this function call corresponds to an
+	 *            initialization call (in such case,
+	 *            {@link #generateCallVariables(DAGVertex, Prototype, boolean)}
+	 *            does not need to check for missing parameter in the prototype.
+	 * @return The {@link FunctionCall} corresponding to the {@link DAGVertex
+	 *         actor} firing.
+	 * @throws CodegenException
+	 * 
+	 * 
+	 */
+	protected FunctionCall generateFunctionCall(DAGVertex dagVertex, Prototype prototype, boolean isInit)
+			throws CodegenException {
+		// Create the corresponding FunctionCall
+		FunctionCall func = CodegenFactory.eINSTANCE.createFunctionCall();
+		func.setName(prototype.getFunctionName());
+		func.setActorName(dagVertex.getName());
+
+		// SDFVertex sdfVertex = (SDFVertex)
+		// dagVertex.getPropertyBean().getValue(DAGVertex.SDF_VERTEX,
+		// SDFVertex.class);
+
+		// Retrieve the Arguments that must correspond to the incoming data
+		// fifos
+		Entry<List<Variable>, List<PortDirection>> callVars = generateCallVariables(dagVertex, prototype, isInit);
+		// logger.log(Level.INFO, "generateFunctionCall name " +
+		// dagVertex.getName());
+		// Put Variables in the function call
+		for (int idx = 0; idx < callVars.getKey().size(); idx++) {
+			func.addParameter(callVars.getKey().get(idx), callVars.getValue().get(idx));
+			// logger.log(Level.INFO, "generateFunctionCall " + idx + " " +
+			// callVars.getKey().get(idx).getName() + " " +
+			// callVars.getValue().get(idx).getName() );
+		}
+
+		identifyMergedInputRange(callVars);
+
+		return func;
+	}
+
+	/**
+	 * Generate the semaphore associated to the given
+	 * {@link SharedMemoryCommunication}.
+	 * 
+	 * @param operatorBlock
+	 *            the {@link CoreBlock} on which the
+	 *            {@link SharedMemoryCommunication} is executed
+	 * @param newComm
+	 *            the {@link SharedMemoryCommunication}
+	 */
+	protected void generateSemaphore(CoreBlock operatorBlock, SharedMemoryCommunication newComm) {
+		boolean ss_re = ((newComm.getDirection().equals(Direction.SEND)
+				&& newComm.getDelimiter().equals(Delimiter.START))
+				|| (newComm.getDirection().equals(Direction.RECEIVE) && newComm.getDelimiter().equals(Delimiter.END)));
+
+		// For SS->RE
+
+		// First check if a semaphore was already created for corresponding
+		// calls.
+		Set<Communication> correspondingComm = new HashSet<Communication>();
+		if (ss_re) {
+			correspondingComm.add(newComm.getReceiveEnd());
+			correspondingComm.add(newComm.getSendStart());
+		}
+
+		Semaphore semaphore = null;
+
+		for (Communication comm : correspondingComm) {
+			if (comm instanceof SharedMemoryCommunication) {
+				semaphore = ((SharedMemoryCommunication) comm).getSemaphore();
+			}
+			if (semaphore != null) {
+				break;
+			}
+		}
+
+		// If no semaphore was found, create one
+		if (semaphore == null) {
+			semaphore = CodegenFactory.eINSTANCE.createSemaphore();
+			semaphore.setCreator(operatorBlock);
+			semaphore.setName("sem_" + newComm.getId() + "_" + ((ss_re) ? "SSRE" : "RRSR"));
+			FunctionCall initSem = CodegenFactory.eINSTANCE.createFunctionCall();
+			initSem.addParameter(semaphore, PortDirection.NONE);
+
+			Constant cstShared = CodegenFactory.eINSTANCE.createConstant();
+			cstShared.setType("int");
+			cstShared.setValue(0);
+			initSem.addParameter(cstShared, PortDirection.NONE);
+			cstShared.setCreator(operatorBlock);
+
+			Constant cstInitVal = CodegenFactory.eINSTANCE.createConstant();
+			cstInitVal.setType("int");
+			if (ss_re) {
+				cstInitVal.setValue(0);
+			}
+
+			cstInitVal.setName("init_val");
+			initSem.addParameter(cstInitVal, PortDirection.NONE);
+			cstInitVal.setCreator(operatorBlock);
+
+			initSem.setName("sem_init");
+			initSem.setActorName(newComm.getData().getComment());
+
+			operatorBlock.getInitBlock().getCodeElts().add(initSem);
+		}
+
+		// Put the semaphore in the com
+		newComm.setSemaphore(semaphore);
+
+		// Register the core of the current block as a semaphore user
+		semaphore.getUsers().add(operatorBlock);
+
+	}
+
+	/**
+	 * Generate the {@link CodegenPackage Codegen Model} for a "special actor"
+	 * (fork, join, broadcast or roundbuffer) firing. This method will create an
+	 * {@link SpecialCall} and place it in the {@link LoopBlock} of the
+	 * {@link CoreBlock} passed as a parameter.
+	 * 
+	 * @param operatorBlock
+	 *            the {@link CoreBlock} where the special actor firing is
+	 *            performed.
+	 * @param dagVertex
+	 *            the {@link DAGVertex} corresponding to the actor firing.
+	 * @throws CodegenException
+	 * 
+	 */
+	protected void generateSpecialCall(CoreBlock operatorBlock, DAGVertex dagVertex) throws CodegenException {
+		// get the corresponding SDFVertex
+		SDFAbstractVertex sdfVertex = (SDFAbstractVertex) dagVertex.getPropertyBean().getValue(DAGVertex.SDF_VERTEX,
+				SDFAbstractVertex.class);
+
+		SpecialCall f = CodegenFactory.eINSTANCE.createSpecialCall();
+		f.setName(dagVertex.getName());
+		String vertexType = dagVertex.getPropertyStringValue(AbstractVertex.KIND);
+		switch (vertexType) {
+		case DAGForkVertex.DAG_FORK_VERTEX:
+			f.setType(SpecialType.FORK);
+			break;
+		case DAGJoinVertex.DAG_JOIN_VERTEX:
+			f.setType(SpecialType.JOIN);
+			break;
+		case DAGBroadcastVertex.DAG_BROADCAST_VERTEX:
+			if (sdfVertex instanceof SDFRoundBufferVertex) {
+				f.setType(SpecialType.ROUND_BUFFER);
+				break;
+			} else if (sdfVertex instanceof SDFBroadcastVertex) {
+				f.setType(SpecialType.BROADCAST);
+				break;
+			}
+			// Do not break here !
+		default:
+			throw new CodegenException("DAGVertex " + dagVertex + " has an unknown type: " + vertexType);
+		}
+
+		// Retrieve input/output edge in correct order !
+		@SuppressWarnings("unchecked")
+		Map<Integer, SDFEdge> orderedEdges = (Map<Integer, SDFEdge>) sdfVertex.getPropertyBean()
+				.getValue(DAGForkVertex.EDGES_ORDER);
+		SDFGraph srSDFGraph = (SDFGraph) sdfVertex.getPropertyBean().getValue("base");
+
+		for (int i = 0; i < orderedEdges.size(); i++) {
+			// Find the corresponding DAGEdge.
+			DAGEdge dagEdge = null;
+			{
+				DAGVertex source = null;
+				DAGVertex target = null;
+
+				// Get the target or the source of the currentEdge
+				SDFAbstractVertex sourceOrTargetVertex = null;
+				if (f.getType().equals(SpecialType.FORK) || f.getType().equals(SpecialType.BROADCAST)) {
+					sourceOrTargetVertex = srSDFGraph.getEdgeTarget(orderedEdges.get(i));
+					source = dagVertex;
+					target = dag.getVertex(sourceOrTargetVertex.getName());
+				} else { // join or roundbuffer
+					sourceOrTargetVertex = srSDFGraph.getEdgeSource(orderedEdges.get(i));
+					target = dagVertex;
+					source = dag.getVertex(sourceOrTargetVertex.getName());
+				}
+				// For broadcast and round
+				// buffersf.getType().equals(SpecialType.BROADCAST) vertices,
+				// respectively skip the input and the outputs
+				if ((f.getType().equals(SpecialType.BROADCAST) || f.getType().equals(SpecialType.ROUND_BUFFER))
+						&& target != null && target.equals(source)) {
+					continue;
+				}
+
+				dagEdge = dag.getEdge(source, target);
+			}
+
+			if (dagEdge == null) {
+				throw new CodegenException(
+						"DAGEdge corresponding to srSDFEdge " + orderedEdges.get(i) + " was not found.");
+			}
+
+			// Find the corresponding BufferProperty
+			BufferProperties subBuffProperty = null;
+			BufferAggregate buffers = (BufferAggregate) dagEdge.getPropertyBean()
+					.getValue(BufferAggregate.propertyBeanName, BufferAggregate.class);
+			for (BufferProperties subBufferProperties : buffers) {
+				// The source and target actor are the same, check that the
+				// ports are corrects
+				if (orderedEdges.get(i).getTargetLabel().equals(subBufferProperties.getDestInputPortID())
+						&& orderedEdges.get(i).getSourceLabel().equals(subBufferProperties.getSourceOutputPortID())) {
+					subBuffProperty = subBufferProperties;
+					break;
+				}
+			}
+
+			if (subBuffProperty == null) {
+				throw new CodegenException("Buffer property with ports " + orderedEdges.get(i).getTargetLabel()
+						+ " and " + orderedEdges.get(i).getSourceLabel() + " was not found in DAGEdge aggregate "
+						+ dagEdge);
+			}
+
+			// Get the corresponding Buffer
+			Buffer buffer = srSDFEdgeBuffers.get(subBuffProperty);
+			if (buffer == null) {
+				throw new CodegenException("Buffer corresponding to DAGEdge" + dagEdge + "was not allocated.");
+			}
+			// Add it to the specialCall
+			if (f.getType().equals(SpecialType.FORK) || f.getType().equals(SpecialType.BROADCAST)) {
+				f.addOutputBuffer(buffer);
+			} else {
+				f.addInputBuffer(buffer);
+			}
+		}
+
+		// Find the last buffer that correspond to the
+		// exploded/broadcasted/joined/roundbuffered edge
+		DAGEdge lastEdge = null;
+		{
+			// The vertex may have a maximum of 2 incoming/outgoing edges
+			// but only one should be linked to the producer/consumer
+			// the other must be linked to a send/receive vertex
+			Set<DAGEdge> candidates;
+			if (f.getType().equals(SpecialType.FORK) || f.getType().equals(SpecialType.BROADCAST)) {
+				candidates = dag.incomingEdgesOf(dagVertex);
+			} else {
+				candidates = dag.outgoingEdgesOf(dagVertex);
+			}
+
+			if (candidates.size() > 2) {
+				String direction;
+				if (f.getType().equals(SpecialType.FORK) || f.getType().equals(SpecialType.BROADCAST)) {
+					direction = "incoming";
+				} else {
+					direction = "outgoing";
+				}
+				throw new CodegenException(f.getType().getName() + " vertex " + dagVertex + " more than 1 " + direction
+						+ "edge. Check the exported DAG.");
+			}
+			for (DAGEdge edge : candidates) {
+				if (edge.getSource().getPropertyBean()
+						.getValue(ImplementationPropertyNames.Vertex_vertexType, VertexType.class)
+						.equals(VertexType.TASK)
+						&& edge.getTarget().getPropertyBean()
+								.getValue(ImplementationPropertyNames.Vertex_vertexType, VertexType.class)
+								.equals(VertexType.TASK)) {
+					lastEdge = edge;
+				}
+			}
+			if (lastEdge == null) {
+				// This should never happen. It would mean that a
+				// "special vertex" does receive data only from send/receive
+				// vertices
+				throw new CodegenException(
+						f.getType().getName() + " vertex " + dagVertex + "is not properly connected.");
+			}
+		}
+
+		BufferAggregate bufferAggregate = (BufferAggregate) lastEdge.getPropertyBean()
+				.getValue(BufferAggregate.propertyBeanName);
+		// there should be only one buffer in the aggregate
+		BufferProperties lastBuffProperty = bufferAggregate.get(0);
+		Buffer lastBuffer = srSDFEdgeBuffers.get(lastBuffProperty);
+
+		// Add it to the specialCall
+		if (f.getType().equals(SpecialType.FORK) || f.getType().equals(SpecialType.BROADCAST)) {
+			f.addInputBuffer(lastBuffer);
+		} else {
+			f.addOutputBuffer(lastBuffer);
+		}
+
+		operatorBlock.getLoopBlock().getCodeElts().add(f);
+		dagVertexCalls.put(dagVertex, f);
+
+		identifyMergedInputRange(new AbstractMap.SimpleEntry<List<Variable>, List<PortDirection>>(f.getParameters(),
+				f.getParameterDirections()));
+		registerCallVariableToCoreBlock(operatorBlock, f);
+	}
+
+	/**
+	 * This method create a {@link SubBuffer} for each {@link SDFEdge}
+	 * aggregated in the given {@link DAGEdge}. {@link SubBuffer} information
+	 * are retrieved from the {@link #megs} of the {@link CodegenModelGenerator}
+	 * . All created {@link SubBuffer} are referenced in the
+	 * {@link #srSDFEdgeBuffers} map.
+	 * 
+	 * @param parentBuffer
+	 *            the {@link Buffer} containing the generated {@link SubBuffer}
+	 * @param dagEdge
+	 *            the {@link DAGEdge} whose {@link Buffer} is generated.
+	 * @param offset
+	 *            the of the {@link DAGEdge} in the {@link Buffer}
+	 * @return the total size of the subbuffers
+	 * @throws CodegenException
+	 *             If a {@link DataType} used in the graph is not declared in
+	 *             the {@link PreesmScenario}.
+	 * 
+	 */
+	protected Integer generateSubBuffers(Buffer parentBuffer, DAGEdge dagEdge, Integer offset) throws CodegenException {
+
+		Map<String, DataType> dataTypes = scenario.getSimulationManager().getDataTypes();
+
+		BufferAggregate buffers = (BufferAggregate) dagEdge.getPropertyBean().getValue(BufferAggregate.propertyBeanName,
+				BufferAggregate.class);
+
+		// Retrieve the corresponding memory object from the MEG
+		MemoryExclusionVertex memObject = findMObject(dagEdge);
+		@SuppressWarnings("unchecked")
+		List<Integer> interSubbufferSpace = (List<Integer>) memObject.getPropertyBean()
+				.getValue(MemoryExclusionVertex.INTER_BUFFER_SPACES, List.class);
+
+		Integer aggregateOffset = new Integer(0);
+		int idx = 0;
+		for (BufferProperties subBufferProperties : buffers) {
+			Buffer buff = null;
+			// If the parent buffer is not null
+			if (!(parentBuffer instanceof NullBuffer)) {
+				SubBuffer subBuff = CodegenFactory.eINSTANCE.createSubBuffer();
+				buff = subBuff;
+				// Old naming techniques with complete path to port. (too long,
+				// kept
+				// as a comment)
+				String comment = dagEdge.getSource().getName();
+				comment += '_' + subBufferProperties.getSourceOutputPortID();
+				comment += " > " + dagEdge.getTarget().getName();
+				comment += '_' + subBufferProperties.getDestInputPortID();
+				subBuff.setComment(comment);
+
+				// Buffer is named only with ports ID
+				String name = subBufferProperties.getSourceOutputPortID();
+				name += "__" + subBufferProperties.getDestInputPortID();
+
+				// Check for duplicates
+				name = generateUniqueBufferName(name);
+
+				subBuff.setName(name);
+				subBuff.setContainer(parentBuffer);
+				subBuff.setOffset(aggregateOffset);
+				subBuff.setType(subBufferProperties.getDataType());
+				subBuff.setSize(subBufferProperties.getSize());
+
+				// Save the created SubBuffer
+				srSDFEdgeBuffers.put(subBufferProperties, subBuff);
+			} else {
+				// The parent buffer is a null buffer
+				NullBuffer nullBuff = CodegenFactory.eINSTANCE.createNullBuffer();
+				buff = nullBuff;
+				// Old naming techniques with complete path to port. (too long,
+				// kept
+				// as a comment)
+				String comment = dagEdge.getSource().getName();
+				comment += '_' + subBufferProperties.getSourceOutputPortID();
+				comment += " > " + dagEdge.getTarget().getName();
+				comment += '_' + subBufferProperties.getDestInputPortID();
+				nullBuff.setComment("NULL_" + comment);
+				nullBuff.setContainer(parentBuffer);
+
+				// Save the created SubBuffer
+				srSDFEdgeBuffers.put(subBufferProperties, nullBuff);
+			}
+
+			// If an interSubbufferSpace was defined, add it
+			if (interSubbufferSpace != null) {
+				aggregateOffset += interSubbufferSpace.get(idx);
+			}
+			idx++;
+
+			// Increment the aggregate offset with the size of the current
+			// subBuffer multiplied by the size of the datatype
+			if (subBufferProperties.getDataType().equals("typeNotFound")) {
+				throw new CodegenException("There is a problem with datatypes.\n"
+						+ "Please make sure that all data types are defined in the Simulation tab of the scenario editor.");
+			}
+			DataType subBuffDataType = dataTypes.get(subBufferProperties.getDataType());
+			if (subBuffDataType == null) {
+				throw new CodegenException(
+						"Data type " + subBufferProperties.getDataType() + " is undefined in the scenario.");
+			}
+			buff.setTypeSize(subBuffDataType.getSize());
+			aggregateOffset += (buff.getSize() * subBuffDataType.getSize());
+		}
+
+		return aggregateOffset;
+	}
+
+	/**
+	 * Using the {@link #bufferNames} map, this methods gives a new unique
+	 * {@link Buffer} name beginning with the string passed as a parameter.
+	 * Names that are longer than 28 characters will be shortened to this
+	 * length..
+	 * 
+	 * @param name
+	 *            the buffer name
+	 * @return a unique name for the buffer
+	 */
+	protected String generateUniqueBufferName(String name) {
+		Integer idx;
+		String key = new String(name);
+		if (key.length() > 28) {
+			key = key.substring(0, 28);
+		}
+		if ((idx = bufferNames.get(key)) == null) {
+			idx = new Integer(0);
+			bufferNames.put(key, idx);
+		}
+		String bufferName = key + "__" + idx;
+		idx += 1;
+		bufferNames.put(key, idx);
+		return bufferName;
+	}
+
+	/**
+	 * Retrieve the {@link ActorPrototypes prototypes} defined in the IDL
+	 * {@link CodeRefinement refinement} of the {@link SDFVertex} passed as a
+	 * parameter
+	 * 
+	 * @param sdfVertex
+	 *            the {@link SDFVertex} whose IDL refinement is parsed to
+	 *            retrieve the corresponding {@link ActorPrototypes}
+	 * @return the parsed {@link ActorPrototypes}.
+	 * @throws CodegenException
+	 *             Exception is thrown if:
+	 *             <ul>
+	 *             <li>The {@link DAGVertex} has no IDL Refinement</li>
+	 *             </ul>
+	 */
+	protected ActorPrototypes getActorPrototypes(SDFVertex sdfVertex) throws CodegenException {
+		Object refinement = sdfVertex.getPropertyBean().getValue(AbstractVertex.REFINEMENT);
+
+		// Check that it has an IDL refinement.
+		if (!(refinement instanceof CodeRefinement) || ((CodeRefinement) refinement).getLanguage() != Language.IDL) {
+			throw new CodegenException("generateFunctionCall was called with a DAG Vertex withoud IDL");
+		}
+
+		// Retrieve the IDL File
+		IWorkspace workspace = ResourcesPlugin.getWorkspace();
+		IWorkspaceRoot root = workspace.getRoot();
+
+		IPath path = ((CodeRefinement) refinement).getPath();
+		IFile idlFile;
+		// XXX: workaround for existing IBSDF projects where refinements are
+		// under the form "../folder/file"
+		if (path.toOSString().startsWith("..")) {
+			String projectName = workflow.getProjectName();
+			IProject project = root.getProject(projectName);
+			path = new Path(project.getLocation() + path.toString().substring(2));
+			idlFile = root.getFileForLocation(path);
+		} else {
+			idlFile = root.getFile(path);
+		}
+
+		// Retrieve the ActorPrototype
+		IPath rawPath = idlFile.getRawLocation();
+		String rawLocation = rawPath.toOSString();
+		ActorPrototypes prototypes = IDLPrototypeFactory.INSTANCE.create(rawLocation);
+		return prototypes;
+	}
+
+	/**
+	 * The purpose of this method is to identify {@link Range} of input
+	 * {@link Buffer} that are allocated in a memory space overlapping with a
+	 * {@link Range} of output {@link Buffer}. Information on overlapping
+	 * {@link Range} is saved in the {@link Buffer#getMergedRange() mergedRange}
+	 * of the input {@link Buffer}. This information will be used for cache
+	 * coherence purpose during code generation.
+	 * 
+	 * @param callVars
+	 *            {@link Entry} containing a {@link List} of call
+	 *            {@link Variable} of a function associated to a {@link List} of
+	 *            their {@link PortDirection}.
+	 * @throws CodegenException
+	 *             throws an exception if the {@link MemoryExclusionVertex}
+	 *             associated to a {@link DAGEdge} could not be found in any
+	 *             {@link #megs}.
+	 */
+	protected void identifyMergedInputRange(Entry<List<Variable>, List<PortDirection>> callVars)
+			throws CodegenException {
+
+		// Separate input and output buffers
+		List<Buffer> inputs = new ArrayList<Buffer>();
+		List<Buffer> outputs = new ArrayList<Buffer>();
+		for (int i = 0; i < callVars.getKey().size(); i++) {
+			if (callVars.getValue().get(i) == PortDirection.INPUT) {
+				inputs.add((Buffer) callVars.getKey().get(i));
+			} else if (callVars.getValue().get(i) == PortDirection.OUTPUT) {
+				outputs.add((Buffer) callVars.getKey().get(i));
+			}
+		}
+
+		// For each output find the allocated range
+		// (or Ranges in case of a divided buffer)
+		List<Pair<Buffer, Range>> outputRanges = new ArrayList<>();
+		for (Buffer output : outputs) {
+			// If the input is not a NullBufer
+			if (!(output instanceof NullBuffer)) {
+				// Find the parent Buffer container b
+				// and the offset within b.
+				int start = 0;
+				Buffer b = output;
+				while (b instanceof SubBuffer) {
+					start += ((SubBuffer) b).getOffset();
+					b = ((SubBuffer) b).getContainer();
+				}
+				int end = start + (output.getSize() * output.getTypeSize());
+
+				// Save allocated range
+				outputRanges.add(new Pair<Buffer, Range>(b, new Range(start, end)));
+			} else {
+				// The output is a NullBuffer (i.e. it is divided)
+				// Find the allocation of its ranges
+				DAGEdge dagEdge = dagEdgeBuffers.inverse().get(((NullBuffer) output).getContainer());
+
+				// Get the real ranges from the memObject
+				MemoryExclusionVertex mObject = findMObject(dagEdge);
+
+				@SuppressWarnings("unchecked")
+				List<Pair<MemoryExclusionVertex, Pair<Range, Range>>> realRanges = (List<Pair<MemoryExclusionVertex, Pair<Range, Range>>>) mObject
+						.getPropertyBean().getValue(MemoryExclusionVertex.REAL_TOKEN_RANGE_PROPERTY);
+
+				// Find the actual allocation range of each real range.
+				for (Pair<MemoryExclusionVertex, Pair<Range, Range>> realRange : realRanges) {
+					DAGEdge hostDagEdge = realRange.getKey().getEdge();
+					DAGVertex originalSource = dag.getVertex(hostDagEdge.getSource().getName());
+					DAGVertex originalTarget = dag.getVertex(hostDagEdge.getTarget().getName());
+					DAGEdge originalDagEdge = dag.getEdge(originalSource, originalTarget);
+					Buffer hostBuffer = dagEdgeBuffers.get(originalDagEdge);
+					// Get the allocated range
+					int start = realRange.getValue().getValue().getStart();
+					Buffer b = hostBuffer;
+					while (b instanceof SubBuffer) {
+						start += ((SubBuffer) b).getOffset();
+						b = ((SubBuffer) b).getContainer();
+					}
+					int end = start + realRange.getValue().getValue().getLength();
+					// Save allocated range
+					outputRanges.add(new Pair<Buffer, Range>(b, new Range(start, end)));
+				}
+			}
+		}
+
+		// Find if an inputBuffer has an overlap with an outputRange
+		// For each input find the allocated range
+		// Map<Buffer,Pair<Buffer,Range>> inputRanges = new HashMap<>();
+		for (Buffer input : inputs) {
+			// If the input is not a NullBufer
+			if (!(input instanceof NullBuffer)) {
+				// Find the parent Buffer container b
+				// and the offset within b.
+				int start = 0;
+				Buffer b = input;
+				while (b instanceof SubBuffer) {
+					start += ((SubBuffer) b).getOffset();
+					b = ((SubBuffer) b).getContainer();
+				}
+				int end = start + (input.getSize() * input.getTypeSize());
+
+				// Find the input range that are also covered by the output
+				// ranges
+				List<Range> inRanges = new ArrayList<Range>();
+				inRanges.add(new Range(start, end));
+
+				// Check output ranges one by one
+				for (Pair<Buffer, Range> outputRange : outputRanges) {
+					if (outputRange.getKey() == b) {
+						inRanges = Range.difference(inRanges, outputRange.getValue());
+					}
+				}
+				List<Range> mergedRanges = new ArrayList<Range>();
+				mergedRanges.add(new Range(start, end));
+				mergedRanges = Range.difference(mergedRanges, inRanges);
+
+				// Save only if a part of the input buffer is merged
+				if (mergedRanges.size() != 0) {
+					Range.translate(mergedRanges, -start);
+					input.setMergedRange(new BasicEList<>(mergedRanges));
+				}
+			}
+		}
+
+	}
+
+	/**
+	 * Insert the {@link Communication} calls in the {@link LoopBlock} of the
+	 * given {@link CoreBlock}.
+	 * 
+	 * @param operatorBlock
+	 *            the {@link CoreBlock} on which the communication is executed.
+	 * @param dagVertex
+	 *            the {@link DAGVertex} corresponding to the given
+	 *            {@link Communication}.
+	 * @param newComm
+	 *            the {@link Communication} {@link Call} to insert.
+	 * 
+	 * @throws CodegenException
+	 *             if the newComm is a SendRelease or a ReceiveReserve.
+	 */
+	protected void insertCommunication(CoreBlock operatorBlock, DAGVertex dagVertex, Communication newComm)
+			throws CodegenException {
+
+		// Do this only for SS and RE
+		if ((newComm.getDelimiter().equals(Delimiter.START) && newComm.getDirection().equals(Direction.SEND))
+				|| (newComm.getDelimiter().equals(Delimiter.END) && newComm.getDirection().equals(Direction.RECEIVE))) {
+
+			// Do the insertion
+			operatorBlock.getLoopBlock().getCodeElts().add(newComm);
+
+			// Save the communication in the dagVertexCalls map only if it
+			// is a
+			// SS or a ER
+			if ((newComm.getDelimiter().equals(Delimiter.START) && newComm.getDirection().equals(Direction.SEND))
+					|| (newComm.getDelimiter().equals(Delimiter.END)
+							&& newComm.getDirection().equals(Direction.RECEIVE))) {
+				dagVertexCalls.put(dagVertex, newComm);
+			}
+
+		} else {
+			// Code reached for RS, SE, RR and SR
+			// Retrieve the corresponding ReceiveEnd or SendStart
+			Call zoneReference = null;
+			if (newComm.getDirection().equals(Direction.SEND)) {
+				zoneReference = newComm.getSendStart();
+			}
+			if (newComm.getDirection().equals(Direction.RECEIVE)) {
+				zoneReference = newComm.getReceiveEnd();
+			}
+
+			// Get the index for the zone complement
+			int index = operatorBlock.getLoopBlock().getCodeElts().indexOf(zoneReference);
+
+			// For SE and RS
+			if ((newComm.getDelimiter().equals(Delimiter.START) && newComm.getDirection().equals(Direction.RECEIVE))
+					|| (newComm.getDelimiter().equals(Delimiter.END)
+							&& newComm.getDirection().equals(Direction.SEND))) {
+
+				// DO the insertion
+				if (newComm.getDelimiter().equals(Delimiter.START)) {
+					// Insert the RS before the RE
+					operatorBlock.getLoopBlock().getCodeElts().add(index, newComm);
+				} else {
+					// Insert the SE after the SS
+					operatorBlock.getLoopBlock().getCodeElts().add(index + 1, newComm);
+				}
+				// DO NOT save the SE and RS in the dagVertexCall.
+			}
+		}
+	}
+
+	/**
+	 * Insert the {@link Communication} in the {@link LoopBlock} of the
+	 * {@link CoreBlock} passed as a parameter. All {@link DAGVertex} consuming
+	 * or producing data handled by the {@link Communication} must have been
+	 * scheduled {@link #generateActorFiring(CoreBlock, DAGVertex) generated}
+	 * before calling this method.<br>
+	 * <br>
+	 * In the current version, Send primitives are inserted as follow:<br>
+	 * <code>(ProducingActor)-(SendStart)-(SendEnd)</code><br>
+	 * and Receive primitives as follow:<br>
+	 * <code>(ReceiveStart)-(ReceiveEnd)-(ConsumingActor)</code> <br>
+	 * The SendEnd and ReceiveStart placed like this do not enable the
+	 * reception/sending for the next iteration. <br>
+	 * {@link #futureInsertCommunication(CoreBlock, DAGVertex, Communication)
+	 * see this method to implement future comm insertion.}
+	 * 
+	 * 
+	 * @param operatorBlock
+	 *            the {@link CoreBlock} on which the communication is executed.
+	 * @param dagVertex
+	 *            the {@link DAGVertex} corresponding to the given
+	 *            {@link Communication}.
+	 * @param newComm
+	 *            the {@link Communication} {@link Call} to insert.
+	 * 
+	 * @throws CodegenException
+	 *             if the newComm is a SendRelease or a ReceiveReserve.
+	 */
+	@Deprecated
+	protected void oldInsertCommunication(CoreBlock operatorBlock, DAGVertex dagVertex, Communication newComm)
+			throws CodegenException {
+
+		// Retrieve the vertex that must be before/after the communication.
+		DAGVertex producerOrConsumer = null;
+		if (newComm.getDirection().equals(Direction.SEND)) {
+			// Get the producer.
+			producerOrConsumer = dag.incomingEdgesOf(dagVertex).iterator().next().getSource();
+		} else {
+			producerOrConsumer = dag.outgoingEdgesOf(dagVertex).iterator().next().getTarget();
+		}
+
+		// Get the corresponding call
+		Call prodOrConsumerCall = dagVertexCalls.get(producerOrConsumer);
+		int prodOrConsumerindex = operatorBlock.getLoopBlock().getCodeElts().indexOf(prodOrConsumerCall);
+
+		// Do this only for SS and RE
+		if ((newComm.getDelimiter().equals(Delimiter.START) && newComm.getDirection().equals(Direction.SEND))
+				|| (newComm.getDelimiter().equals(Delimiter.END) && newComm.getDirection().equals(Direction.RECEIVE))) {
+
+			// If the index of the corresponding call was found
+			if (prodOrConsumerindex != -1) {
+				if (newComm.getDelimiter().equals(Delimiter.START)) {
+					// SS
+					// Insert after the producer/consumer
+					operatorBlock.getLoopBlock().getCodeElts().add(prodOrConsumerindex + 1, newComm);
+				} else {
+					// RE
+					// Insert before the producer/consumer
+					operatorBlock.getLoopBlock().getCodeElts().add(prodOrConsumerindex, newComm);
+				}
+
+				// Save the communication in the dagVertexCalls map only if it
+				// is a
+				// SS or a ER
+				if ((newComm.getDelimiter().equals(Delimiter.START) && newComm.getDirection().equals(Direction.SEND))
+						|| (newComm.getDelimiter().equals(Delimiter.END)
+								&& newComm.getDirection().equals(Direction.RECEIVE))) {
+					dagVertexCalls.put(dagVertex, newComm);
+				}
+			} else {
+				// The index was not found, this may happen when a multi-step
+				// communication occurs
+				// The receive end of the first step of a multistep
+				// communication
+				// will be the first to be processed.
+				if (newComm.getDelimiter().equals(Delimiter.END) && newComm.getDirection().equals(Direction.RECEIVE)) {
+					// Insert it according to its scheduled place.
+					int dagVertexSchedulingOrder = (Integer) dagVertex.getPropertyBean()
+							.getValue(ImplementationPropertyNames.Vertex_schedulingOrder, Integer.class);
+					int insertionIndex = 0;
+					for (CodeElt codeElt : operatorBlock.getLoopBlock().getCodeElts()) {
+						// Iterate over the calls of the current operator
+						if (codeElt instanceof Call) {
+							DAGVertex vertex = dagVertexCalls.inverse().get(codeElt);
+
+							if (vertex == null) {
+								// this will happen when a ReceiveStart,
+								// ReceiveRelease or a SendEnd, SendReserve is
+								// encountered, since they have no corresponding
+								// vertices in the DAG
+							} else if ((Integer) vertex.getPropertyBean().getValue(
+									ImplementationPropertyNames.Vertex_schedulingOrder,
+									Integer.class) > dagVertexSchedulingOrder) {
+								break;
+							}
+						}
+						insertionIndex++;
+					}
+					// Do the insertion
+					operatorBlock.getLoopBlock().getCodeElts().add(insertionIndex, newComm);
+					dagVertexCalls.put(dagVertex, newComm);
+				}
+			}
+		} else {
+			// Code reached for RS, SE, RR and SR
+			// Retrieve the corresponding ReceiveEnd or SendStart
+			Call zoneReference = null;
+			if (newComm.getDirection().equals(Direction.SEND)) {
+				zoneReference = newComm.getSendStart();
+			}
+			if (newComm.getDirection().equals(Direction.RECEIVE)) {
+				zoneReference = newComm.getReceiveEnd();
+			}
+
+			// Get the index for the zone complement
+			int index = operatorBlock.getLoopBlock().getCodeElts().indexOf(zoneReference);
+
+			// For SE and RS
+			if ((newComm.getDelimiter().equals(Delimiter.START) && newComm.getDirection().equals(Direction.RECEIVE))
+					|| (newComm.getDelimiter().equals(Delimiter.END)
+							&& newComm.getDirection().equals(Direction.SEND))) {
+
+				// DO the insertion
+				if (newComm.getDelimiter().equals(Delimiter.START)) {
+					// Insert the RS before the RE
+					operatorBlock.getLoopBlock().getCodeElts().add(index, newComm);
+				} else {
+					// Insert the SE after the SS
+					operatorBlock.getLoopBlock().getCodeElts().add(index + 1, newComm);
+				}
+				// DO NOT save the SE and RS in the dagVertexCall.
+			}
+		}
+	}
+
+	/**
+	 * {@link Buffer#setCreator(Block) Set the creator} of the given
+	 * {@link Buffer} to the given {@link CoreBlock}, and recursively iterate
+	 * over the {@link Buffer#getChildrens() children} {@link SubBuffer} of this
+	 * {@link Buffer} to set the same {@link Buffer#setCreator(Block) creator}
+	 * for them.
+	 * 
+	 * @param buffer
+	 *            The {@link Buffer} whose creator is to be set.
+	 * @param correspondingOperatorBlock
+	 *            The creator {@link Block}.
+	 * @param isLocal
+	 *            boolean used to set the {@link Buffer#isLocal()} property of
+	 *            all {@link Buffer}
+	 */
+	private void recusriveSetBufferCreator(Buffer buffer, CoreBlock correspondingOperatorBlock, boolean isLocal) {
+		// Set the creator for the current buffer
+		buffer.setCreator(correspondingOperatorBlock);
+		buffer.setLocal(isLocal);
+
+		// Do the same recursively for all its children subbuffers
+		for (SubBuffer subBuffer : buffer.getChildrens()) {
+			recusriveSetBufferCreator(subBuffer, correspondingOperatorBlock, isLocal);
+		}
+	}
+
+	/**
+	 * Register the {@link Variable} used by the {@link Call} as used by the
+	 * {@link CoreBlock} passed as a parameter.
+	 * 
+	 * @param operatorBlock
+	 *            the {@link CoreBlock} that is a user of the variables.
+	 * @param call
+	 *            the {@link Call} whose {@link Variable variables} are
+	 *            registered
+	 */
+	protected void registerCallVariableToCoreBlock(CoreBlock operatorBlock, Call call) {
+		// Register the core Block as a user of the function variable
+		for (Variable var : call.getParameters()) {
+			// Currently, constants do not need to be declared nor
+			// have creator since their value is directly used.
+			// Consequently the used block can also be declared as the creator
+			// Logger logger = WorkflowLogger.getLogger();
+			// logger.log(Level.INFO, "Codegen registerCallVariableToCoreBlock "
+			// + var.getName());
+			if (var instanceof Constant) {
+				var.setCreator(operatorBlock);
+				// logger.log(Level.INFO, "Creator " +
+				// var.getCreator().getName());
+			}
+			var.getUsers().add(operatorBlock);
+		}
+	}
+
+	/**
+	 * This method find the {@link Communication communications} associated to
+	 * the {@link Communication} passed as a parameter. Communication are
+	 * associated if they are involved in the communication of the same buffer
+	 * but with different {@link Direction} and {@link Delimiter}. The
+	 * {@link Communication#getSendStart()}, {@link Communication#getSendEnd()},
+	 * {@link Communication#getSendReserve()},
+	 * {@link Communication#getReceiveStart()},
+	 * {@link Communication#getReceiveEnd()} and
+	 * {@link Communication#getReceiveRelease()} attributes are updated by this
+	 * method.<br>
+	 * <br>
+	 * The methods also associates a common {@link Communication#getId() Id} to
+	 * all associated communications.
+	 * 
+	 * @param newCommmunication
+	 *            The {@link Communication} to register.
+	 * @param dagEdge
+	 *            The {@link DAGEdge} associated to the communication.
+	 * @param dagVertex
+	 *            the {@link DAGVertex} (Send or Receive) at the origin of the
+	 *            newCommunication creation.
+	 */
+	protected void registerCommunication(Communication newCommmunication, DAGEdge dagEdge, DAGVertex dagVertex) {
+		// Retrieve the routeStep corresponding to the vertex.
+		// In case of multi-step communication, this is the easiest
+		// way to retrieve the target and source of the communication
+		// corresponding to the current Send/ReceiveVertex
+		MessageRouteStep routeStep = (MessageRouteStep) dagVertex.getPropertyBean()
+				.getValue(ImplementationPropertyNames.SendReceive_routeStep, MessageRouteStep.class);
+
+		String commID = routeStep.getSender().getInstanceName();
+		commID += "__" + dagEdge.getSource().getName();
+		commID += "___" + routeStep.getReceiver().getInstanceName();
+		commID += "__" + dagEdge.getTarget().getName();
+		List<Communication> associatedCommunications = communications.get(commID);
+
+		// Get associated Communications and set ID
+		if (associatedCommunications == null) {
+			associatedCommunications = new ArrayList<Communication>();
+			newCommmunication.setId(communications.size());
+			communications.put(commID, associatedCommunications);
+		} else {
+			newCommmunication.setId(associatedCommunications.get(0).getId());
+		}
+
+		// Register other comm to the new
+		for (Communication com : associatedCommunications) {
+			if (com.getDirection().equals(Direction.SEND)) {
+				if (com.getDelimiter().equals(Delimiter.START))
+					newCommmunication.setSendStart(com);
+				if (com.getDelimiter().equals(Delimiter.END))
+					newCommmunication.setSendEnd(com);
+			}
+			if (com.getDirection().equals(Direction.RECEIVE)) {
+				if (com.getDelimiter().equals(Delimiter.START))
+					newCommmunication.setReceiveStart(com);
+				if (com.getDelimiter().equals(Delimiter.END))
+					newCommmunication.setReceiveEnd(com);
+			}
+		}
+
+		// Register new comm to its co-workers
+		associatedCommunications.add(newCommmunication);
+		for (Communication com : associatedCommunications) {
+			if (newCommmunication.getDirection().equals(Direction.SEND)) {
+				if (newCommmunication.getDelimiter().equals(Delimiter.START))
+					com.setSendStart(newCommmunication);
+				if (newCommmunication.getDelimiter().equals(Delimiter.END))
+					com.setSendEnd(newCommmunication);
+			} else {
+				if (newCommmunication.getDelimiter().equals(Delimiter.START))
+					com.setReceiveStart(newCommmunication);
+				if (newCommmunication.getDelimiter().equals(Delimiter.END))
+					com.setReceiveEnd(newCommmunication);
+			}
+		}
+	}
+
+	/**
+	 * The purpose of this function is to restore to their original size the
+	 * {@link MemoryExclusionVertex} that were merged when applying memory
+	 * scripts.
+	 */
+	protected void restoreHostedVertices() {
+		for (MemoryExclusionGraph meg : megs.values()) {
+			@SuppressWarnings("unchecked")
+			Map<MemoryExclusionVertex, Set<MemoryExclusionVertex>> hostBuffers = (Map<MemoryExclusionVertex, Set<MemoryExclusionVertex>>) meg
+					.getPropertyBean().getValue(MemoryExclusionGraph.HOST_MEMORY_OBJECT_PROPERTY);
+			if (hostBuffers != null) {
+				for (Entry<MemoryExclusionVertex, Set<MemoryExclusionVertex>> entry : hostBuffers.entrySet()) {
+					// Since host vertices are naturally aligned, no need to
+					// restore
+					// them
+
+					// Restore the real size of hosted vertices
+					Set<MemoryExclusionVertex> vertices = entry.getValue();
+
+					for (MemoryExclusionVertex vertex : vertices) {
+						// For non-divided vertices
+						if (vertex.getWeight() != 0) {
+							int emptySpace = (int) vertex.getPropertyBean()
+									.getValue(MemoryExclusionVertex.EMPTY_SPACE_BEFORE);
+
+							// Put the vertex back to its real size
+							vertex.setWeight(vertex.getWeight() - emptySpace);
+
+							// And set the allocated offset
+							int allocatedOffset = (int) vertex.getPropertyBean()
+									.getValue(MemoryExclusionVertex.MEMORY_OFFSET_PROPERTY);
+
+							vertex.setPropertyValue(MemoryExclusionVertex.MEMORY_OFFSET_PROPERTY,
+									allocatedOffset + emptySpace);
+							@SuppressWarnings("unchecked")
+							Map<DAGEdge, Integer> dagEdgeAllocation = (Map<DAGEdge, Integer>) meg.getPropertyBean()
+									.getValue(MemoryExclusionGraph.DAG_EDGE_ALLOCATION);
+							dagEdgeAllocation.put(vertex.getEdge(), allocatedOffset + emptySpace);
+						}
+					}
+				}
+			}
+		}
+	}
 }