--- conflicted
+++ resolved
@@ -155,24 +155,16 @@
     final Set<String> archis = new LinkedHashSet<>();
     final Set<String> algos = new LinkedHashSet<>();
     for (final IResource resource : archiDir.members()) {
-<<<<<<< HEAD
-      if (resource instanceof final IFile file
-          && file.getProjectRelativePath().getFileExtension().equals(ScenariosGenerator.ARCHI_EXT)) {
-        archis.add(file.getFullPath().toString());
-      }
-    }
-    for (final IResource resource : algoDir.members()) {
+
       if (resource instanceof final IFile file) {
-=======
-      if (resource instanceof IFile file) {
         if (file.getProjectRelativePath().getFileExtension().equals(ScenariosGenerator.ARCHI_EXT)) {
           archis.add(file.getFullPath().toString());
         }
       }
     }
     for (final IResource resource : algoDir.members()) {
-      if (resource instanceof IFile file) {
->>>>>>> 93440141
+      if (resource instanceof final IFile file) {
+
         final String ext = file.getProjectRelativePath().getFileExtension();
         if (ext.equals(ScenariosGenerator.PI_GRAPH_EXT)) {
           algos.add(file.getFullPath().toString());
@@ -335,7 +327,7 @@
       }
       saveScenario(scenario, scenarioFile);
     }
-  }// opr change private -> public
+  } // opr change private to public
 
   /**
    * Save a given PreesmScenario in a given IFile.
