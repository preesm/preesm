/**
 * Copyright or © or Copr. IETR/INSA - Rennes (2013 - 2019) :
 *
 * Alexandre Honorat [alexandre.honorat@insa-rennes.fr] (2019)
 * Antoine Morvan [antoine.morvan@insa-rennes.fr] (2017 - 2019)
 * Clément Guy [clement.guy@insa-rennes.fr] (2014 - 2015)
 * Daniel Madroñal [daniel.madronal@upm.es] (2019)
 * Dylan Gageot [gageot.dylan@gmail.com] (2019)
 * Julien Hascoet [jhascoet@kalray.eu] (2016)
 * Karol Desnos [karol.desnos@insa-rennes.fr] (2013 - 2015)
 * Maxime Pelcat [maxime.pelcat@insa-rennes.fr] (2013)
 * Raquel Lazcano [raquel.lazcano@upm.es] (2019)
 *
 * This software is a computer program whose purpose is to help prototyping
 * parallel applications using dataflow formalism.
 *
 * This software is governed by the CeCILL  license under French law and
 * abiding by the rules of distribution of free software.  You can  use,
 * modify and/ or redistribute the software under the terms of the CeCILL
 * license as circulated by CEA, CNRS and INRIA at the following URL
 * "http://www.cecill.info".
 *
 * As a counterpart to the access to the source code and  rights to copy,
 * modify and redistribute granted by the license, users are provided only
 * with a limited warranty  and the software's author,  the holder of the
 * economic rights,  and the successive licensors  have only  limited
 * liability.
 *
 * In this respect, the user's attention is drawn to the risks associated
 * with loading,  using,  modifying and/or developing or reproducing the
 * software by the user in light of its specific status of free software,
 * that may mean  that it is complicated to manipulate,  and  that  also
 * therefore means  that it is reserved for developers  and  experienced
 * professionals having in-depth computer knowledge. Users are therefore
 * encouraged to load and test the software's suitability as regards their
 * requirements in conditions enabling the security of their systems and/or
 * data to be ensured and,  more generally, to use and operate it in the
 * same conditions as regards security.
 *
 * The fact that you are presently reading this means that you have had
 * knowledge of the CeCILL license and that you accept its terms.
 */
package org.preesm.codegen.xtend.task;

import java.io.File;
import java.util.Collection;
import java.util.LinkedHashMap;
import java.util.LinkedHashSet;
import java.util.Map;
import java.util.Set;
import org.eclipse.core.runtime.IConfigurationElement;
import org.eclipse.core.runtime.IExtensionRegistry;
import org.eclipse.core.runtime.IProgressMonitor;
import org.eclipse.core.runtime.Platform;
import org.preesm.algorithm.mapper.model.MapperDAG;
import org.preesm.algorithm.memory.exclusiongraph.MemoryExclusionGraph;
import org.preesm.algorithm.model.dag.DirectedAcyclicGraph;
import org.preesm.codegen.model.Block;
import org.preesm.codegen.model.generator.CodegenModelGenerator;
import org.preesm.commons.doc.annotations.Parameter;
import org.preesm.commons.doc.annotations.Port;
import org.preesm.commons.doc.annotations.PreesmTask;
import org.preesm.commons.doc.annotations.Value;
import org.preesm.commons.exceptions.PreesmRuntimeException;
import org.preesm.model.scenario.Scenario;
import org.preesm.model.slam.Design;
import org.preesm.workflow.elements.Workflow;
import org.preesm.workflow.implement.AbstractTaskImplementation;

/**
 * The Class CodegenTask.
 */
@PreesmTask(id = "org.ietr.preesm.codegen.xtend.task.CodegenTask", name = "Code Generation",
    category = "Code Generation",

    inputs = { @Port(name = "MEGs", type = Map.class), @Port(name = "DAG", type = DirectedAcyclicGraph.class),
        @Port(name = "scenario", type = Scenario.class), @Port(name = "architecture", type = Design.class) },

    shortDescription = "Generate code for the application deployment resulting from the workflow execution.",

    description = "This workflow task is responsible for generating code for the application deployment resulting "
        + "from the workflow execution.\n\n" + "The generated code makes use of 2 macros that can be overridden in"
        + " the **preesm.h** user header file:\n"
        + "*  **PREESM_VERBOSE** : if defined, the code will print extra info about actor firing;\n"
        + "*  **PREESM_LOOP_SIZE** : when set to an integer value $$n > 0$$, the application will terminate after"
        + " $$n$$ executions of the graph.\n"
        + "*  **PREESM_NO_AFFINITY** : if defined, the part of the code that sets the affinity to specific cores "
        + "will be skipped;\n" + "\n"
        + "When the loop size macro is omitted, the execution can be stopped by setting the global variable "
        + "**preesmStopThreads** to 1. This variable is defined in the **main.c** generated file, and should be "
        + "accessed using extern keyword.",

    parameters = { @Parameter(name = "Printer",
        description = "Specify which printer should be used to generate code. Printers are defined in Preesm source"
            + " code using an extension mechanism that make it possible to define a single printer name for several "
            + "targeted architecture. Hence, depending on the type of PEs declared in the architecture model, Preesm "
            + "will automatically select the associated printer class, if it exists.",
        values = {
            @Value(name = "C",
                effect = "Print C code and shared-memory based communications. Currently compatible with x86, c6678, "
                    + "and arm architectures."),
            @Value(name = "InstrumentedC",
                effect = "Print C code instrumented with profiling code, and shared-memory based communications. "
                    + "Currently compatible with x86, c6678 architectures.."),
            @Value(name = "XML",
                effect = "Print XML code with all informations used by other printers to print code. "
                    + "Compatible with x86, c6678.") }),
        @Parameter(name = "Papify", description = "Enable the PAPI-based code instrumentation provided by PAPIFY",
            values = { @Value(name = "true/false",
                effect = "Print C code instrumented with PAPIFY function calls based on the user-defined configuration"
                    + " of PAPIFY tab in the scenario. Currently compatibe with x86 and MPPA-256") }),
        @Parameter(name = "Apollo", description = "Enable the use of Apollo for intra-actor optimization",
            values = { @Value(name = "true/false",
                effect = "Print C code with Apollo function calls. " + "Currently compatibe with x86") }),
        @Parameter(name = "Multinode", description = "oué", values = { @Value(name = "true/false", effect = "oué") }) })
public class CodegenTask extends AbstractTaskImplementation {

  /** The Constant PARAM_PRINTER. */
  public static final String PARAM_PRINTER = "Printer";

  /** The Constant VALUE_PRINTER_IR. */
  public static final String VALUE_PRINTER_IR = "IR";

  /** The Constant PARAM_PAPIFY. */
  public static final String PARAM_PAPIFY = "Papify";

  /** The Constant PARAM_APOLLO. */
  public static final String PARAM_APOLLO = "Apollo";

  /** The Constant PARAM_MULTINODE. */
  public static final String PARAM_MULTINODE = "Multinode";

  /*
   * (non-Javadoc)
   *
   * @see org.ietr.dftools.workflow.implement.AbstractTaskImplementation#execute( java.util.Map, java.util.Map,
   * org.eclipse.core.runtime.IProgressMonitor, java.lang.String, org.ietr.dftools.workflow.elements.Workflow)
   */
  @Override
  public Map<String, Object> execute(final Map<String, Object> inputs, final Map<String, String> parameters,
      final IProgressMonitor monitor, final String nodeName, final Workflow workflow) {

    // Retrieve inputs
    final Scenario scenario = (Scenario) inputs.get("scenario");
    if (scenario.getCodegenDirectory() == null) {
      throw new PreesmRuntimeException("Codegen path has not been specified in scenario, cannot go further.");
    }

    final Design archi = (Design) inputs.get("architecture");
    final DirectedAcyclicGraph algoDAG = (DirectedAcyclicGraph) inputs.get("DAG");
    @SuppressWarnings("unchecked")
    final Map<String, MemoryExclusionGraph> megs = (Map<String, MemoryExclusionGraph>) inputs.get("MEGs");
    if (!(algoDAG instanceof final MapperDAG algo)) {
      throw new PreesmRuntimeException("The input DAG has not been scheduled");
    }
    // Generate intermediate model
    final CodegenModelGenerator generator = new CodegenModelGenerator(archi, algo, megs, scenario, null);
    // Retrieve the PAPIFY flag
    final String papifyMonitoring = parameters.get(CodegenTask.PARAM_PAPIFY);
    generator.registerPapify(papifyMonitoring);

    // Retrieve the APOLLO flag
    final String apolloFlag = parameters.get(CodegenTask.PARAM_APOLLO);

    // Retrieve the MULTINODE flag
    final String multinode = parameters.get(CodegenTask.PARAM_MULTINODE);
    generator.registerMultinode(multinode);

    final Collection<Block> codeBlocks = generator.generate();

    // Retrieve the desired printer and target folder path
    final String selectedPrinter = parameters.get(CodegenTask.PARAM_PRINTER);
    final String codegenPath = scenario.getCodegenDirectory() + File.separator;

    // Create the codegen engine
    final CodegenEngine engine = new CodegenEngine(codegenPath, codeBlocks, algo.getReferencePiMMGraph(), archi,
        scenario);

    if (CodegenTask.VALUE_PRINTER_IR.equals(selectedPrinter)) {
      engine.initializePrinterIR(codegenPath);
    }

    engine.registerApollo(apolloFlag);

    engine.registerPrintersAndBlocks(selectedPrinter);
    engine.preprocessPrinters();
    engine.print();

    // Create empty output map (codegen doesn't have output)
    return new LinkedHashMap<>();
  }

  /*
   * (non-Javadoc)
   *
   * @see org.ietr.dftools.workflow.implement.AbstractTaskImplementation#getDefaultParameters()
   */
  @Override
  public Map<String, String> getDefaultParameters() {
    final Map<String, String> parameters = new LinkedHashMap<>();
    final StringBuilder avilableLanguages = new StringBuilder("? C {");

    // Retrieve the languages registered with the printers
    final Set<String> languages = new LinkedHashSet<>();
    final IExtensionRegistry registry = Platform.getExtensionRegistry();

    final IConfigurationElement[] elements = registry
        .getConfigurationElementsFor("org.ietr.preesm.codegen.xtend.printers");
    for (final IConfigurationElement element : elements) {
      languages.add(element.getAttribute("language"));
    }

    for (final String lang : languages) {
      avilableLanguages.append(lang + ", ");
    }
    avilableLanguages.append(CodegenTask.VALUE_PRINTER_IR + "}");

    parameters.put(CodegenTask.PARAM_PRINTER, avilableLanguages.toString());
    // Papify default
    parameters.put(CodegenTask.PARAM_PAPIFY, "false");

<<<<<<< HEAD
=======
    parameters.put(CodegenTask.PARAM_MULTINODE, "false");
>>>>>>> 93440141
    return parameters;
  }

  /*
   * (non-Javadoc)
   *
   * @see org.ietr.dftools.workflow.implement.AbstractWorkflowNodeImplementation#monitorMessage()
   */
  @Override
  public String monitorMessage() {
    return "Generate xtend code";
  }

}<|MERGE_RESOLUTION|>--- conflicted
+++ resolved
@@ -219,10 +219,8 @@
     // Papify default
     parameters.put(CodegenTask.PARAM_PAPIFY, "false");
 
-<<<<<<< HEAD
-=======
     parameters.put(CodegenTask.PARAM_MULTINODE, "false");
->>>>>>> 93440141
+
     return parameters;
   }
 
