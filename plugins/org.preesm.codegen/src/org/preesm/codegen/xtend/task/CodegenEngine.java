--- conflicted
+++ resolved
@@ -68,10 +68,7 @@
 import org.eclipse.emf.ecore.xmi.impl.XMIResourceFactoryImpl;
 import org.preesm.codegen.format.CodeFormatterAndPrinter;
 import org.preesm.codegen.model.Block;
-import org.preesm.codegen.model.ClusterRaiserBlock;
 import org.preesm.codegen.model.CoreBlock;
-import org.preesm.codegen.model.MainSimsdpBlock;
-import org.preesm.codegen.model.util.CodegenModelUserFactory;
 import org.preesm.codegen.printer.CodegenAbstractPrinter;
 import org.preesm.commons.exceptions.PreesmException;
 import org.preesm.commons.exceptions.PreesmRuntimeException;
@@ -198,7 +195,7 @@
   private void registerBlockPrinters(final String selectedPrinter, final Set<IConfigurationElement> usablePrinters,
       final Block b) {
     IConfigurationElement foundPrinter = null;
-<<<<<<< HEAD
+
     if (!(b instanceof CoreBlock)) {
       throw new PreesmRuntimeException("Only CoreBlock CodeBlocks can be printed in the current version of Preesm.");
     }
@@ -225,61 +222,7 @@
     if (!coreType.equals("CUDA")) {
       final List<Block> blocks = this.registeredPrintersAndBlocks.get(foundPrinter);
       blocks.add(b);
-=======
-    if (b instanceof ClusterRaiserBlock || b instanceof MainSimsdpBlock) {
-      String coreType = "";
-      if (b instanceof ClusterRaiserBlock) {
-        coreType = ((ClusterRaiserBlock) b).getCoreType();
-      } else {
-        coreType = ((MainSimsdpBlock) b).getCoreType();
-      }
-      for (final IConfigurationElement printer : usablePrinters) {
-        final IConfigurationElement[] supportedCores = printer.getChildren();
-        for (final IConfigurationElement supportedCore : supportedCores) {
-          if (supportedCore.getAttribute("type").equals(coreType)) {
-            foundPrinter = printer;
-            break;
-          }
-        }
-        if (foundPrinter != null) {
-          break;
-        }
-      }
-      if (foundPrinter == null) {
-        throw new PreesmRuntimeException(
-            "Could not find a printer for language \"" + selectedPrinter + "\" and core type \"" + coreType + "\".");
-      }
-      if (!this.registeredPrintersAndBlocks.containsKey(foundPrinter)) {
-        this.registeredPrintersAndBlocks.put(foundPrinter, new ArrayList<>());
-      }
-      final List<Block> blocks = this.registeredPrintersAndBlocks.get(foundPrinter);
-      blocks.add(b);
-    } else if (b instanceof CoreBlock) {
-      final String coreType = ((CoreBlock) b).getCoreType();
-      for (final IConfigurationElement printer : usablePrinters) {
-        final IConfigurationElement[] supportedCores = printer.getChildren();
-        for (final IConfigurationElement supportedCore : supportedCores) {
-          if (supportedCore.getAttribute("type").equals(coreType)) {
-            foundPrinter = printer;
-            break;
-          }
-        }
-        if (foundPrinter != null) {
-          break;
-        }
-      }
-      if (foundPrinter == null) {
-        throw new PreesmRuntimeException(
-            "Could not find a printer for language \"" + selectedPrinter + "\" and core type \"" + coreType + "\".");
-      }
-      if (!this.registeredPrintersAndBlocks.containsKey(foundPrinter)) {
-        this.registeredPrintersAndBlocks.put(foundPrinter, new ArrayList<>());
-      }
-      final List<Block> blocks = this.registeredPrintersAndBlocks.get(foundPrinter);
-      blocks.add(b);
-    } else {
-      throw new PreesmRuntimeException("Only CoreBlock CodeBlocks can be printed in the current version of Preesm.");
->>>>>>> 93440141
+
     }
   }
 
@@ -349,26 +292,12 @@
         final String fileName = b.getName() + extension;
         final IFile iFile = PreesmIOHelper.getInstance().print(this.codegenPath, fileName, fileContentString);
         CodeFormatterAndPrinter.format(iFile);
-<<<<<<< HEAD
+
         if (b instanceof final CoreBlock cb) {
           multinode = cb.isMultinode();
-=======
-        if (b instanceof CoreBlock) {
-          multinode = ((CoreBlock) b).isMultinode();
->>>>>>> 93440141
-        }
-      }
-      if (!multinode) {
-        // Print secondary files (main file)
-        final Map<String, CharSequence> createSecondaryFiles = printer.createSecondaryFiles(printerAndBlocks.getValue(),
-            this.codeBlocks);
-        for (final Entry<String, CharSequence> entry : createSecondaryFiles.entrySet()) {
-          final String fileName = entry.getKey();
-          final IFile iFile = PreesmIOHelper.getInstance().print(this.codegenPath, fileName, entry.getValue());
-          CodeFormatterAndPrinter.format(iFile);
-        }
-
-<<<<<<< HEAD
+        }
+      }
+
       // Print secondary files
       final Map<String, CharSequence> createSecondaryFiles = printer.createSecondaryFiles(printerAndBlocks.getValue(),
           this.codeBlocks);
@@ -409,61 +338,7 @@
           }
           final IFile iFile = PreesmIOHelper.getInstance().print(filePath, fileName, entry.getValue());
           CodeFormatterAndPrinter.format(iFile);
-=======
-        // Add standard files for this printer
-        final Map<String, CharSequence> generateStandardLibFiles = printer.generateStandardLibFiles();
-        for (final Entry<String, CharSequence> entry : generateStandardLibFiles.entrySet()) {
-          final String fileName = entry.getKey();
-          final IFile iFile = PreesmIOHelper.getInstance().print(this.codegenPath, fileName, entry.getValue());
-          CodeFormatterAndPrinter.format(iFile);
-        }
-      } else {
-        // Print secondary files (main file)
-        final Map<String, CharSequence> createSecondaryFiles = printer.createSecondaryFiles(printerAndBlocks.getValue(),
-            this.codeBlocks);
-        for (final Entry<String, CharSequence> entry : createSecondaryFiles.entrySet()) {
-
-          final String fileName = this.algo.getName() + ".c";
-          final IFile iFile = PreesmIOHelper.getInstance().print(this.codegenPath, fileName, entry.getValue());
-          CodeFormatterAndPrinter.format(iFile);
-        }
-      }
-    }
-  }
-
-  /**
-   * Prints SCAPE cluster files
-   */
-  public void printClusterRaiser() {
-
-    // Print C files
-    final Block hb = CodegenModelUserFactory.eINSTANCE.createBlock();
-    for (final Entry<IConfigurationElement, List<Block>> printerAndBlocks : this.registeredPrintersAndBlocks
-        .entrySet()) {
-
-      final String extension = printerAndBlocks.getKey().getAttribute("extension");
-      final CodegenAbstractPrinter printer = this.realPrinters.get(printerAndBlocks.getKey());
-      final String extensionH = ".h";
-
-      for (final Block b : printerAndBlocks.getValue()) {
-        if (b instanceof ClusterRaiserBlock) {
-          if (((ClusterRaiserBlock) b).getBodyBlock() != null) {
-            final String fileContentString = printer.postProcessing(printer.doSwitch(b)).toString();
-            final String fileName = b.getName() + extension;
-
-            final IFile iFile = PreesmIOHelper.getInstance().print(this.codegenPath, fileName, fileContentString);
-            CodeFormatterAndPrinter.format(iFile);
-            hb.setName(b.getName());
-
-            // Print H files
-
-            final String fileContentStringH = printer.clusterRaiserSecondaryFileHeader((ClusterRaiserBlock) b)
-                .toString();
-            final String fileNameH = b.getName() + extensionH;
-            final IFile iFileH = PreesmIOHelper.getInstance().print(this.codegenPath, fileNameH, fileContentStringH);
-            CodeFormatterAndPrinter.format(iFileH);
-          }
->>>>>>> 93440141
+
         }
       }
     }
