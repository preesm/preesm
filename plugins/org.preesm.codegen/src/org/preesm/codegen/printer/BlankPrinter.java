/**
 * Copyright or © or Copr. IETR/INSA - Rennes (2018 - 2019) :
 *
 * Antoine Morvan [antoine.morvan@insa-rennes.fr] (2018 - 2019)
 * Daniel Madroñal [daniel.madronal@upm.es] (2019)
 * Dylan Gageot [gageot.dylan@gmail.com] (2019)
 * Leonardo Suriano [leonardo.suriano@upm.es] (2019)
 *
 * This software is a computer program whose purpose is to help prototyping
 * parallel applications using dataflow formalism.
 *
 * This software is governed by the CeCILL  license under French law and
 * abiding by the rules of distribution of free software.  You can  use,
 * modify and/ or redistribute the software under the terms of the CeCILL
 * license as circulated by CEA, CNRS and INRIA at the following URL
 * "http://www.cecill.info".
 *
 * As a counterpart to the access to the source code and  rights to copy,
 * modify and redistribute granted by the license, users are provided only
 * with a limited warranty  and the software's author,  the holder of the
 * economic rights,  and the successive licensors  have only  limited
 * liability.
 *
 * In this respect, the user's attention is drawn to the risks associated
 * with loading,  using,  modifying and/or developing or reproducing the
 * software by the user in light of its specific status of free software,
 * that may mean  that it is complicated to manipulate,  and  that  also
 * therefore means  that it is reserved for developers  and  experienced
 * professionals having in-depth computer knowledge. Users are therefore
 * encouraged to load and test the software's suitability as regards their
 * requirements in conditions enabling the security of their systems and/or
 * data to be ensured and,  more generally, to use and operate it in the
 * same conditions as regards security.
 *
 * The fact that you are presently reading this means that you have had
 * knowledge of the CeCILL license and that you accept its terms.
 */
package org.preesm.codegen.printer;

import java.util.Collection;
import java.util.LinkedHashMap;
import java.util.List;
import java.util.Map;
import org.preesm.codegen.model.Block;
import org.preesm.codegen.model.Buffer;
import org.preesm.codegen.model.BufferIterator;
import org.preesm.codegen.model.CallBlock;
import org.preesm.codegen.model.ClusterBlock;
import org.preesm.codegen.model.ClusterRaiserBlock;
import org.preesm.codegen.model.Communication;
import org.preesm.codegen.model.Constant;
import org.preesm.codegen.model.ConstantString;
import org.preesm.codegen.model.CoreBlock;
import org.preesm.codegen.model.DataTransferAction;
import org.preesm.codegen.model.DistributedMemoryCommunication;
import org.preesm.codegen.model.DynamicBuffer;
import org.preesm.codegen.model.FifoCall;
import org.preesm.codegen.model.FiniteLoopBlock;
import org.preesm.codegen.model.FiniteLoopClusterRaiserBlock;
import org.preesm.codegen.model.FpgaLoadAction;
import org.preesm.codegen.model.FreeDataTransferBuffer;
import org.preesm.codegen.model.FunctionCall;
import org.preesm.codegen.model.GlobalBufferDeclaration;
import org.preesm.codegen.model.IntVar;
import org.preesm.codegen.model.IteratedBuffer;
import org.preesm.codegen.model.LoopBlock;
import org.preesm.codegen.model.MainSimsdpBlock;
import org.preesm.codegen.model.NullBuffer;
import org.preesm.codegen.model.OutputDataTransfer;
import org.preesm.codegen.model.PapifyAction;
import org.preesm.codegen.model.PapifyFunctionCall;
import org.preesm.codegen.model.RegisterSetUpAction;
import org.preesm.codegen.model.SectionBlock;
import org.preesm.codegen.model.SharedMemoryCommunication;
import org.preesm.codegen.model.SpecialCall;
import org.preesm.codegen.model.SubBuffer;
import org.preesm.codegen.model.Variable;
import org.preesm.model.pisdf.Actor;

/**
 * This {@link BlankPrinter} is a dummy implementation of the {@link CodegenAbstractPrinter} where all print methods
 * print nothing. The only purpose of this class is to ease the developer life by making it possible to create a new
 * printer simply by implementing print methods that actually print something.
 *
 * @author kdesnos
 */
public class BlankPrinter extends CodegenAbstractPrinter {

  /**
   * Default implementation: does nothing.
   *
   * @see CodegenAbstractPrinter#createSecondaryFiles(List,List)
   */
  public Map<String, CharSequence> createSecondaryFiles(List<Block> printerBlocks, Collection<Block> allBlocks) {
    return new LinkedHashMap<>();
  }

  /**
   */
  public Map<String, CharSequence> generateStandardLibFiles() {
    return new LinkedHashMap<>();
  }

  @Override
  public Map<String, CharSequence> generateStandardLibFiles(String path) {
    return new LinkedHashMap<>();
  }

  public CharSequence printBroadcast(SpecialCall call) {
    return "";
  }

  public CharSequence printBuffer(Buffer buffer) {
    return "";
  }

  public CharSequence printBufferDeclaration(Buffer buffer) {
    return "";
  }

  public CharSequence printBufferDefinition(Buffer buffer) {
    return "";
  }

  public CharSequence printCallBlockFooter(CallBlock block) {
    return "";
  }

  public CharSequence printCallBlockHeader(CallBlock block) {
    return "";
  }

  public CharSequence printCommunication(Communication communication) {
    return "";
  }

  public CharSequence printConstant(Constant constant) {
    return "";
  }

  public CharSequence printConstantDeclaration(Constant constant) {
    return "";
  }

  public CharSequence printConstantDefinition(Constant constant) {
    return "";
  }

  public CharSequence printConstantString(ConstantString constant) {
    return "";
  }

  public CharSequence printConstantStringDeclaration(ConstantString constant) {
    return "";
  }

  public CharSequence printConstantStringDefinition(ConstantString constant) {
    return "";
  }

  public CharSequence printIntVar(IntVar intVar) {
    return "";
  }

  public CharSequence printIntVarDeclaration(IntVar intVar) {
    return "";
  }

  public CharSequence printIntVarDefinition(IntVar intVar) {
    return "";
  }

  public CharSequence printCoreBlockFooter(CoreBlock block) {
    return "";
  }

  public CharSequence printCoreBlockHeader(CoreBlock block) {
    return "";
  }

  public CharSequence printCoreInitBlockFooter(CallBlock callBlock) {
    return "";
  }

  public CharSequence printCoreInitBlockHeader(CallBlock callBlock) {
    return "";
  }

  public CharSequence printCoreLoopBlockFooter(LoopBlock block2) {
    return "";
  }

  @Override
  public CharSequence printCoreLoopBlockFooter(LoopBlock loopBlock, int nodeID) {
    return "";
  }

  public CharSequence printCoreLoopBlockHeader(LoopBlock block2) {
    return "";
  }

  @Override
  public CharSequence printCoreLoopBlockHeader(LoopBlock loopBlock, int nodeID) {
    return "";
  }

  public CharSequence printDeclarationsFooter(List<Variable> list) {
    return "";
  }

  public CharSequence printDeclarationsHeader(List<Variable> list) {
    return "";
  }

  public CharSequence printDefinitionsFooter(List<Variable> list) {
    return "";
  }

  public CharSequence printDefinitionsHeader(List<Variable> list) {
    return "";
  }

  public CharSequence printFifoCall(FifoCall fifoCall) {
    return "";
  }

  public CharSequence printFork(SpecialCall call) {
    return "";
  }

  public CharSequence printFunctionCall(FunctionCall functionCall) {
    return "";
  }

  public CharSequence printPapifyFunctionCall(PapifyFunctionCall papifyFunctionCall) {
    return "";
  }

  public CharSequence printJoin(SpecialCall call) {
    return "";
  }

  public CharSequence printLoopBlockFooter(LoopBlock block) {
    return "";
  }

  public CharSequence printLoopBlockHeader(LoopBlock block) {
    return "";
  }

  public CharSequence printFiniteLoopBlockFooter(FiniteLoopBlock block) {
    return "";
  }

  public CharSequence printFiniteLoopBlockHeader(FiniteLoopBlock block) {
    return "";
  }

  public CharSequence printClusterBlockFooter(ClusterBlock block) {
    return "";
  }

  public CharSequence printClusterBlockHeader(ClusterBlock block) {
    return "";
  }

  public CharSequence printSectionBlockFooter(SectionBlock block) {
    return "";
  }

  public CharSequence printSectionBlockHeader(SectionBlock block) {
    return "";
  }

  public CharSequence printNullBuffer(NullBuffer buffer) {
    return "";
  }

  public CharSequence printNullBufferDeclaration(NullBuffer buffer) {
    return "";
  }

  public CharSequence printNullBufferDefinition(NullBuffer buffer) {
    return "";
  }

  public CharSequence printRoundBuffer(SpecialCall call) {
    return "";
  }

  public CharSequence printSharedMemoryCommunication(SharedMemoryCommunication communication) {
    return "";
  }

  public CharSequence printDistributedMemoryCommunication(DistributedMemoryCommunication communication) {
    return "";
  }

  public CharSequence printSpecialCall(SpecialCall specialCall) {
    return "";
  }

  public CharSequence printSubBuffer(SubBuffer subBuffer) {
    return "";
  }

  public CharSequence printSubBufferDeclaration(SubBuffer buffer) {
    return "";
  }

  public CharSequence printSubBufferDefinition(SubBuffer buffer) {
    return "";
  }

  public CharSequence printBufferIterator(BufferIterator bufferIterator) {
    return "";
  }

  public CharSequence printBufferIteratorDeclaration(BufferIterator bufferIterator) {
    return "";
  }

  public CharSequence printBufferIteratorDefinition(BufferIterator bufferIterator) {
    return "";
  }

  public CharSequence printIteratedBuffer(IteratedBuffer iteratedBuffer) {
    return "";
  }

  public CharSequence printDataTansfer(DataTransferAction action) {
    return "";
  }

  public CharSequence printRegisterSetUp(RegisterSetUpAction action) {
    return "";
  }

  public CharSequence printFpgaLoad(FpgaLoadAction action) {
    return "";
  }

  public CharSequence printFreeDataTransferBuffer(FreeDataTransferBuffer action) {
    return "";
  }

  public CharSequence printGlobalBufferDeclaration(GlobalBufferDeclaration action) {
    return "";
  }

  public CharSequence printOutputDataTransfer(OutputDataTransfer action) {
    return "";
  }

  @Override
  public CharSequence printPapifyActionDefinition(PapifyAction action) {
    return "";
  }

  @Override
  public CharSequence printPapifyActionParam(PapifyAction action) {
    return "";
  }

  @Override
  public CharSequence printPreFunctionCall(FunctionCall functionCall) {
    return "";
  }

  @Override
  public CharSequence printPostFunctionCall(FunctionCall functionCall) {
    return "";
  }

<<<<<<< HEAD
=======
  @Override
  protected CharSequence printclusterRaiserSecondaryFileHeader(ClusterRaiserBlock block, List<Actor> actors,
      FunctionCall func) {
    // TODO Auto-generated method stub
    return "";
  }

  @Override
  protected CharSequence printFiniteLoopClusterRaiserBlockHeader(FiniteLoopClusterRaiserBlock loopBlock) {
    // TODO Auto-generated method stub
    return "";
  }

  @Override
  public CharSequence printDynamicBufferFree(DynamicBuffer dynamicBuffer) {
    // TODO Auto-generated method stub
    return "";
  }

  @Override
  public CharSequence printDynamicBufferDefinition(DynamicBuffer dynamicBuffer) {
    // TODO Auto-generated method stub
    return null;
  }

  @Override
  public CharSequence printDynamicBuffer(DynamicBuffer dynamicBuffer) {
    // TODO Auto-generated method stub
    return null;
  }

  @Override
  protected CharSequence printclusterRaiserHeader(ClusterRaiserBlock block) {
    // TODO Auto-generated method stub
    return "";
  }

  public CharSequence printMainSimsdpHeader(MainSimsdpBlock block, int nodes) {
    // TODO Auto-generated method stub
    return null;
  }

  @Override
  public CharSequence printMainSimsdpHeader(MainSimsdpBlock block, int nodes, String[] nodeID) {
    // TODO Auto-generated method stub
    return null;
  }

  @Override
  protected CharSequence printmpi(MainSimsdpBlock block) {
    // TODO Auto-generated method stub
    return null;
  }
>>>>>>> 93440141
}<|MERGE_RESOLUTION|>--- conflicted
+++ resolved
@@ -372,8 +372,6 @@
     return "";
   }
 
-<<<<<<< HEAD
-=======
   @Override
   protected CharSequence printclusterRaiserSecondaryFileHeader(ClusterRaiserBlock block, List<Actor> actors,
       FunctionCall func) {
@@ -427,5 +425,5 @@
     // TODO Auto-generated method stub
     return null;
   }
->>>>>>> 93440141
+
 }