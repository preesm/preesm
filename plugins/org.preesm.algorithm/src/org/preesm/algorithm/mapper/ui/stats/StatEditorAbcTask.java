/**
 * Copyright or © or Copr. IETR/INSA - Rennes (2008 - 2020) :
 *
 * Alexandre Honorat [alexandre.honorat@insa-rennes.fr] (2019)
 * Antoine Morvan [antoine.morvan@insa-rennes.fr] (2017 - 2019)
 * Clément Guy [clement.guy@insa-rennes.fr] (2014 - 2015)
 * Julien Heulot [julien.heulot@insa-rennes.fr] (2019 - 2020)
 * Karol Desnos [karol.desnos@insa-rennes.fr] (2015)
 * Maxime Pelcat [maxime.pelcat@insa-rennes.fr] (2008 - 2012)
 *
 * This software is a computer program whose purpose is to help prototyping
 * parallel applications using dataflow formalism.
 *
 * This software is governed by the CeCILL  license under French law and
 * abiding by the rules of distribution of free software.  You can  use,
 * modify and/ or redistribute the software under the terms of the CeCILL
 * license as circulated by CEA, CNRS and INRIA at the following URL
 * "http://www.cecill.info".
 *
 * As a counterpart to the access to the source code and  rights to copy,
 * modify and redistribute granted by the license, users are provided only
 * with a limited warranty  and the software's author,  the holder of the
 * economic rights,  and the successive licensors  have only  limited
 * liability.
 *
 * In this respect, the user's attention is drawn to the risks associated
 * with loading,  using,  modifying and/or developing or reproducing the
 * software by the user in light of its specific status of free software,
 * that may mean  that it is complicated to manipulate,  and  that  also
 * therefore means  that it is reserved for developers  and  experienced
 * professionals having in-depth computer knowledge. Users are therefore
 * encouraged to load and test the software's suitability as regards their
 * requirements in conditions enabling the security of their systems and/or
 * data to be ensured and,  more generally, to use and operate it in the
 * same conditions as regards security.
 *
 * The fact that you are presently reading this means that you have had
 * knowledge of the CeCILL license and that you accept its terms.
 */
package org.preesm.algorithm.mapper.ui.stats;

import java.util.Collections;
import java.util.LinkedHashMap;
import java.util.Map;
import java.util.logging.Level;
import org.eclipse.core.runtime.IProgressMonitor;
import org.eclipse.ui.IEditorInput;
import org.eclipse.ui.PlatformUI;
import org.preesm.algorithm.mapper.abc.impl.latency.LatencyAbc;
import org.preesm.commons.doc.annotations.Port;
import org.preesm.commons.doc.annotations.PreesmTask;
import org.preesm.commons.logger.PreesmLogger;
import org.preesm.model.scenario.Scenario;
import org.preesm.workflow.elements.Workflow;
import org.preesm.workflow.implement.AbstractTaskImplementation;

/**
 * Displays the gantt chart of the given mapped dag
 *
 * TODO: remove scenario from inputs (already contained in ABC)
 *
 * @author mpelcat
 */
@PreesmTask(id = "org.ietr.preesm.plugin.mapper.plot", name = "ABC Gantt displayer", category = "Gantt exporters",

    inputs = { @Port(name = "ABC", type = LatencyAbc.class), @Port(name = "scenario", type = Scenario.class) },

    shortDescription = "Displays the result of a mapping/scheduling algorithm as a Gantt diagram.",

    seeAlso = { "**Speedup assessment chart**: Maxime Pelcat. Prototypage Rapide et Génération de Code pour DSP Multi-"
        + "Coeurs Appliqués à la Couche Physique des Stations de Base 3GPP LTE. PhD thesis, INSA de Rennes, 2010." })
public class StatEditorAbcTask extends AbstractTaskImplementation {
<<<<<<< HEAD
  public static final String OCCUPATION_NAME = "occupation_trend.csv";
  public static final String SPEEDUP_NAME    = "speedup_trend.csv";
  private String             path            = "";
=======
>>>>>>> f2ba9f12

  @Override
  public Map<String, Object> execute(final Map<String, Object> inputs, final Map<String, String> parameters,
      final IProgressMonitor monitor, final String nodeName, final Workflow workflow) {

    final LatencyAbc abc = (LatencyAbc) inputs.get("ABC");

    final IEditorInput input = new StatEditorInput(new StatGeneratorAbc(abc));

    // Check if the workflow is running in command line mode
    try {
      // Run statistic editor
      PlatformUI.getWorkbench().getDisplay().asyncExec(new EditorRunnable(input));
    } catch (final IllegalStateException e) {
      PreesmLogger.getLogger().log(Level.INFO, "Gantt display is impossible in this context."
          + " Ignore this log entry if you are running the command line version of Preesm.");
    }

    return new LinkedHashMap<>();
  }

<<<<<<< HEAD
  private void nodeSpeedupExport(LatencyAbc abc) {
    final StatGeneratorAbc stat = new StatGeneratorAbc(abc);

    final Long workLength = stat.getDAGWorkLength();
    final long spanLength = stat.getDAGSpanLength();
    final Long implem = stat.getFinalTime();
    final Double currentSpeedup = (double) (workLength) / (double) (implem);

    final int nbCore = abc.getArchitecture().getOperatorComponentInstances().size();
    final double absoluteBestSpeedup = ((double) workLength) / ((double) spanLength);

    Double maxSpeedup;
    if (nbCore < absoluteBestSpeedup) {
      maxSpeedup = (double) nbCore;
    } else {
      maxSpeedup = absoluteBestSpeedup;
    }
    final String data = currentSpeedup + ";" + maxSpeedup;

    csvTrend(data, abc, SPEEDUP_NAME);
  }

  private void nodeOccupationExport(LatencyAbc abc) {
    final StatGeneratorAbc stat = new StatGeneratorAbc(abc);
    long sum = 0L;
    Long max = Long.MIN_VALUE;
    for (final ComponentInstance ci : abc.getArchitecture().getOperatorComponentInstances()) {
      sum += stat.getLoad(ci);
      max = Math.max(stat.getLoad(ci), max);

    }
    final Double occupy = (double) (sum)
        / (double) (max * abc.getArchitecture().getOperatorComponentInstances().size());

    PreesmLogger.getLogger().info("Node occupation ==> " + occupy);
    for (final GanttComponent ci : abc.getGanttData().getComponents()) {
      Long sumCpt = 0L;
      Long sumCom = 0L;
      for (final GanttTask a : ci.getTasks()) {
        if (a.getColor() == null) {
          sumCpt += a.getDuration();
        } else {
          sumCom += a.getDuration();
        }
      }
      PreesmLogger.getLogger().info("Computation sum ==> " + sumCpt);
      PreesmLogger.getLogger().info("Communication sum ==> " + sumCom);
    }
    csvTrend(occupy.toString(), abc, OCCUPATION_NAME);
  }

  private void csvTrend(String data, LatencyAbc abc, String fileName) {
    if (!abc.getArchitecture().getVlnv().getName().equals("top")) {
      // final StringConcatenation content = new StringConcatenation();
      String content = "";
      final IFile iFile = ResourcesPlugin.getWorkspace().getRoot().getFile(new Path(path + fileName));
      final int nodeID = Integer.decode(abc.getArchitecture().getVlnv().getName().replace("Node", ""));
      if (iFile.isAccessible()) {
        String originalString = PreesmIOHelper.getInstance().read(path, fileName); // Votre chaîne d'origine
        if (originalString.endsWith("\n")) {
          originalString = originalString.substring(0, originalString.length() - 1); // Retire le dernier "\n"
        }
        // content.append(PreesmIOHelper.getInstance().read(path, fileName));
        if (nodeID == 0) {
          content += originalString + "\n" + data;
          // content.append(PreesmIOHelper.getInstance().read(path, fileName) + "\n" + data);
        } else {
          content += originalString + ";" + data;
          // content.append(PreesmIOHelper.getInstance().read(path, fileName) + ";" + data);
        }
      } else {
        content += data;
        // content.append(data);
      }
      PreesmIOHelper.getInstance().print(path, fileName, content);
    }
  }

=======
>>>>>>> f2ba9f12
  @Override
  public Map<String, String> getDefaultParameters() {
    return Collections.emptyMap();
  }

  @Override
  public String monitorMessage() {
    return "Plots the Gantt chart";
  }

}<|MERGE_RESOLUTION|>--- conflicted
+++ resolved
@@ -70,12 +70,6 @@
     seeAlso = { "**Speedup assessment chart**: Maxime Pelcat. Prototypage Rapide et Génération de Code pour DSP Multi-"
         + "Coeurs Appliqués à la Couche Physique des Stations de Base 3GPP LTE. PhD thesis, INSA de Rennes, 2010." })
 public class StatEditorAbcTask extends AbstractTaskImplementation {
-<<<<<<< HEAD
-  public static final String OCCUPATION_NAME = "occupation_trend.csv";
-  public static final String SPEEDUP_NAME    = "speedup_trend.csv";
-  private String             path            = "";
-=======
->>>>>>> f2ba9f12
 
   @Override
   public Map<String, Object> execute(final Map<String, Object> inputs, final Map<String, String> parameters,
@@ -97,87 +91,6 @@
     return new LinkedHashMap<>();
   }
 
-<<<<<<< HEAD
-  private void nodeSpeedupExport(LatencyAbc abc) {
-    final StatGeneratorAbc stat = new StatGeneratorAbc(abc);
-
-    final Long workLength = stat.getDAGWorkLength();
-    final long spanLength = stat.getDAGSpanLength();
-    final Long implem = stat.getFinalTime();
-    final Double currentSpeedup = (double) (workLength) / (double) (implem);
-
-    final int nbCore = abc.getArchitecture().getOperatorComponentInstances().size();
-    final double absoluteBestSpeedup = ((double) workLength) / ((double) spanLength);
-
-    Double maxSpeedup;
-    if (nbCore < absoluteBestSpeedup) {
-      maxSpeedup = (double) nbCore;
-    } else {
-      maxSpeedup = absoluteBestSpeedup;
-    }
-    final String data = currentSpeedup + ";" + maxSpeedup;
-
-    csvTrend(data, abc, SPEEDUP_NAME);
-  }
-
-  private void nodeOccupationExport(LatencyAbc abc) {
-    final StatGeneratorAbc stat = new StatGeneratorAbc(abc);
-    long sum = 0L;
-    Long max = Long.MIN_VALUE;
-    for (final ComponentInstance ci : abc.getArchitecture().getOperatorComponentInstances()) {
-      sum += stat.getLoad(ci);
-      max = Math.max(stat.getLoad(ci), max);
-
-    }
-    final Double occupy = (double) (sum)
-        / (double) (max * abc.getArchitecture().getOperatorComponentInstances().size());
-
-    PreesmLogger.getLogger().info("Node occupation ==> " + occupy);
-    for (final GanttComponent ci : abc.getGanttData().getComponents()) {
-      Long sumCpt = 0L;
-      Long sumCom = 0L;
-      for (final GanttTask a : ci.getTasks()) {
-        if (a.getColor() == null) {
-          sumCpt += a.getDuration();
-        } else {
-          sumCom += a.getDuration();
-        }
-      }
-      PreesmLogger.getLogger().info("Computation sum ==> " + sumCpt);
-      PreesmLogger.getLogger().info("Communication sum ==> " + sumCom);
-    }
-    csvTrend(occupy.toString(), abc, OCCUPATION_NAME);
-  }
-
-  private void csvTrend(String data, LatencyAbc abc, String fileName) {
-    if (!abc.getArchitecture().getVlnv().getName().equals("top")) {
-      // final StringConcatenation content = new StringConcatenation();
-      String content = "";
-      final IFile iFile = ResourcesPlugin.getWorkspace().getRoot().getFile(new Path(path + fileName));
-      final int nodeID = Integer.decode(abc.getArchitecture().getVlnv().getName().replace("Node", ""));
-      if (iFile.isAccessible()) {
-        String originalString = PreesmIOHelper.getInstance().read(path, fileName); // Votre chaîne d'origine
-        if (originalString.endsWith("\n")) {
-          originalString = originalString.substring(0, originalString.length() - 1); // Retire le dernier "\n"
-        }
-        // content.append(PreesmIOHelper.getInstance().read(path, fileName));
-        if (nodeID == 0) {
-          content += originalString + "\n" + data;
-          // content.append(PreesmIOHelper.getInstance().read(path, fileName) + "\n" + data);
-        } else {
-          content += originalString + ";" + data;
-          // content.append(PreesmIOHelper.getInstance().read(path, fileName) + ";" + data);
-        }
-      } else {
-        content += data;
-        // content.append(data);
-      }
-      PreesmIOHelper.getInstance().print(path, fileName, content);
-    }
-  }
-
-=======
->>>>>>> f2ba9f12
   @Override
   public Map<String, String> getDefaultParameters() {
     return Collections.emptyMap();
