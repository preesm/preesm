--- conflicted
+++ resolved
@@ -118,12 +118,9 @@
         }
       }
     }
-<<<<<<< HEAD
 
     final ClusteringScape clusteringScape = new ClusteringScape(scenario, stackSize, scapeMode, clusterNumber);
-=======
-    final ClusteringScape clusteringScape = new ClusteringScape(scenario, stackSize, clusteringMode, clusterNumber);
->>>>>>> 6bf9253c
+
     final PiGraph tempGraph = clusteringScape.execute();
     final Map<Actor, Long> clusterMemory = clusteringScape.getClusterMemory();
 
