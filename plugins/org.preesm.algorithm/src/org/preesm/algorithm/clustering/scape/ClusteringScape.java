--- conflicted
+++ resolved
@@ -7,10 +7,7 @@
 import java.util.List;
 import java.util.Map;
 import java.util.logging.Level;
-<<<<<<< HEAD
 import org.preesm.algorithm.clustering.partitioner.ClusterPartitioner;
-=======
->>>>>>> 6bf9253c
 import org.preesm.algorithm.clustering.partitioner.ClusterPartitionerLOOP;
 import org.preesm.algorithm.clustering.partitioner.ClusterPartitionerSEQ;
 import org.preesm.algorithm.clustering.partitioner.ClusterPartitionerSRV;
@@ -18,10 +15,7 @@
 import org.preesm.algorithm.clustering.partitioner.ScapeMode;
 import org.preesm.algorithm.codegen.idl.Prototype;
 import org.preesm.algorithm.schedule.model.ScapeSchedule;
-<<<<<<< HEAD
 import org.preesm.commons.exceptions.PreesmRuntimeException;
-=======
->>>>>>> 6bf9253c
 import org.preesm.commons.logger.PreesmLogger;
 import org.preesm.model.pisdf.AbstractActor;
 import org.preesm.model.pisdf.AbstractVertex;
@@ -68,12 +62,9 @@
   private Long                     fulcrumLevelID = 0L;
   private Long                     coreEquivalent = 1L;
   private final Map<Actor, Long>   clusterMemory;
-<<<<<<< HEAD
 
   public ClusteringScape(Scenario scenario, Long stackSize, ScapeMode scapeMode, int levelNumber) {
     super(scenario.getAlgorithm(), scenario, EuclideTransfo.computeSingleNodeCoreEquivalent(scenario).intValue());
-=======
->>>>>>> 6bf9253c
 
     this.stackSize = stackSize;
     this.scapeMode = scapeMode;
@@ -91,14 +82,9 @@
     // construct hierarchical structure
     hierarchicalLevelOrdered = HierarchicalRoute.fillHierarchicalStructure(graph);
     // compute cluster-able level ID
-<<<<<<< HEAD
 
     fulcrumLevelID = HierarchicalRoute.computeClusterableLevel(graph, scapeMode, levelNumber, hierarchicalLevelOrdered);
 
-=======
-    fulcrumLevelID = HierarchicalRoute.computeClusterableLevel(graph, scenario, mode, levelNumber,
-        hierarchicalLevelOrdered);
->>>>>>> 6bf9253c
     // Coarse clustering while cluster-able level are not reached
     coarseCluster();
     // Pattern identification
@@ -129,6 +115,7 @@
       default -> throw new PreesmRuntimeException("Unrecognized Scape mode.");
 
     }
+
   }
 
   /**
@@ -138,7 +125,6 @@
    * this specified level, which implies that there can be as many clustering configurations as there are hierarchical
    * levels in the input graph. The goal is two reduce the data parallelism to the target.
    */
-<<<<<<< HEAD
   private void executeMode0() {
     final Long fulcrumLevel = fulcrumLevelID - 1;
     for (final PiGraph g : hierarchicalLevelOrdered.get(fulcrumLevel)) {
@@ -172,40 +158,6 @@
     for (final AbstractActor a : graph.getAllExecutableActors()) {
       if (a.getName().equals(clusterName)) {
         return (Actor) a;
-=======
-  private void executeMode2() {
-    for (Long i = fulcrumLevelID - 1; i >= 0L; i--) {
-      for (final PiGraph g : hierarchicalLevelOrdered.get(i)) {
-        PiGraph newCluster = null;
-        boolean isHasCluster = true;
-        do {
-          final int size = graph.getAllChildrenGraphs().size();
-          final Map<AbstractVertex, Long> rv = PiBRV.compute(g, BRVMethod.LCM);
-          newCluster = new ClusterPartitionerLOOP(g, scenario, coreEquivalent.intValue(), rv, clusterId).cluster();
-          if (graph.getAllChildrenGraphs().size() == size) {
-            // URC transfo
-            newCluster = new ClusterPartitionerURC(scenario, coreEquivalent.intValue(), rv, clusterId, mode).cluster();
-          }
-          if (graph.getAllChildrenGraphs().size() == size) {
-            // SRV transfo
-            newCluster = new ClusterPartitionerSRV(scenario, coreEquivalent.intValue(), rv, clusterId, mode).cluster();
-          }
-          if (graph.getAllChildrenGraphs().size() == size) {
-            // SEQ transfo
-            newCluster = new ClusterPartitionerSEQ(g, scenario, coreEquivalent.intValue()).cluster();
-          }
-          if (graph.getAllChildrenGraphs().size() == size) {
-            isHasCluster = false;
-          }
-          if (!newCluster.getChildrenGraphs().isEmpty()) {
-            final Long mem = mem(newCluster.getChildrenGraphs().get(0));
-            final String clusterName = newCluster.getChildrenGraphs().get(0).getName();
-            cluster(newCluster.getChildrenGraphs().get(0), scenario, stackSize);
-            clusterMemory.put(findCluster(clusterName), mem);
-            clusterId++;
-          }
-        } while (isHasCluster);
->>>>>>> 6bf9253c
       }
     }
     return null;
@@ -234,10 +186,7 @@
         if (!newCluster.getChildrenGraphs().isEmpty()) {
           final int newSize = graph.getAllChildrenGraphs().size();
           for (int i = 0; i < (newSize - size); i++) {
-            final Long mem = mem(newCluster.getChildrenGraphs().get(0));
-            final String clusterName = newCluster.getChildrenGraphs().get(0).getName();
             cluster(newCluster.getChildrenGraphs().get(0), scenario, stackSize);
-            clusterMemory.put(findCluster(clusterName), mem);
           }
           clusterId++;
         }
@@ -251,7 +200,6 @@
    * on the context.
    *
    */
-<<<<<<< HEAD
   private void executeMode2() {
     for (Long i = fulcrumLevelID - 1; i >= 0L; i--) {
       for (final PiGraph piGraph : hierarchicalLevelOrdered.get(i)) {
@@ -270,31 +218,6 @@
             cluster(newCluster.getChildrenGraphs().get(0), scenario, stackSize);
             clusterId++;
           }
-=======
-  private void executeMode0() {
-    final Long fulcrumLevel = fulcrumLevelID - 1;
-    for (final PiGraph g : hierarchicalLevelOrdered.get(fulcrumLevel)) {
-      PiGraph newCluster = null;
-      boolean isHasCluster = true;
-      do {
-        final int size = graph.getAllChildrenGraphs().size();
-        final Map<AbstractVertex, Long> rv = PiBRV.compute(g, BRVMethod.LCM);
-        // URC transfo
-        newCluster = new ClusterPartitionerURC(scenario, coreEquivalent.intValue(), rv, clusterId, mode).cluster();
-        if (graph.getAllChildrenGraphs().size() == size) {
-          // SRV transfo
-          newCluster = new ClusterPartitionerSRV(scenario, coreEquivalent.intValue(), rv, clusterId, mode).cluster();
-        }
-        if (graph.getAllChildrenGraphs().size() == size) {
-          isHasCluster = false;
-        }
-        if (!newCluster.getChildrenGraphs().isEmpty()) {
-          final Long mem = mem(newCluster.getChildrenGraphs().get(0));
-          final String clusterName = newCluster.getChildrenGraphs().get(0).getName();
-          cluster(newCluster.getChildrenGraphs().get(0), scenario, stackSize);
-          clusterMemory.put(findCluster(clusterName), mem);
-          clusterId++;
->>>>>>> 6bf9253c
         }
       }
     }
@@ -325,15 +248,6 @@
     }
 
     return newCluster;
-  }
-
-  private Actor findCluster(String clusterName) {
-    for (final AbstractActor a : graph.getAllExecutableActors()) {
-      if (a.getName().equals(clusterName)) {
-        return (Actor) a;
-      }
-    }
-    return null;
   }
 
   /**
@@ -351,26 +265,9 @@
           final String clusterName = g.getName();
           cluster(g, scenario, stackSize);
           clusterMemory.put(findCluster(clusterName), mem);
-<<<<<<< HEAD
-=======
-        }
-      }
-    }
-  }
-
-  private Long mem(PiGraph g) {
-    Long mem = 0L;
-    for (final AbstractActor a : g.getExecutableActors()) {
-      for (final DataOutputPort out : a.getDataOutputPorts()) {
-        if (!(out.getFifo().getTarget() instanceof DataOutputInterface)) {
-          final Long typeInBit = scenario.getSimulationInfo().getDataTypeSizeInBit(out.getFifo().getType());
-          mem += out.getExpression().evaluate() * typeInBit;
->>>>>>> 6bf9253c
-        }
-      }
-
-    }
-    return mem;
+        }
+      }
+    }
   }
 
   private Long mem(PiGraph g) {
@@ -432,10 +329,7 @@
     final FunctionPrototype functionPrototype = PiMMUserFactory.instance.createFunctionPrototype();
     cHeaderRefinement.setLoopPrototype(functionPrototype);
     functionPrototype.setName(oEmpty.getName());
-<<<<<<< HEAD
-
-=======
->>>>>>> 6bf9253c
+
     if (((PiGraph) g.getContainingGraph()).getName().contains("sub")) {
       functionPrototype.setName("Cluster_" + ((PiGraph) g.getContainingGraph()).getName() + "_" + oEmpty.getName());
     }
