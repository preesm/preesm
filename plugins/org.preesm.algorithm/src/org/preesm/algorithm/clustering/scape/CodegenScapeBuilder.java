package org.preesm.algorithm.clustering.scape;

import java.util.HashMap;
import java.util.List;
import java.util.Map;
import java.util.concurrent.atomic.AtomicBoolean;
import java.util.stream.IntStream;
import org.preesm.algorithm.schedule.model.ScapeBuilder;
import org.preesm.algorithm.schedule.model.ScapeSchedule;
import org.preesm.model.pisdf.AbstractActor;
import org.preesm.model.pisdf.AbstractVertex;
import org.preesm.model.pisdf.Actor;
import org.preesm.model.pisdf.BroadcastActor;
import org.preesm.model.pisdf.CHeaderRefinement;
import org.preesm.model.pisdf.DataInputInterface;
import org.preesm.model.pisdf.DataInputPort;
import org.preesm.model.pisdf.DataOutputInterface;
import org.preesm.model.pisdf.DataOutputPort;
import org.preesm.model.pisdf.DataPort;
import org.preesm.model.pisdf.Delay;
import org.preesm.model.pisdf.ExecutableActor;
import org.preesm.model.pisdf.ForkActor;
import org.preesm.model.pisdf.FunctionArgument;
import org.preesm.model.pisdf.FunctionPrototype;
import org.preesm.model.pisdf.InterfaceActor;
import org.preesm.model.pisdf.JoinActor;
import org.preesm.model.pisdf.Parameter;
import org.preesm.model.pisdf.PersistenceLevel;
import org.preesm.model.pisdf.PiGraph;
import org.preesm.model.pisdf.SpecialActor;
import org.preesm.model.pisdf.brv.BRVMethod;
import org.preesm.model.pisdf.brv.PiBRV;
import org.preesm.model.pisdf.impl.ActorImpl;

/**
 * This class fill the clustering SCAPE structure
 *
 * @author orenaud
 * @author emichel
 *
 */
public class CodegenScapeBuilder {

  private static final String INDEX       = "index";
  private static final String SIZEOF_TEXT = "*sizeof(";
  private static final String MEMCPY_TEXT = "memcpy(";

  public CodegenScapeBuilder(ScapeBuilder build, List<ScapeSchedule> cs, PiGraph subGraph, Long stackSize) {

    // build initial function
    String funcI = " void " + subGraph.getName() + "Init()";
    if (subGraph.getContainingPiGraph() != null && subGraph.getContainingPiGraph().getName().contains("sub")) {
      funcI = " void " + "Cluster_" + subGraph.getContainingPiGraph().getName() + "_" + subGraph.getName() + "Init()";
    }
    build.setInitFunc(funcI);

    // build loop function
    final String funcL = loopFunction(subGraph);
    build.setLoopFunc(funcL);

    // build buffer
    final Runnable task = subGraph.isOnGPU() ? () -> processGPUBuffer(subGraph, build)
        : () -> processCPUBuffer(subGraph, build, stackSize);
    task.run();

    // build body

    final String body = bodyFunction(subGraph, cs);
    build.setBody(body);
  }

  /**
   * This method processes the CPU buffer for a given subgraph and builds the buffer declarations or dynamic allocations
   * based on the stack size limit.
   *
   * @param subGraph
   *          The subgraph of the PiGraph being processed.
   * @param build
   *          The ScapeBuilder object that accumulates buffer declarations and allocations.
   * @param stackSize
   *          The maximum stack size allowed for buffer declarations.
   */
  private void processCPUBuffer(PiGraph subGraph, ScapeBuilder build, Long stackSize) {
    Long count = 0L;
    final Map<AbstractVertex, Long> brv = PiBRV.compute(subGraph, BRVMethod.LCM);
    for (final AbstractActor actor : subGraph.getExecutableActors()) {
      for (final DataOutputPort dout : actor.getDataOutputPorts()) {
        String buff = "";
        if (!(dout.getOutgoingFifo().getTarget() instanceof DataOutputInterface) && !dout.getFifo().isHasADelay()
            && !dout.getContainingActor().getName().equals("single_source")) {

          final String buffName = dout.getContainingActor().getName() + "_" + dout.getName() + "__"
              + ((AbstractVertex) dout.getFifo().getTarget()).getName() + "_"
              + dout.getFifo().getTargetPort().getName();
          final Long nbToken = dout.getExpression().evaluate() * brv.get(dout.getContainingActor());
          if (count < stackSize) {
            buff = dout.getOutgoingFifo().getType() + " " + buffName + "[" + nbToken + "];\n";
          } else {
            buff = dout.getOutgoingFifo().getType() + " *" + buffName + " = (" + dout.getOutgoingFifo().getType()
                + " *)malloc(" + nbToken + SIZEOF_TEXT + dout.getOutgoingFifo().getType() + "));\n";
            build.getDynmicBuffer().add(buffName);
          }
          count += nbToken;

          build.getBuffer().add(buff);
        }
      }
    }

  }

  /**
   * Translate the schedule firing of actor into string C or CUDA code.
   *
   * @param subGraph
   *          The subgraph of the PiGraph being processed
   * @param cs
   *          Schedule structure of the cluster
   * @return The string content of the bodyFunction.
   */
  private String bodyFunction(PiGraph subGraph, List<ScapeSchedule> cs) {

    final StringBuilder body = new StringBuilder();
    // Iterate through each schedule step (ScapeSchedule)
    final Map<String, AbstractActor> processedActors = new HashMap<>();

    for (final ScapeSchedule sc : cs) {
      // Skip if the actor's name is empty
      if (sc.getActor().getName().isEmpty()) {
        continue;
      }
      // Add a loop structure if the schedule step begins a loop and the subgraph is not on the GPU
      if (sc.isBeginLoop() && !subGraph.isOnGPU()) {
        final String bodyLine = "for(int index" + sc.getActor().getName() + " = 0; index" + sc.getActor().getName()
            + "<" + sc.getRepetition() + ";index" + sc.getActor().getName() + "++){\n";
        body.append(bodyLine);

      }

      final StringBuilder actor = new StringBuilder();
      String memcpy = "";

      // Process regular actors
      if (sc.getActor() instanceof Actor && !processedActors.containsValue(sc.getActor())) {
        final Runnable task = sc.getActor().isOnGPU() ? () -> actor.append(processActorGPU(sc))
            : () -> actor.append(processActorCPU(sc));

        task.run(); // Execute the appropriate actor processing method
        if (!subGraph.isOnGPU()) {
          memcpy = processClusteredDelay(sc);
        }
      }
      // Process special actors
      if (sc.getActor() instanceof SpecialActor && !subGraph.isOnGPU()) {
        actor.append(processSpecialActor(sc));
      } else if (sc.getActor() instanceof SpecialActor && subGraph.isOnGPU()) {
        if (sc.getActor() instanceof final BroadcastActor brd) {
          actor.append(processBroadcastActorGPU(brd, sc.getRepetition()));
        }
      }

      body.append(actor);
      body.append(memcpy);

      // Close the loop structure if the subgraph is not on the GPU
      if (!subGraph.isOnGPU()) {
        IntStream.range(0, sc.getEndLoopNb()).forEach(i -> body.append("\n }"));
      }

      processedActors.put(sc.getActor().getName(), sc.getActor());

    }

    return body.toString();
  }

  /**
   * This method processes a special actor (BroadcastActor, ForkActor, or JoinActor) based on the given schedule step
   * (ScapeSchedule). It generates the appropriate implementation for the special actor and appends it to a
   * StringBuilder.
   *
   * @param sc
   *          The ScapeSchedule representing the schedule step to be processed.
   * @return A StringBuilder containing the implementation of the special actor.
   */
  private StringBuilder processSpecialActor(ScapeSchedule sc) {
    // TODO: add case for GPU
    final StringBuilder actorImplem = new StringBuilder("//" + sc.getActor().getName() + "\n");

    if (sc.getActor() instanceof final BroadcastActor brd) {
      actorImplem.append(processBroadcastActor(brd, sc.getRepetition()));
    } else if (sc.getActor() instanceof final ForkActor frk) {
      actorImplem.append(processForkActor(frk, sc.getRepetition()));
    } else if (sc.getActor() instanceof final JoinActor join) {
      actorImplem.append(processJoinActor(join, sc.getRepetition()));
    }

    return actorImplem;
  }

  /**
   * This method processes a BroadcastActor by generating the implementation code for its data output ports based on the
   * provided actor and repetition count. It calculates scaling factors and buffer names for input and output ports, and
   * constructs memcpy operations to copy data from input to output buffers.
   *
   * @param brd
   *          The BroadcastActor instance to process.
   * @param repetition
   *          The number of repetitions for the broadcast actor.
   * @return A StringBuilder containing the implementation code for the broadcast actor.
   */
  private StringBuilder processBroadcastActor(BroadcastActor brd, int repetition) {

    final StringBuilder actorImplem = new StringBuilder();
    Long scaleIn = 1L;
    String inBuffName = "";

    if (brd.getDataInputPorts().get(0).getFifo().getSource() instanceof final DataInputInterface din) {
      scaleIn = din.getDataPort().getExpression().evaluate() / repetition;
      inBuffName = din.getName();
    } else {
      final String srcActor = ((AbstractVertex) brd.getDataInputPorts().get(0).getFifo().getSource()).getName() + "_"
          + brd.getDataInputPorts().get(0).getFifo().getSourcePort().getName();
      final String snkActor = brd.getName() + "_" + brd.getDataInputPorts().get(0).getName();
      inBuffName = srcActor + "__" + snkActor;
    }

    for (final DataOutputPort out : brd.getDataOutputPorts()) {

      Long scaleOut = 1L;
      String outBuffName = "";
      String iterOut = "0";
      String iterIn = "0";

      if (out.getFifo().getTarget() instanceof final DataOutputInterface dout) {
        outBuffName = dout.getName();
        scaleOut = dout.getDataPort().getExpression().evaluate() / repetition;
      } else {
        final String targetActorName = ((AbstractActor) out.getFifo().getTarget()).getName();
        final String targetActorPortName = out.getFifo().getTargetPort().getName();
        outBuffName = out.getContainingActor().getName() + "_" + out.getName() + "__" + targetActorName + "_"
            + targetActorPortName;
      }

      if (repetition > 1) {
        iterOut = " " + INDEX + brd.getName() + "*" + scaleOut;
        iterIn = " " + INDEX + brd.getName() + "*" + scaleIn;
      }

      final Long rate = out.getExpression().evaluate();
      actorImplem.append(MEMCPY_TEXT + outBuffName + " + " + iterOut + "," + inBuffName + " + " + iterIn + "," + rate
          + SIZEOF_TEXT + out.getFifo().getType() + ")" + ");\n");
    }

    return actorImplem;
  }

  /**
   * This method processes a ForkActor by generating the implementation code for its data output ports based on the
   * provided actor and repetition count. It calculates scaling factors and buffer names for input and output ports, and
   * constructs memcpy operations to copy data from input to output buffers.
   *
   * @param frk
   *          The ForkActor instance to process.
   * @param repetition
   *          The number of repetitions for the broadcast actor.
   * @return A StringBuilder containing the implementation code for the broadcast actor.
   */
  private StringBuilder processForkActor(ForkActor frk, int repetition) {

    final StringBuilder actorImplem = new StringBuilder();
    Long scaleIn = 1L;
    String inBuffName = "";

    if (frk.getDataInputPorts().get(0).getFifo().getSource() instanceof final DataInputInterface din) {
      scaleIn = din.getDataPort().getExpression().evaluate() / repetition;
      inBuffName = din.getName();
    } else {
      final String srcActor = ((AbstractVertex) frk.getDataInputPorts().get(0).getFifo().getSource()).getName() + "_"
          + frk.getDataInputPorts().get(0).getFifo().getSourcePort().getName();
      final String snkActor = frk.getName() + "_" + frk.getDataInputPorts().get(0).getName();
      inBuffName = srcActor + "__" + snkActor;
    }
    int ret = 0;
    for (final DataOutputPort out : frk.getDataOutputPorts()) {

      String outBuffName = "";
      String iterOut = "0";
      String iterIn;
      Long scaleOut = 1L;

      if (out.getFifo().getTarget() instanceof final DataOutputInterface dout) {
        outBuffName = dout.getName();
        scaleOut = dout.getDataPort().getExpression().evaluate() / repetition;
      } else {
        outBuffName = out.getName();
      }
      iterIn = String.valueOf(ret);
      if (repetition > 1) {
        iterOut = " " + INDEX + frk.getName() + "*" + scaleOut;
        iterIn = " " + INDEX + frk.getName() + "*" + scaleIn + ret;

      }
      final Long rate = out.getExpression().evaluate();
      actorImplem.append(MEMCPY_TEXT + outBuffName + " + " + iterOut + "," + inBuffName + " + " + iterIn + "," + rate
          + SIZEOF_TEXT + out.getFifo().getType() + ")" + ");\n");
      ret += rate;
    }

    return actorImplem;
  }

  /**
   * This method processes a JoinActor by generating the implementation code for its data output ports based on the
   * provided actor and repetition count. It calculates scaling factors and buffer names for input and output ports, and
   * constructs memcpy operations to copy data from input to output buffers.
   *
   * @param join
   *          The JoinActor instance to process.
   * @param repetition
   *          The number of repetitions for the broadcast actor.
   * @return A StringBuilder containing the implementation code for the broadcast actor.
   */
  private StringBuilder processJoinActor(JoinActor join, int repetition) {

    final StringBuilder actorImplem = new StringBuilder();
    Long scaleIn = 1L;
    String outBuffName = "";

    if (join.getDataOutputPorts().get(0).getFifo().getTarget() instanceof final DataOutputInterface dout) {
      scaleIn = dout.getDataPort().getExpression().evaluate() / repetition;
      outBuffName = dout.getName();
    } else {
      final String srcActor = join.getName() + "_" + join.getDataOutputPorts().get(0).getName();
      final String snkActor = ((AbstractVertex) join.getDataOutputPorts().get(0).getFifo().getTarget()).getName() + "_"
          + join.getDataOutputPorts().get(0).getFifo().getTargetPort().getName();
      outBuffName = srcActor + "__" + snkActor;
    }

    int ret = 0;
    for (final DataInputPort in : join.getDataInputPorts()) {

      final Long scaleOut = 1L;
      String inBuffName = "";
      String iterOut;
      String iterIn = "0";

      if (in.getFifo().getSource() instanceof final DataInputInterface din) {
        inBuffName = din.getName();
        scaleIn = din.getDataPort().getExpression().evaluate() / repetition;
      } else {
        inBuffName = ((AbstractVertex) in.getFifo().getSource()).getName() + "_"
            + in.getFifo().getSourcePort().getName() + "__" + join.getName() + "_" + in.getName();
      }

      iterOut = String.valueOf(ret);
      if (repetition > 1) {
        iterOut = " " + INDEX + join.getName() + "*" + scaleOut + ret;
        iterIn = " " + INDEX + join.getName() + "*" + scaleIn;
      }
      final Long rate = in.getExpression().evaluate();
      actorImplem.append(MEMCPY_TEXT + outBuffName + " + " + iterOut + "," + inBuffName + " + " + iterIn + "," + rate
          + SIZEOF_TEXT + in.getFifo().getType() + ")" + ");\n");
      ret += rate;
    }

    return actorImplem;
  }

  /**
   * This method processes clustered delays for a given schedule step (ScapeSchedule). It constructs memcpy operations
   * for data output ports that have delays without persistence level, appending them to a StringBuilder.
   *
   * @param sc
   *          The ScapeSchedule representing the schedule step to be processed.
   * @return A String containing memcpy operations for clustered delays.
   */
  private String processClusteredDelay(ScapeSchedule sc) {
    final StringBuilder memcpy = new StringBuilder();
    for (final DataOutputPort out : sc.getActor().getDataOutputPorts()) {
      if (out.getFifo().isHasADelay() && out.getFifo().getDelay().getLevel().equals(PersistenceLevel.NONE)) {
        final Delay delay = out.getFifo().getDelay();
        memcpy.append(MEMCPY_TEXT + delay.getActor().getSetterActor().getName() + ","
            + delay.getActor().getGetterActor().getName() + "," + out.getFifo().getDelay().getExpression().evaluate()
            + ");\n");
      }
    }

    return memcpy.toString();
  }

  /**
   * This method processes an executable actor for CPU execution based on the given schedule step (ScapeSchedule). It
   * generates the implementation code for calling the actor's function, including handling function prototypes,
   * arguments, and data ports.
   *
   * @param sc
   *          The ScapeSchedule representing the schedule step to be processed.
   * @return A StringBuilder containing the implementation code for the CPU execution of the actor.
   */
  private StringBuilder processActorCPU(ScapeSchedule sc) {

    final StringBuilder actorImplem = new StringBuilder();

    // Check if the actor is an instance of ExecutableActor
    if (sc.getActor() instanceof ExecutableActor) {
      String funcName = sc.getActor().getName();
      FunctionPrototype loopPrototype = null;

      // Check if the actor has a refinement and a loop prototype
      if (((Actor) sc.getActor()).getRefinement() != null
          && ((CHeaderRefinement) ((Actor) sc.getActor()).getRefinement()).getLoopPrototype() != null) {
        loopPrototype = ((CHeaderRefinement) ((Actor) sc.getActor()).getRefinement()).getLoopPrototype();
        funcName = ((CHeaderRefinement) ((Actor) sc.getActor()).getRefinement()).getLoopPrototype().getName();

      }

      actorImplem.append(funcName + "(");

      final int nbArg = sc.getActor().getConfigInputPorts().size() + sc.getActor().getDataInputPorts().size()
          + sc.getActor().getDataOutputPorts().size();

      // Handle case where there are no argument
      if (nbArg == 0) {
        actorImplem.append(");\n");
        return actorImplem;
      }

      // Append input configuration parameters if there is a loop prototype
      if (loopPrototype != null) {
        for (final FunctionArgument arg : loopPrototype.getInputConfigParameters()) {
          actorImplem.append(arg.getName());
          actorImplem.append(",");
        }
      }

      // Append processed data input and output ports
      actorImplem.append(processActorDataInputPorts(sc));
      actorImplem.append(processActorDataOutputPorts(sc));

      actorImplem.deleteCharAt(actorImplem.length() - 1);

      actorImplem.append(");\n");
    }
    return actorImplem;
  }

  private StringBuilder processActorDataInputPorts(ScapeSchedule sc) {

    final StringBuilder actorImplem = new StringBuilder();

    boolean isGPU = false;
    for (final AbstractActor prout : sc.getActor().getContainingPiGraph().getContainingPiGraph().getActors()) {
      if (prout.isOnGPU()) {
        isGPU = true;
      }
    }

    for (final DataInputPort in : sc.getActor().getDataInputPorts()) {
      String buffname = "";

      // EWEN TESTING

      if (((AbstractActor) in.getFifo().getSource()).isOnGPU()) {
        buffname += "d_";
      }
      // END EWEN TESTING

      Long scale = 1L;

      if (in.getFifo().getSource() instanceof final DataInputInterface din) {
        scale = din.getDataPort().getExpression().evaluate() / sc.getRepetition();
        buffname += din.getName();
      } else if (in.getFifo().isHasADelay() && in.getFifo().getDelay().getLevel().equals(PersistenceLevel.NONE)) {
        final Delay delay = in.getFifo().getDelay();
        buffname += delay.getActor().getSetterActor().getName();
      } else {
        buffname += ((AbstractVertex) in.getFifo().getSource()).getName() + "_" + in.getFifo().getSourcePort().getName()
            + "__" + sc.getActor().getName() + "_" + in.getName();
      }

      if ((sc.isLoopPrec() || sc.isBeginLoop() || sc.isEndLoop()) && !isGPU) {
        buffname += " + index" + sc.getActor().getName() + "*" + scale;
      }

      actorImplem.append(buffname);
      actorImplem.append(",");
    }

    return actorImplem;
  }

  private StringBuilder processActorDataOutputPorts(ScapeSchedule sc) {

    final StringBuilder actorImplem = new StringBuilder();

    for (final DataOutputPort out : sc.getActor().getDataOutputPorts()) {
      String buffname = "";
      // EWEN TESTING
      if (((AbstractActor) out.getFifo().getTarget()).isOnGPU()) {
        buffname += "d_";
      } else if (out.getFifo().getTarget() instanceof final BroadcastActor bc) {
        final AtomicBoolean isNextGPU = new AtomicBoolean(false);
        bc.getDataOutputPorts().forEach(outPort -> {
          if (((AbstractActor) outPort.getFifo().getTarget()).isOnGPU()) {
            isNextGPU.set(true);
          }
        });
        if (isNextGPU.get()) {
          buffname += "d_";
        }
      }
      // END EWEN TESTING
      Long scale = 1L;

      if (out.getFifo().getTarget() instanceof final DataOutputInterface dout) {
        scale = dout.getDataPort().getExpression().evaluate() / sc.getRepetition();
        buffname += dout.getName();
      } else if (out.getFifo().isHasADelay() && out.getFifo().getDelay().getLevel().equals(PersistenceLevel.NONE)) {
        final Delay delay = out.getFifo().getDelay();
        buffname += delay.getActor().getGetterActor().getName();
      } else {
        buffname += sc.getActor().getName() + "_" + out.getName() + "__"
            + ((AbstractVertex) out.getFifo().getTarget()).getName() + "_" + out.getFifo().getTargetPort().getName();
      }

      if (sc.isLoopPrec() || sc.isBeginLoop() || sc.isEndLoop()) {
        buffname += " + index" + sc.getActor().getName() + "*" + scale;
      }

      actorImplem.append(buffname);
      actorImplem.append(",");
    }

    return actorImplem;
  }

  /**
   * Translate the subgraph into string C function declaration.
   *
   * @param subgraph
   *          Graph to consider.
   * @return The string content of the loopFunction.
   */
  private String loopFunction(PiGraph subGraph) {
    final StringBuilder funcLoop = new StringBuilder();
    if (subGraph.getContainingPiGraph() == null || !subGraph.getContainingPiGraph().getName().contains("sub")) {
      funcLoop.append("void " + subGraph.getName() + "(");
    } else {
      funcLoop
          .append("void " + "Cluster_" + subGraph.getContainingPiGraph().getName() + "_" + subGraph.getName() + "(");
    }

    final int nbArg = subGraph.getParameters().size() + subGraph.getDataInterfaces().size();

    if (nbArg == 0) {
      funcLoop.append(")");
      return funcLoop.toString();
    }

    for (final Parameter param : subGraph.getParameters()) {
      funcLoop.append("int " + param.getName());
      funcLoop.append(",");
    }

    for (final InterfaceActor dInterface : subGraph.getDataInterfaces()) {
      funcLoop.append(dInterface.getDataPort().getFifo().getType() + " *" + dInterface.getName());
      funcLoop.append(",");
    }

    // Removing trailing comma
    funcLoop.deleteCharAt(funcLoop.length() - 1);

    funcLoop.append(")");
    return funcLoop.toString();
  }

  private void processGPUBuffer(PiGraph subGraph, ScapeBuilder build) {

    build.getBuffer().add("// GPU Input Buffer Declaration \n");
    processInputGPUBuffer(subGraph, build);

    build.getBuffer().add("// GPU Broadcast Buffer Declaration \\n");
    processBroadcastGPUBuffer(subGraph, build);

    build.getBuffer().add("// GPU Output Buffer Declaration \n");
    processOutputGPUBuffer(subGraph, build);

  }

  private void processBroadcastGPUBuffer(PiGraph subGraph, ScapeBuilder build) {
    subGraph.getExecutableActors().forEach(actor -> {
      if (actor instanceof BroadcastActor) {
        // Output Ports
        final boolean localMem = true;
        actor.getDataOutputPorts().forEach(outPort -> {
          final DataInputPort inPort = actor.getDataInputPorts().get(0);
          if (inPort.getFifo().getSource() instanceof ActorImpl) {
            String outBuffname = "";
            final Long nbExecOut = outPort.getExpression().evaluate();
            if (outPort.getFifo().getTarget() instanceof final ActorImpl target) {
              final String targetPortName = outPort.getFifo().getTargetPort().getName();
              final String bcOutputPortName = outPort.getName();
              outBuffname = "d_" + actor.getName() + "_" + bcOutputPortName + "__" + target.getName() + "_"
                  + targetPortName;
            }
            if (!outBuffname.equals("")) {

              final String buffer = outPort.getOutgoingFifo().getType() + " *" + outBuffname + " = NULL;";

              final String cudaFreeBuffers = "cudaFree(" + outBuffname + ");\n";

              build.getBuffer().add(buffer);
              build.getBuffer().add(processCudaMallocBuffer(outBuffname, outPort, nbExecOut, localMem));
              build.getFreeBuffer().add(cudaFreeBuffers);
            }
          }
        });
      }
    });
  }

  private void processOutputGPUBuffer(PiGraph subGraph, ScapeBuilder build) {

    final boolean localMem = true;

    // final LinkedHashMap<AbstractActor, Boolean> actorsList = new LinkedHashMap<>();
    //
    // subGraph.getExecutableActors().forEach(actor -> actorsList.put(actor, actor.isOnGPU()));

    subGraph.getExecutableActors().forEach(actor -> actor.getDataOutputPorts().forEach(dout -> {
      String buffname = "";
      final Long nbExec = dout.getExpression().evaluate();
      if (dout.getFifo().getTarget() instanceof final DataOutputInterface dataOutputInterface) {
        buffname = "d_" + dataOutputInterface.getName();
        String cudaToCPU = "";
        if (localMem) {
          cudaToCPU = "cudaMemcpy(" + dataOutputInterface.getName() + ", " + buffname + ", sizeof("
              + dout.getOutgoingFifo().getType() + ") *" + nbExec + ", cudaMemcpyDeviceToHost);\n";
          cudaToCPU += "cudaDeviceSynchronize(); \n";
        } else {
          cudaToCPU = MEMCPY_TEXT + dataOutputInterface.getName() + ", " + buffname + ", sizeof("
              + dout.getOutgoingFifo().getType() + ") *" + nbExec + ");\n";
        }
        build.getOffloadBuffer().add(cudaToCPU);
      } else if (dout.getFifo().isHasADelay()) {
        final Delay delay = dout.getFifo().getDelay();
        buffname = "d_" + delay.getActor().getGetterActor().getName();
      } else if (!(actor instanceof BroadcastActor) && !(actor.getName().equals("single_source"))) {
        buffname = "d_" + actor.getName() + "_" + dout.getName() + "__"
            + ((AbstractVertex) dout.getFifo().getTarget()).getName() + "_" + dout.getFifo().getTargetPort().getName();
      }

      if (!buffname.equals("")) {
        final String buffer = dout.getOutgoingFifo().getType() + " *" + buffname + " = NULL;";

        final String cudaFreeBuffers = "cudaFree(" + buffname + ");\n";

        build.getBuffer().add(buffer);
        build.getBuffer().add(processCudaMallocBuffer(buffname, dout, nbExec, localMem));
        build.getFreeBuffer().add(cudaFreeBuffers);
      }
    }));
  }

  private void processInputGPUBuffer(PiGraph subGraph, ScapeBuilder build) {

    final boolean localMem = true;
<<<<<<< HEAD
    for (final AbstractActor actor : subGraph.getExecutableActors()) {
      for (final DataInputPort din : actor.getDataInputPorts()) {
        // subGraph.getExecutableActors().forEach(actor -> actor.getDataInputPorts().forEach(din -> {
        final Long nbExec = din.getExpression().evaluate();
        String buffname = "";
        if (din.getFifo().getSource() instanceof DataInputInterface) {
          buffname = "d_" + din.getName();
        } else if (din.getFifo().isHasADelay()) {
          final Delay delay = din.getFifo().getDelay();
          buffname = "d_" + delay.getActor().getSetterActor().getName();
        }
=======
    subGraph.getExecutableActors().forEach(actor -> actor.getDataInputPorts().forEach(din -> {
      final Long nbExec = din.getExpression().evaluate();
      String buffname = "";
      if (din.getFifo().getSource() instanceof final DataInputInterface inputInterface
          && !(actor instanceof BroadcastActor)) {
        buffname = "d_" + din.getName();
        // buffname = "d_" + ((AbstractActor) din.getFifo().getTarget()).getName() + "_" + inputInterface.getName();
        // buffname = "d_" + ((AbstractActor) din.getFifo().getTarget()).getName() + "_" + inputInterface.getName();
      } else if (din.getFifo().isHasADelay() && !(actor instanceof BroadcastActor)) {
        final Delay delay = din.getFifo().getDelay();
        buffname = "d_" + delay.getActor().getSetterActor().getName();
      } else if (actor instanceof BroadcastActor
          && din.getFifo().getSource() instanceof final DataInputInterface inputInterface) {
        buffname = "d_" + inputInterface.getName();
      }
>>>>>>> 867bc27f

        if (!buffname.equals("")) {

          final String buffer = din.getIncomingFifo().getType() + " *" + buffname + " = NULL;";

          final String cudaFreeBuffers = "cudaFree(" + buffname + ");\n";

          build.getBuffer().add(buffer);
          build.getBuffer().add(processCudaMallocBuffer(buffname, din, nbExec, localMem));
          build.getFreeBuffer().add(cudaFreeBuffers);

          if (din.getFifo().getSource() instanceof DataInputInterface) {
            String cudaMemcpyBuffers = "";
            final String src = ((DataInputInterface) din.getFifo().getSource()).getName();
            if (localMem) {
              cudaMemcpyBuffers = "cudaMemcpy(" + buffname + ", " + src + ", sizeof(" + din.getIncomingFifo().getType()
                  + ") *" + nbExec + ", cudaMemcpyHostToDevice);\n";
            } else {
              cudaMemcpyBuffers = MEMCPY_TEXT + buffname + ", " + src + ", sizeof(" + din.getIncomingFifo().getType()
                  + ") *" + nbExec + ");\n";
            }

            build.getBuffer().add(cudaMemcpyBuffers);
          }
        }
      }
    }
  }

  private String processCudaMallocBuffer(String buffname, DataPort dataPort, Long nbExec, boolean localMem) {
    String cudaMallocBuffers = "";
    if (localMem) {
      cudaMallocBuffers = "cudaMalloc(&" + buffname + ", sizeof(" + dataPort.getFifo().getType() + ") *" + nbExec
          + "); \n";
    } else {
      cudaMallocBuffers = "cudaMallocManaged(&" + buffname + ", sizeof(" + dataPort.getFifo().getType() + ") *" + nbExec
          + ");";
    }
    return cudaMallocBuffers;
  }

  private StringBuilder processBroadcastActorGPU(BroadcastActor brd, int repetition) {

    final StringBuilder actorImplem = new StringBuilder();
    if (!(brd.getDataInputPorts().get(0).getFifo().getSource() instanceof DataInputInterface)
        && !(brd.getDataInputPorts().get(0).getFifo().getSource() instanceof BroadcastActor)) {
      final Long scaleIn = 1L;
      String inBuffName = "";

      if (!(brd.getDataInputPorts().get(0).getFifo().getSource() instanceof final DataInputInterface din)) {
        final String srcActor = ((AbstractVertex) brd.getDataInputPorts().get(0).getFifo().getSource()).getName() + "_"
            + brd.getDataInputPorts().get(0).getFifo().getSourcePort().getName();
        final String snkActor = brd.getName() + "_" + brd.getDataInputPorts().get(0).getName();
        inBuffName = "d_" + srcActor + "__" + snkActor;
      }

      for (final DataOutputPort out : brd.getDataOutputPorts()) {

        Long scaleOut = 1L;
        String outBuffName = "";
        String iterOut = "0";
        String iterIn = "0";

        if (out.getFifo().getTarget() instanceof final DataOutputInterface dout) {
          outBuffName = dout.getName();
          scaleOut = dout.getDataPort().getExpression().evaluate() / repetition;
        } else {
          final String targetActorName = ((AbstractActor) out.getFifo().getTarget()).getName();
          final String targetActorPortName = out.getFifo().getTargetPort().getName();
          outBuffName = "d_" + out.getContainingActor().getName() + "_" + out.getName() + "__" + targetActorName + "_"
              + targetActorPortName;
        }

        if (repetition > 1) {
          iterOut = " " + INDEX + brd.getName() + "*" + scaleOut;
          iterIn = " " + INDEX + brd.getName() + "*" + scaleIn;
        }

        final Long rate = out.getExpression().evaluate();
        actorImplem.append("cudaMemcpy(" + outBuffName + " + " + iterOut + "," + inBuffName + " + " + iterIn + ","
            + rate + SIZEOF_TEXT + out.getFifo().getType() + ")" + ", cudaMemcpyDeviceToDevice);\n");
      }
    }
    return actorImplem;
  }

  private StringBuilder processActorGPU(ScapeSchedule sc) {

    final StringBuilder actorImplem = new StringBuilder();

    // Compute rates for inputs and outputs
    final Map<String, Long> rateActor = new HashMap<>();

    for (final DataInputPort in : sc.getActor().getDataInputPorts()) {
      rateActor.put(sc.getActor().getName(), in.getExpression().evaluate());
    }

    for (final DataOutputPort out : sc.getActor().getDataOutputPorts()) {
      rateActor.put(((AbstractVertex) out.getFifo().getTarget()).getName(), out.getExpression().evaluate());
      final Long currentRate = rateActor.get(sc.getActor().getName());
      if (currentRate == null || currentRate < out.getExpression().evaluate()) {
        rateActor.put(sc.getActor().getName(), out.getExpression().evaluate());
      }
    }
    // Determine block dimensions
    final int blockDim = (int) Math.min(1024, rateActor.get(sc.getActor().getName()));

    // Determine function name
    String funcName = sc.getActor().getName();
    if (((CHeaderRefinement) ((Actor) sc.getActor()).getRefinement()).getLoopPrototype() != null) {
      funcName = ((CHeaderRefinement) ((Actor) sc.getActor()).getRefinement()).getLoopPrototype().getName();
    }

    // Append block size and dimensions
<<<<<<< HEAD
    // final int i = 3;
    // actorImplem.append("si");
    // actorImplem.append(" int block_size");
    // actorImplem.append(sc.getActor().getName());
    // actorImplem.append(" = " + blockDim + "; \n");
    actorImplem.append(" int block_size" + sc.getActor().getName() + " = " + blockDim + "; \n");
    actorImplem.append(" dim3 block_dim" + sc.getActor().getName() + " (block_size" + sc.getActor().getName() + "); "
        + "\n dim3 grid_dim" + sc.getActor().getName() + " ((" + rateActor.get(sc.getActor().getName()) + "+ block_size"
        + sc.getActor().getName() + " - 1 ) / block_size" + sc.getActor().getName() + "); \n");
=======
    actorImplem.append(" int block_size_" + sc.getActor().getName() + " = " + blockDim + "; \n");

    actorImplem.append(" dim3 block_dim_" + sc.getActor().getName() + " (block_size_" + sc.getActor().getName() + "); "
        + "\n dim3 grid_dim_" + sc.getActor().getName() + " ((" + rateActor.get(sc.getActor().getName())
        + "+ block_size_" + sc.getActor().getName() + " - 1 ) / block_size_" + sc.getActor().getName() + "); \n");
>>>>>>> 867bc27f

    actorImplem.append(
        funcName + "<<<grid_dim_" + sc.getActor().getName() + ", block_dim_" + sc.getActor().getName() + ">>>(");

    // Append loop prototype arguments
    final FunctionPrototype loopPrototype = ((Actor) sc.getActor())
        .getRefinement() instanceof final CHeaderRefinement cheaderrefinement ? cheaderrefinement.getLoopPrototype()
            : null;
    if (loopPrototype != null) {
      loopPrototype.getInputConfigParameters().forEach(arg -> actorImplem.append(arg.getName() + ","));
    }

    // Append input buffer names
    sc.getActor().getDataInputPorts().forEach(in -> {
      String buffname = "";
<<<<<<< HEAD
      if (in.getFifo().getSource() instanceof DataInputInterface) {
=======
>>>>>>> 867bc27f

      if (in.getFifo().getSource() instanceof final DataInputInterface
          & !(in.getFifo().getSource() instanceof final BroadcastActor)) {
        buffname = "d_" + in.getName();
      } else if (in.getFifo().isHasADelay()) {
        final Delay delay = in.getFifo().getDelay();
        buffname = "d_" + delay.getActor().getSetterActor().getName();
      } else if (in.getFifo().getSource() instanceof final BroadcastActor bc) {
        if (bc.getDataInputPorts().get(0).getFifo().getSource() instanceof final DataInputInterface inbc) {
          buffname = "d_" + inbc.getName();
        } else if (bc.getDataInputPorts().get(0).getFifo().getSource() instanceof final BroadcastActor intbc) {
          buffname = "d_" + ((DataInputInterface) intbc.getDataInputPorts().get(0).getFifo().getSource()).getName();
        } else {
          buffname = "d_" + bc.getName() + "_" + in.getFifo().getSourcePort().getName() + "__" + sc.getActor().getName()
              + "_" + in.getName();
        }

      } else {
        buffname = "d_" + ((AbstractVertex) in.getFifo().getSource()).getName() + "_"
            + in.getFifo().getSourcePort().getName() + "__" + sc.getActor().getName() + "_" + in.getName();
      }
      actorImplem.append(buffname + ",");
    });

    // Append output buffer names
    sc.getActor().getDataOutputPorts().forEach(out -> {
      String buffname = "";
      if (out.getFifo().getTarget() instanceof final DataOutputInterface dout) {
        buffname = "d_" + dout.getName();
      } else if (out.getFifo().isHasADelay()) {
        final Delay delay = out.getFifo().getDelay();
        buffname = "d_" + delay.getActor().getGetterActor().getName();
      } else {
        buffname = "d_" + sc.getActor().getName() + "_" + out.getName() + "__"
            + ((AbstractVertex) out.getFifo().getTarget()).getName() + "_" + out.getFifo().getTargetPort().getName();
      }
      actorImplem.append(buffname + ",");
    });

    actorImplem.deleteCharAt(actorImplem.length() - 1);
    actorImplem.append("); \n\n");
    return actorImplem;
  }

}<|MERGE_RESOLUTION|>--- conflicted
+++ resolved
@@ -666,24 +666,11 @@
   private void processInputGPUBuffer(PiGraph subGraph, ScapeBuilder build) {
 
     final boolean localMem = true;
-<<<<<<< HEAD
-    for (final AbstractActor actor : subGraph.getExecutableActors()) {
-      for (final DataInputPort din : actor.getDataInputPorts()) {
-        // subGraph.getExecutableActors().forEach(actor -> actor.getDataInputPorts().forEach(din -> {
-        final Long nbExec = din.getExpression().evaluate();
-        String buffname = "";
-        if (din.getFifo().getSource() instanceof DataInputInterface) {
-          buffname = "d_" + din.getName();
-        } else if (din.getFifo().isHasADelay()) {
-          final Delay delay = din.getFifo().getDelay();
-          buffname = "d_" + delay.getActor().getSetterActor().getName();
-        }
-=======
+
     subGraph.getExecutableActors().forEach(actor -> actor.getDataInputPorts().forEach(din -> {
       final Long nbExec = din.getExpression().evaluate();
       String buffname = "";
-      if (din.getFifo().getSource() instanceof final DataInputInterface inputInterface
-          && !(actor instanceof BroadcastActor)) {
+      if (din.getFifo().getSource() instanceof DataInputInterface && !(actor instanceof BroadcastActor)) {
         buffname = "d_" + din.getName();
         // buffname = "d_" + ((AbstractActor) din.getFifo().getTarget()).getName() + "_" + inputInterface.getName();
         // buffname = "d_" + ((AbstractActor) din.getFifo().getTarget()).getName() + "_" + inputInterface.getName();
@@ -694,34 +681,32 @@
           && din.getFifo().getSource() instanceof final DataInputInterface inputInterface) {
         buffname = "d_" + inputInterface.getName();
       }
->>>>>>> 867bc27f
-
-        if (!buffname.equals("")) {
-
-          final String buffer = din.getIncomingFifo().getType() + " *" + buffname + " = NULL;";
-
-          final String cudaFreeBuffers = "cudaFree(" + buffname + ");\n";
-
-          build.getBuffer().add(buffer);
-          build.getBuffer().add(processCudaMallocBuffer(buffname, din, nbExec, localMem));
-          build.getFreeBuffer().add(cudaFreeBuffers);
-
-          if (din.getFifo().getSource() instanceof DataInputInterface) {
-            String cudaMemcpyBuffers = "";
-            final String src = ((DataInputInterface) din.getFifo().getSource()).getName();
-            if (localMem) {
-              cudaMemcpyBuffers = "cudaMemcpy(" + buffname + ", " + src + ", sizeof(" + din.getIncomingFifo().getType()
-                  + ") *" + nbExec + ", cudaMemcpyHostToDevice);\n";
-            } else {
-              cudaMemcpyBuffers = MEMCPY_TEXT + buffname + ", " + src + ", sizeof(" + din.getIncomingFifo().getType()
-                  + ") *" + nbExec + ");\n";
-            }
-
-            build.getBuffer().add(cudaMemcpyBuffers);
+
+      if (!buffname.equals("")) {
+
+        final String buffer = din.getIncomingFifo().getType() + " *" + buffname + " = NULL;";
+
+        final String cudaFreeBuffers = "cudaFree(" + buffname + ");\n";
+
+        build.getBuffer().add(buffer);
+        build.getBuffer().add(processCudaMallocBuffer(buffname, din, nbExec, localMem));
+        build.getFreeBuffer().add(cudaFreeBuffers);
+
+        if (din.getFifo().getSource() instanceof DataInputInterface) {
+          String cudaMemcpyBuffers = "";
+          final String src = ((DataInputInterface) din.getFifo().getSource()).getName();
+          if (localMem) {
+            cudaMemcpyBuffers = "cudaMemcpy(" + buffname + ", " + src + ", sizeof(" + din.getIncomingFifo().getType()
+                + ") *" + nbExec + ", cudaMemcpyHostToDevice);\n";
+          } else {
+            cudaMemcpyBuffers = MEMCPY_TEXT + buffname + ", " + src + ", sizeof(" + din.getIncomingFifo().getType()
+                + ") *" + nbExec + ");\n";
           }
-        }
-      }
-    }
+
+          build.getBuffer().add(cudaMemcpyBuffers);
+        }
+      }
+    }));
   }
 
   private String processCudaMallocBuffer(String buffname, DataPort dataPort, Long nbExec, boolean localMem) {
@@ -809,23 +794,12 @@
     }
 
     // Append block size and dimensions
-<<<<<<< HEAD
-    // final int i = 3;
-    // actorImplem.append("si");
-    // actorImplem.append(" int block_size");
-    // actorImplem.append(sc.getActor().getName());
-    // actorImplem.append(" = " + blockDim + "; \n");
-    actorImplem.append(" int block_size" + sc.getActor().getName() + " = " + blockDim + "; \n");
-    actorImplem.append(" dim3 block_dim" + sc.getActor().getName() + " (block_size" + sc.getActor().getName() + "); "
-        + "\n dim3 grid_dim" + sc.getActor().getName() + " ((" + rateActor.get(sc.getActor().getName()) + "+ block_size"
-        + sc.getActor().getName() + " - 1 ) / block_size" + sc.getActor().getName() + "); \n");
-=======
+
     actorImplem.append(" int block_size_" + sc.getActor().getName() + " = " + blockDim + "; \n");
 
     actorImplem.append(" dim3 block_dim_" + sc.getActor().getName() + " (block_size_" + sc.getActor().getName() + "); "
         + "\n dim3 grid_dim_" + sc.getActor().getName() + " ((" + rateActor.get(sc.getActor().getName())
         + "+ block_size_" + sc.getActor().getName() + " - 1 ) / block_size_" + sc.getActor().getName() + "); \n");
->>>>>>> 867bc27f
 
     actorImplem.append(
         funcName + "<<<grid_dim_" + sc.getActor().getName() + ", block_dim_" + sc.getActor().getName() + ">>>(");
@@ -841,13 +815,9 @@
     // Append input buffer names
     sc.getActor().getDataInputPorts().forEach(in -> {
       String buffname = "";
-<<<<<<< HEAD
-      if (in.getFifo().getSource() instanceof DataInputInterface) {
-=======
->>>>>>> 867bc27f
-
-      if (in.getFifo().getSource() instanceof final DataInputInterface
-          & !(in.getFifo().getSource() instanceof final BroadcastActor)) {
+
+      if (in.getFifo().getSource() instanceof DataInputInterface
+          && !(in.getFifo().getSource() instanceof BroadcastActor)) {
         buffname = "d_" + in.getName();
       } else if (in.getFifo().isHasADelay()) {
         final Delay delay = in.getFifo().getDelay();
