--- conflicted
+++ resolved
@@ -3,11 +3,8 @@
 import java.util.LinkedHashSet;
 import java.util.List;
 import java.util.Map;
-<<<<<<< HEAD
 import java.util.Set;
 import org.eclipse.xtend2.lib.StringConcatenation;
-=======
->>>>>>> 4ad3c27d
 import org.preesm.algorithm.schedule.model.ScapeBuilder;
 import org.preesm.algorithm.schedule.model.ScapeSchedule;
 import org.preesm.model.pisdf.AbstractActor;
@@ -15,6 +12,7 @@
 import org.preesm.model.pisdf.Actor;
 import org.preesm.model.pisdf.BroadcastActor;
 import org.preesm.model.pisdf.CHeaderRefinement;
+import org.preesm.model.pisdf.ConfigInputPort;
 import org.preesm.model.pisdf.DataInputInterface;
 import org.preesm.model.pisdf.DataInputPort;
 import org.preesm.model.pisdf.DataOutputInterface;
@@ -156,13 +154,11 @@
         }
       }
     }
-<<<<<<< HEAD
+
     if (synchro) {
       build.getBuffer().add("cudaDeviceSynchronize();");
     }
-=======
-
->>>>>>> 4ad3c27d
+
     // build body
     String body = bodyFunction(cs);
 
@@ -181,16 +177,16 @@
    * @return The string content of the bodyFunction.
    */
   private String bodyFunction(List<ScapeSchedule> cs) {
-<<<<<<< HEAD
-    final StringConcatenation body = new StringConcatenation();
+
+    final StringConcatenation bodyGPU = new StringConcatenation();
     boolean synchro = false;
-=======
+
     final StringBuilder body = new StringBuilder();
->>>>>>> 4ad3c27d
+
     for (final ScapeSchedule sc : cs) {
 
       if (!sc.getActor().getName().isEmpty()) {
-<<<<<<< HEAD
+
         if (sc.isOnGPU()) {
 
           final StringConcatenation actor = new StringConcatenation();
@@ -256,119 +252,43 @@
             }
           }
           actor.append("); \n");
-          body.append(actor, "");
-          body.append(memcpy);
+          bodyGPU.append(actor, "");
+          bodyGPU.append(memcpy);
           synchro = true;
 
         } else {
           if (sc.isBeginLoop()) {
-            final String bodyLine = "for(int index" + sc.getActor().getName() + " = 0; index <" + sc.getIterator()
-                + ";index++){\n";
-            body.append(bodyLine, "");
-
-          }
-
-          final StringConcatenation actor = new StringConcatenation();
-          final int nbArg = sc.getActor().getConfigInputPorts().size() + sc.getActor().getDataInputPorts().size()
-              + sc.getActor().getDataOutputPorts().size();
-          int countArg = 1;
-          actor.append(sc.getActor().getName() + "(");
-          for (final ConfigInputPort cfg : sc.getActor().getConfigInputPorts()) {
-            actor.append(((AbstractVertex) cfg.getIncomingDependency().getSource()).getName());
-            if (countArg < nbArg) {
-              actor.append(",");
-            }
-            countArg++;
-          }
-          for (final DataInputPort in : sc.getActor().getDataInputPorts()) {
-            String buffname = "";
-            if (in.getFifo().getSource() instanceof final DataInputInterface din) {
-
-              buffname = din.getName();
-            } else if (in.getFifo().isHasADelay()) {
-              final Delay delay = in.getFifo().getDelay();
-              buffname = delay.getActor().getSetterActor().getName();
-            } else {
-
-              buffname = ((AbstractVertex) in.getFifo().getSource()).getName() + "_"
-                  + in.getFifo().getSourcePort().getName() + "__" + sc.getActor().getName() + "_" + in.getName();
-            }
-            if (sc.isLoopPrec() || sc.isBeginLoop() || sc.isEndLoop()) {
-              buffname += " + index" + sc.getActor().getName();
-            }
-            actor.append(buffname);
-            if (countArg < nbArg) {
-              actor.append(",");
-            }
-            countArg++;
-          }
+            final String bodyLine = "for(int index" + sc.getActor().getName() + " = 0; index" + sc.getActor().getName()
+                + "<" + sc.getRepetition() + ";index" + sc.getActor().getName() + "++){\n";
+            body.append(bodyLine);
+
+          }
+
+          StringBuilder actor = new StringBuilder();
           String memcpy = "";
-          for (final DataOutputPort out : sc.getActor().getDataOutputPorts()) {
-            String buffname = "";
-            if (out.getFifo().getTarget() instanceof final DataOutputInterface dout) {
-              buffname = dout.getName();
-            } else if (out.getFifo().isHasADelay()) {
-              final Delay delay = out.getFifo().getDelay();
-              buffname = delay.getActor().getGetterActor().getName();
-            } else {
-              buffname = sc.getActor().getName() + "_" + out.getName() + "__"
-                  + ((AbstractVertex) out.getFifo().getTarget()).getName() + "_"
-                  + out.getFifo().getTargetPort().getName();
-            }
-            if (sc.isLoopPrec() || sc.isBeginLoop() || sc.isEndLoop()) {
-              buffname += " + index" + sc.getActor().getName();
-            }
-            actor.append(buffname);
-            if (countArg < nbArg) {
-              actor.append(",");
-            }
-            countArg++;
-            if (out.getFifo().isHasADelay()) {
-              final Delay delay = out.getFifo().getDelay();
-              memcpy += "memcpy(" + delay.getActor().getSetterActor().getName() + ","
-                  + delay.getActor().getGetterActor().getName() + ","
-                  + out.getFifo().getDelay().getExpression().evaluate() + "); \n";
-
-            }
-          }
-          actor.append("); \n");
-          body.append(actor, "");
+
+          if (sc.getActor() instanceof Actor) {
+            actor = processActor(sc);
+            memcpy = processClusteredDelay(sc);
+          }
+          if (sc.getActor() instanceof SpecialActor) {
+            actor = processSpecialActor(sc);
+          }
+
+          body.append(actor);
           body.append(memcpy);
           for (int i = 0; i < sc.getEndLoopNb(); i++) {
             body.append("\n }");
           }
-=======
-        if (sc.isBeginLoop()) {
-          final String bodyLine = "for(int index" + sc.getActor().getName() + " = 0; index" + sc.getActor().getName()
-              + "<" + sc.getRepetition() + ";index" + sc.getActor().getName() + "++){\n";
-          body.append(bodyLine);
-
         }
-
-        StringBuilder actor = new StringBuilder();
-        String memcpy = "";
-
-        if (sc.getActor() instanceof Actor) {
-          actor = processActor(sc);
-          memcpy = processClusteredDelay(sc);
-        }
-        if (sc.getActor() instanceof SpecialActor) {
-          actor = processSpecialActor(sc);
-        }
-
-        body.append(actor);
-        body.append(memcpy);
-        for (int i = 0; i < sc.getEndLoopNb(); i++) {
-          body.append("\n }");
->>>>>>> 4ad3c27d
-        }
-      }
-    }
-    if (synchro) {
-      body.append("cudaDeviceSynchronize(); \n");
-    }
-
-    return body.toString();
+      }
+      if (synchro) {
+        body.append("cudaDeviceSynchronize(); \n");
+        return bodyGPU.toString();
+      }
+
+      return body.toString();
+    }
   }
 
   private StringBuilder processSpecialActor(ScapeSchedule sc) {
