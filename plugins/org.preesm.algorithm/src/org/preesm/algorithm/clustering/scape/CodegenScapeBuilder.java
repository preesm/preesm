package org.preesm.algorithm.clustering.scape;

import java.util.HashMap;
import java.util.LinkedHashSet;
import java.util.List;
import java.util.Map;
import java.util.Set;
import org.eclipse.xtend2.lib.StringConcatenation;
import org.preesm.algorithm.schedule.model.ScapeBuilder;
import org.preesm.algorithm.schedule.model.ScapeSchedule;
import org.preesm.model.pisdf.AbstractActor;
import org.preesm.model.pisdf.AbstractVertex;
import org.preesm.model.pisdf.Actor;
import org.preesm.model.pisdf.BroadcastActor;
import org.preesm.model.pisdf.CHeaderRefinement;
import org.preesm.model.pisdf.ConfigInputPort;
import org.preesm.model.pisdf.DataInputInterface;
import org.preesm.model.pisdf.DataInputPort;
import org.preesm.model.pisdf.DataOutputInterface;
import org.preesm.model.pisdf.DataOutputPort;
import org.preesm.model.pisdf.Delay;
<<<<<<< HEAD
import org.preesm.model.pisdf.ExecutableActor;
=======
import org.preesm.model.pisdf.Fifo;
>>>>>>> 0c50c757
import org.preesm.model.pisdf.ForkActor;
import org.preesm.model.pisdf.FunctionArgument;
import org.preesm.model.pisdf.FunctionPrototype;
import org.preesm.model.pisdf.InterfaceActor;
import org.preesm.model.pisdf.JoinActor;
import org.preesm.model.pisdf.Parameter;
import org.preesm.model.pisdf.PiGraph;
import org.preesm.model.pisdf.SpecialActor;
import org.preesm.model.pisdf.brv.BRVMethod;
import org.preesm.model.pisdf.brv.PiBRV;

/**
 * This class fill the clustering SCAPE structure
 *
 * @author orenaud
 *
 */
public class CodegenScapeBuilder {

  private static final String INDEX       = "index";
  private static final String SIZEOF_TEXT = "*sizeof(";

  public CodegenScapeBuilder(ScapeBuilder build, List<ScapeSchedule> cs, PiGraph subGraph, Long stackSize) {
    final Map<AbstractVertex, Long> brv = PiBRV.compute(subGraph, BRVMethod.LCM);
    // build initial function
    String funcI = " void " + subGraph.getName() + "Init()";
    if (subGraph.getContainingPiGraph() != null && subGraph.getContainingPiGraph().getName().contains("sub")) {
      funcI = " void " + "Cluster_" + subGraph.getContainingPiGraph().getName() + "_" + subGraph.getName() + "Init()";
    }
    build.setInitFunc(funcI);
    // build loop function
    final String funcL = loopFunction(subGraph);
    build.setLoopFunc(funcL);

    // build buffer
    Long count = 0L;

    final Set<String> GPUFree = new LinkedHashSet<>();
    final Set<String> buffGPU = new LinkedHashSet<>();
    final Set<String> gpuToCpu = new LinkedHashSet<>();
    boolean synchro = false;

    for (final AbstractActor actor : subGraph.getExecutableActors()) {
      for (final DataOutputPort dout : actor.getDataOutputPorts()) {
        String buff = "";
        if (!(dout.getOutgoingFifo().getTarget() instanceof DataOutputInterface) && !dout.getFifo().isHasADelay()) {
          // Classic CPU
          if (!cs.get(0).isOnGPU()) {
            final String buffName = dout.getContainingActor().getName() + "_" + dout.getName() + "__"
                + ((AbstractVertex) dout.getFifo().getTarget()).getName() + "_"
                + dout.getFifo().getTargetPort().getName();
            final Long nbToken = dout.getExpression().evaluate() * brv.get(dout.getContainingActor());
            if (count < stackSize) {
              buff = dout.getOutgoingFifo().getType() + " " + buffName + "[" + nbToken + "];\n";
            } else {
              buff = dout.getOutgoingFifo().getType() + " *" + buffName + " = (" + dout.getOutgoingFifo().getType()
                  + " *)malloc(" + nbToken + SIZEOF_TEXT + dout.getOutgoingFifo().getType() + "));\n";
              build.getDynmicBuffer().add(buffName);
            }
            count += nbToken;

          }

          // GPU Exec

          for (final ScapeSchedule sc : cs) {
            if (sc.isOnGPU()) {
              setActorsOnGPU(subGraph, sc);
              synchro = processGPUBuffer(cs, sc, buffGPU, GPUFree, gpuToCpu, subGraph, actor, dout);
            }
          }

          build.getBuffer().add(buff);
        }
      }
    }

    for (final String i : buffGPU) {
      build.getBuffer().add(i);

    }

    if (synchro) {
      build.getBuffer().add("cudaDeviceSynchronize(); \n");
    }

    // build body
    String body = bodyFunction(cs);

    if (synchro) {
      body += "\n // GPU to CPU buffer synchro \n";
      for (final String toCpu : gpuToCpu) {
        body += toCpu;
      }

      body += "\n // GPU buffer free \n";
      for (final String free : GPUFree) {
        body += free;
      }
    }

    build.setBody(body);
  }

  /**
   * Translate the schedule firing of actor into string C code.
   *
   * @param cs
   *          Schedule structure of the cluster
   * @return The string content of the bodyFunction.
   */
  private String bodyFunction(List<ScapeSchedule> cs) {

    final StringConcatenation bodyGPU = new StringConcatenation();
    boolean synchro = false;

    final StringBuilder body = new StringBuilder();

    for (final ScapeSchedule sc : cs) {

      if (!sc.getActor().getName().isEmpty()) {

        // if (sc.getActor().isOnGPU()) {
        if (sc.getActor().getContainingPiGraph().isOnGPU()) {
          buildGPUBody(sc, bodyGPU);
          synchro = true;
        } else {

          boolean isGPU = false;
          for (final AbstractActor act : sc.getActor().getContainingPiGraph().getContainingPiGraph().getActors()) {
            if (act.isOnGPU()) {
              isGPU = true;
            }
          }

          if (sc.isBeginLoop() && !isGPU) {
            final String bodyLine = "for(int index" + sc.getActor().getName() + " = 0; index" + sc.getActor().getName()
                + "<" + sc.getRepetition() + ";index" + sc.getActor().getName() + "++){\n";
            body.append(bodyLine);

          }

          StringBuilder actor = new StringBuilder();
          String memcpy = "";

          if (sc.getActor() instanceof Actor) {
            actor = processActor(sc);
            memcpy = processClusteredDelay(sc);
          }
          if (sc.getActor() instanceof SpecialActor) {
            actor = processSpecialActor(sc);
          }

<<<<<<< HEAD
        body.append(actor);
        body.append(memcpy);
        for (int i = 0; i < sc.getEndLoopNb(); i++) {
          body.append("} \n");
=======
          body.append(actor);
          body.append(memcpy);
          if (!isGPU) {
            for (int i = 0; i < sc.getEndLoopNb(); i++) {
              body.append("\n }");
            }
          }
>>>>>>> 0c50c757
        }
      }

    }
    if (synchro) {
      bodyGPU.append("cudaDeviceSynchronize(); \n");
      return bodyGPU.toString();
    }

    return body.toString();
  }

  private StringBuilder processSpecialActor(ScapeSchedule sc) {

    final StringBuilder actorImplem = new StringBuilder("//" + sc.getActor().getName() + "\n");

    if (sc.getActor() instanceof final BroadcastActor brd) {
      actorImplem.append(processBroadcastActor(brd, sc.getRepetition()));
    } else if (sc.getActor() instanceof final ForkActor frk) {
      actorImplem.append(processForkActor(frk, sc.getRepetition()));
    } else if (sc.getActor() instanceof final JoinActor join) {
      actorImplem.append(processJoinActor(join, sc.getRepetition()));
    }

    return actorImplem;
  }

  private StringBuilder processBroadcastActor(BroadcastActor brd, int repetition) {

    final StringBuilder actorImplem = new StringBuilder();
    Long scaleIn = 1L;
    String inBuffName = "";

    if (brd.getDataInputPorts().get(0).getFifo().getSource() instanceof final DataInputInterface din) {
      scaleIn = din.getDataPort().getExpression().evaluate() / repetition;
      inBuffName = din.getName();
    } else {
      final String srcActor = ((AbstractVertex) brd.getDataInputPorts().get(0).getFifo().getSource()).getName() + "_"
          + brd.getDataInputPorts().get(0).getFifo().getSourcePort().getName();
      final String snkActor = brd.getName() + "_" + brd.getDataInputPorts().get(0).getName();
      inBuffName = srcActor + "__" + snkActor;
    }

    for (final DataOutputPort out : brd.getDataOutputPorts()) {

      Long scaleOut = 1L;
      String outBuffName = "";
      String iterOut = "0";
      String iterIn = "0";

      if (out.getFifo().getTarget() instanceof final DataOutputInterface dout) {
        outBuffName = dout.getName();
        scaleOut = dout.getDataPort().getExpression().evaluate() / repetition;
      } else {
        outBuffName = out.getName();
      }

      if (repetition > 1) {
        iterOut = " " + INDEX + brd.getName() + "*" + scaleOut;
        iterIn = " " + INDEX + brd.getName() + "*" + scaleIn;
      }

      final Long rate = out.getExpression().evaluate();
      actorImplem.append("memcpy(" + outBuffName + " + " + iterOut + "," + inBuffName + " + " + iterIn + "," + rate
          + SIZEOF_TEXT + out.getFifo().getType() + ")" + ");\n");
    }

    return actorImplem;
  }

  private StringBuilder processForkActor(ForkActor frk, int repetition) {

    final StringBuilder actorImplem = new StringBuilder();
    Long scaleIn = 1L;
    String inBuffName = "";

    if (frk.getDataInputPorts().get(0).getFifo().getSource() instanceof final DataInputInterface din) {
      scaleIn = din.getDataPort().getExpression().evaluate() / repetition;
      inBuffName = din.getName();
    } else {
      final String srcActor = ((AbstractVertex) frk.getDataInputPorts().get(0).getFifo().getSource()).getName() + "_"
          + frk.getDataInputPorts().get(0).getFifo().getSourcePort().getName();
      final String snkActor = frk.getName() + "_" + frk.getDataInputPorts().get(0).getName();
      inBuffName = srcActor + "__" + snkActor;
    }
    int ret = 0;
    for (final DataOutputPort out : frk.getDataOutputPorts()) {

      String outBuffName = "";
      String iterOut = "0";
      String iterIn;
      Long scaleOut = 1L;

      if (out.getFifo().getTarget() instanceof final DataOutputInterface dout) {
        outBuffName = dout.getName();
        scaleOut = dout.getDataPort().getExpression().evaluate() / repetition;
      } else {
        outBuffName = out.getName();
      }
      iterIn = String.valueOf(ret);
      if (repetition > 1) {
        iterOut = " " + INDEX + frk.getName() + "*" + scaleOut;
        iterIn = " " + INDEX + frk.getName() + "*" + scaleIn + ret;

      }
      final Long rate = out.getExpression().evaluate();
      actorImplem.append("memcpy(" + outBuffName + " + " + iterOut + "," + inBuffName + " + " + iterIn + "," + rate
          + SIZEOF_TEXT + out.getFifo().getType() + ")" + ");\n");
      ret += rate;
    }

    return actorImplem;
  }

  private StringBuilder processJoinActor(JoinActor join, int repetition) {

    final StringBuilder actorImplem = new StringBuilder();
    Long scaleIn = 1L;
    String outBuffName = "";

    if (join.getDataOutputPorts().get(0).getFifo().getTarget() instanceof final DataOutputInterface dout) {
      scaleIn = dout.getDataPort().getExpression().evaluate() / repetition;
      outBuffName = dout.getName();
    } else {
      final String srcActor = join.getName() + "_" + join.getDataOutputPorts().get(0).getName();
      final String snkActor = ((AbstractVertex) join.getDataOutputPorts().get(0).getFifo().getTarget()).getName() + "_"
          + join.getDataOutputPorts().get(0).getFifo().getTargetPort().getName();
      outBuffName = srcActor + "__" + snkActor;
    }

    int ret = 0;
    for (final DataInputPort in : join.getDataInputPorts()) {

      final Long scaleOut = 1L;
      String inBuffName = "";
      String iterOut;
      String iterIn = "0";

      if (in.getFifo().getSource() instanceof final DataInputInterface din) {
        inBuffName = din.getName();
        scaleIn = din.getDataPort().getExpression().evaluate() / repetition;
      } else {
        inBuffName = ((AbstractVertex) in.getFifo().getSource()).getName() + "_"
            + in.getFifo().getSourcePort().getName() + "__" + join + "_" + in.getName();
      }

      iterOut = String.valueOf(ret);
      if (repetition > 1) {
        iterOut = " " + INDEX + join.getName() + "*" + scaleOut + ret;
        iterIn = " " + INDEX + join.getName() + "*" + scaleIn;
      }
      final Long rate = in.getExpression().evaluate();
      actorImplem.append("memcpy(" + outBuffName + " + " + iterOut + "," + inBuffName + " + " + iterIn + "," + rate
          + SIZEOF_TEXT + in.getFifo().getType() + ")" + ");\n");
      ret += rate;
    }

    return actorImplem;
  }

  private String processClusteredDelay(ScapeSchedule sc) {
    final StringBuilder memcpy = new StringBuilder();
    for (final DataOutputPort out : sc.getActor().getDataOutputPorts()) {
      if (out.getFifo().isHasADelay()) {
        final Delay delay = out.getFifo().getDelay();
        memcpy.append(
            "memcpy(" + delay.getActor().getSetterActor().getName() + "," + delay.getActor().getGetterActor().getName()
                + "," + out.getFifo().getDelay().getExpression().evaluate() + ");\n");
      }
    }

    return memcpy.toString();
  }

  private StringBuilder processActor(ScapeSchedule sc) {

    final StringBuilder actorImplem = new StringBuilder();
    if (sc.getActor() instanceof ExecutableActor) {
      String funcName = sc.getActor().getName();
      FunctionPrototype loopPrototype = null;
      if (((CHeaderRefinement) ((Actor) sc.getActor()).getRefinement()).getLoopPrototype() != null) {
        loopPrototype = ((CHeaderRefinement) ((Actor) sc.getActor()).getRefinement()).getLoopPrototype();
        funcName = ((CHeaderRefinement) ((Actor) sc.getActor()).getRefinement()).getLoopPrototype().getName();
      }

      actorImplem.append(funcName + "(");

      final int nbArg = sc.getActor().getConfigInputPorts().size() + sc.getActor().getDataInputPorts().size()
          + sc.getActor().getDataOutputPorts().size();

      if (nbArg == 0) {
        actorImplem.append(");\n");
        return actorImplem;
      }

      if (loopPrototype != null) {
        for (final FunctionArgument arg : loopPrototype.getInputConfigParameters()) {
          actorImplem.append(arg.getName());
          actorImplem.append(",");
        }
      }

      actorImplem.append(processActorDataInputPorts(sc));
      actorImplem.append(processActorDataOutputPorts(sc));

      actorImplem.deleteCharAt(actorImplem.length() - 1);

      actorImplem.append(");\n");
    }
    return actorImplem;
  }

  private StringBuilder processActorDataInputPorts(ScapeSchedule sc) {

    final StringBuilder actorImplem = new StringBuilder();

    boolean isGPU = false;
    for (final AbstractActor prout : sc.getActor().getContainingPiGraph().getContainingPiGraph().getActors()) {
      if (prout.isOnGPU()) {
        isGPU = true;
      }
    }

    for (final DataInputPort in : sc.getActor().getDataInputPorts()) {
      String buffname = "";
      Long scale = 1L;

      if (in.getFifo().getSource() instanceof final DataInputInterface din) {
        scale = din.getDataPort().getExpression().evaluate() / sc.getRepetition();
        buffname = din.getName();
      } else if (in.getFifo().isHasADelay()) {
        final Delay delay = in.getFifo().getDelay();
        buffname = delay.getActor().getSetterActor().getName();
      } else {
        buffname = ((AbstractVertex) in.getFifo().getSource()).getName() + "_" + in.getFifo().getSourcePort().getName()
            + "__" + sc.getActor().getName() + "_" + in.getName();
      }

      if ((sc.isLoopPrec() || sc.isBeginLoop() || sc.isEndLoop()) && !isGPU) {
        buffname += " + index" + sc.getActor().getName() + "*" + scale;
      }

      actorImplem.append(buffname);
      actorImplem.append(",");
    }

    return actorImplem;
  }

  private StringBuilder processActorDataOutputPorts(ScapeSchedule sc) {

    final StringBuilder actorImplem = new StringBuilder();

    for (final DataOutputPort out : sc.getActor().getDataOutputPorts()) {
      String buffname = "";
      Long scale = 1L;

      if (out.getFifo().getTarget() instanceof final DataOutputInterface dout) {
        scale = dout.getDataPort().getExpression().evaluate() / sc.getRepetition();
        buffname = dout.getName();
      } else if (out.getFifo().isHasADelay()) {
        final Delay delay = out.getFifo().getDelay();
        buffname = delay.getActor().getGetterActor().getName();
      } else {
        buffname = sc.getActor().getName() + "_" + out.getName() + "__"
            + ((AbstractVertex) out.getFifo().getTarget()).getName() + "_" + out.getFifo().getTargetPort().getName();
      }

      if (sc.isLoopPrec() || sc.isBeginLoop() || sc.isEndLoop()) {
        buffname += " + index" + sc.getActor().getName() + "*" + scale;
      }

      actorImplem.append(buffname);
      actorImplem.append(",");
    }

    return actorImplem;
  }

  /**
   * Translate the subgraph into string C function declaration.
   *
   * @param subgraph
   *          Graph to consider.
   * @return The string content of the loopFunction.
   */
  private String loopFunction(PiGraph subGraph) {
    final StringBuilder funcLoop = new StringBuilder();
    if (subGraph.getContainingPiGraph() == null || !subGraph.getContainingPiGraph().getName().contains("sub")) {
      funcLoop.append("void " + subGraph.getName() + "(");
    } else {
      funcLoop
          .append("void " + "Cluster_" + subGraph.getContainingPiGraph().getName() + "_" + subGraph.getName() + "(");
    }

    final int nbArg = subGraph.getParameters().size() + subGraph.getDataInterfaces().size();

    if (nbArg == 0) {
      funcLoop.append(")");
      return funcLoop.toString();
    }

    for (final Parameter param : subGraph.getParameters()) {
      funcLoop.append("int " + param.getName());
      funcLoop.append(",");
    }

    for (final InterfaceActor dInterface : subGraph.getDataInterfaces()) {
      funcLoop.append(dInterface.getDataPort().getFifo().getType() + " *" + dInterface.getName());
      funcLoop.append(",");
    }

    // Removing trailing comma
    funcLoop.deleteCharAt(funcLoop.length() - 1);

    funcLoop.append(")");
    return funcLoop.toString();
  }

  private void setActorsOnGPU(PiGraph subGraph, ScapeSchedule sc) {
    for (final Fifo topGraphFifo : subGraph.getContainingPiGraph().getAllFifos()) {
      for (final AbstractActor topGraphActors : subGraph.getContainingPiGraph().getActors()) {

        if (topGraphActors.getName().equals(subGraph.getName())) {

          final boolean force = true;

          if ((topGraphFifo.getTargetPort().getContainingActor().getName().equals(subGraph.getName())
              && topGraphFifo.getSourcePort().getPortRateExpression().evaluate() > topGraphFifo.getTargetPort()
                  .getPortRateExpression().evaluate())
              || force) {

            ((AbstractActor) topGraphFifo.getTarget()).setOnGPU(true);
            topGraphActors.setOnGPU(true);
            sc.getActor().setOnGPU(true);
            sc.getActor().getContainingPiGraph().setOnGPU(true);
            sc.getActor().getContainingPiGraph().getContainingPiGraph().getActors()
                .forEach(actor -> actor.setOnGPU(true));
            subGraph.setOnGPU(true);
            subGraph.getExecutableActors().forEach(actor -> actor.setOnGPU(true));
          }
        }
      }
    }
  }

  private boolean processGPUBuffer(List<ScapeSchedule> cs, ScapeSchedule sc, Set<String> buffGPU, Set<String> GPUFree,
      Set<String> gpuToCpu, PiGraph subGraph, AbstractActor actor, DataOutputPort dout) {

    boolean synchro = false;

    if (subGraph.isOnGPU()) {
      buffGPU.add("// GPU Input Buffer Declaration \n");
      synchro = processInputPorts(actor, sc, buffGPU, GPUFree, cs);

      buffGPU.add("// GPU Output Buffer Declaration \n");
      synchro = processOutputPorts(actor, sc, buffGPU, GPUFree, gpuToCpu, cs, dout);
    }

    return synchro;

  }

  private boolean processOutputPorts(AbstractActor actor, ScapeSchedule sc, Set<String> buffGPU, Set<String> GPUFree,
      Set<String> gpuToCpu, List<ScapeSchedule> cs, DataOutputPort dout) {

    boolean synchro = false;
    for (final DataOutputPort out2 : sc.getActor().getDataOutputPorts()) {
      String buffname = "";
      final Long nbExec = out2.getExpression().evaluate();
      if (out2.getFifo().getTarget() instanceof final DataOutputInterface dout2) {
        buffname = "d_" + dout2.getName();
        String cudaToCPU = "cudaMemcpy(" + dout2.getName() + ", " + buffname + ", sizeof("
            + dout.getOutgoingFifo().getType() + ") *" + nbExec + ", cudaMemcpyDeviceToHost);\n";
        cudaToCPU += "cudaDeviceSynchronize(); \n";
        gpuToCpu.add(cudaToCPU);
      } else if (out2.getFifo().isHasADelay()) {
        final Delay delay = out2.getFifo().getDelay();
        buffname = "d_" + delay.getActor().getGetterActor().getName();
      } else if (!sc.getActor().getName().equals(((AbstractVertex) out2.getFifo().getTarget()).getName())) {
        buffname = "d_" + sc.getActor().getName() + "_" + out2.getName() + "__"
            + ((AbstractVertex) out2.getFifo().getTarget()).getName() + "_" + out2.getFifo().getTargetPort().getName();
      }

      if (!buffname.equals("")) {
        final String buffer = dout.getOutgoingFifo().getType() + " *" + buffname + " = NULL;";
        final String cudaMallocBuffers = "cudaMalloc(&" + buffname + ", sizeof(" + dout.getOutgoingFifo().getType()
            + ") *" + nbExec + ");";
        final String cudaFreeBuffers = "cudaFree(" + buffname + ");\n";

        buffGPU.add(buffer);
        buffGPU.add(cudaMallocBuffers);
        GPUFree.add(cudaFreeBuffers);
        synchro = true;
      }
    }
    return synchro;
  }

  private boolean processInputPorts(AbstractActor actor, ScapeSchedule sc, Set<String> buffGPU, Set<String> GPUFree,
      List<ScapeSchedule> cs) {

    boolean synchro = false;
    for (final DataInputPort in : actor.getDataInputPorts()) {
      final Long nbExec = in.getExpression().evaluate();
      String buffname = "";
      if (in.getFifo().getSource() instanceof final DataInputInterface) {
        buffname = "d_" + in.getName();
      } else if (in.getFifo().isHasADelay()) {
        final Delay delay = in.getFifo().getDelay();
        buffname = "d_" + delay.getActor().getSetterActor().getName();
      } else if (!sc.getActor().getName().equals(((AbstractVertex) in.getFifo().getSource()).getName())) {

        buffname = "d_" + ((AbstractVertex) in.getFifo().getSource()).getName() + "_"
            + in.getFifo().getSourcePort().getName() + "__" + sc.getActor().getName() + "_" + in.getName();
      }

      if (!buffname.equals("")) {
        final String buffer = in.getIncomingFifo().getType() + " *" + buffname + " = NULL;";
        final String cudaMallocBuffers = "cudaMalloc(&" + buffname + ", sizeof(" + in.getIncomingFifo().getType()
            + ") *" + nbExec + ");";
        final String cudaFreeBuffers = "cudaFree(" + buffname + ");\n";

        buffGPU.add(buffer);
        buffGPU.add(cudaMallocBuffers);
        GPUFree.add(cudaFreeBuffers);

        if (cs.get(0) != null && sc.getActor().getName().equals(cs.get(0).getActor().getName())) {
          final String cudaMemcpyBuffers = "cudaMemcpy(" + buffname + ", " + in.getName() + ", sizeof("
              + in.getIncomingFifo().getType() + ") *" + nbExec + ", cudaMemcpyHostToDevice);\n";

          buffGPU.add(cudaMemcpyBuffers);
        }

        synchro = true;
      }

    }
    return synchro;
  }

  private void buildGPUBody(ScapeSchedule sc, StringConcatenation bodyGPU) {

    final StringConcatenation actor = new StringConcatenation();
    final int nbArg = sc.getActor().getConfigInputPorts().size() + sc.getActor().getDataInputPorts().size()
        + sc.getActor().getDataOutputPorts().size();
    int countArg = 1;

    final Map<String, Long> rateActor = new HashMap<>();
    for (final DataInputPort in : sc.getActor().getDataInputPorts()) {
      final Long nbExec = in.getExpression().evaluate();
      rateActor.put(sc.getActor().getName(), nbExec);

    }
    for (final DataOutputPort out2 : sc.getActor().getDataOutputPorts()) {
      final Long nbExec = out2.getExpression().evaluate();

      rateActor.put(((AbstractVertex) out2.getFifo().getTarget()).getName(), nbExec);

      if ((rateActor.get(sc.getActor().getName()) == null) || (rateActor.get(sc.getActor().getName()) < nbExec)) {
        rateActor.put(sc.getActor().getName(), nbExec);
      }
    }

    final int blockDim = (int) Math.min(1024, rateActor.get(sc.getActor().getName()));

    String funcName = sc.getActor().getName();
    if (((CHeaderRefinement) ((Actor) sc.getActor()).getRefinement()).getLoopPrototype() != null) {
      funcName = ((CHeaderRefinement) ((Actor) sc.getActor()).getRefinement()).getLoopPrototype().getName();
    }

    // int block_size = 1024; // Fixed block size
    // dim3 block_dimSobel(block_size);
    // dim3 grid_dimSobel((cfg_0 * cfg_1 + block_size - 1) / block_size);

    actor.append(" int block_size" + sc.getActor().getName() + " = " + blockDim + "; \n");

    actor.append(" dim3 block_dim" + sc.getActor().getName() + " (block_size" + sc.getActor().getName() + "); "
        + "\n dim3 grid_dim" + sc.getActor().getName() + " ((" + rateActor.get(sc.getActor().getName()) + "+ block_size"
        + sc.getActor().getName() + " - 1 ) / block_size" + sc.getActor().getName() + "); \n");

    actor.append(funcName + "<<<grid_dim" + sc.getActor().getName() + ", block_dim" + sc.getActor().getName() + ">>>(");

    for (final ConfigInputPort cfg : sc.getActor().getConfigInputPorts()) {
      actor.append(((AbstractVertex) cfg.getIncomingDependency().getSource()).getName());
      if (countArg < nbArg) {
        actor.append(",");
      }
      countArg++;
    }

    for (final DataInputPort in : sc.getActor().getDataInputPorts()) {
      String buffname = "";
      if (in.getFifo().getSource() instanceof final DataInputInterface) {

        buffname = "d_" + in.getName();
      } else if (in.getFifo().isHasADelay()) {
        final Delay delay = in.getFifo().getDelay();
        buffname = "d_" + delay.getActor().getSetterActor().getName();
      } else {

        buffname = "d_" + ((AbstractVertex) in.getFifo().getSource()).getName() + "_"
            + in.getFifo().getSourcePort().getName() + "__" + sc.getActor().getName() + "_" + in.getName();
      }
      actor.append(buffname);
      if (countArg < nbArg) {
        actor.append(",");
      }
      countArg++;
    }
    for (final DataOutputPort out : sc.getActor().getDataOutputPorts()) {
      String buffname = "";
      if (out.getFifo().getTarget() instanceof final DataOutputInterface dout) {
        buffname = "d_" + dout.getName();
      } else if (out.getFifo().isHasADelay()) {
        final Delay delay = out.getFifo().getDelay();
        buffname = "d_" + delay.getActor().getGetterActor().getName();
      } else {
        buffname = "d_" + sc.getActor().getName() + "_" + out.getName() + "__"
            + ((AbstractVertex) out.getFifo().getTarget()).getName() + "_" + out.getFifo().getTargetPort().getName();
      }
      actor.append(buffname);
      if (countArg < nbArg) {
        actor.append(",");
      }
      countArg++;
    }
    actor.append("); \n\n");
    bodyGPU.append(actor, "");
  }

}<|MERGE_RESOLUTION|>--- conflicted
+++ resolved
@@ -19,11 +19,11 @@
 import org.preesm.model.pisdf.DataOutputInterface;
 import org.preesm.model.pisdf.DataOutputPort;
 import org.preesm.model.pisdf.Delay;
-<<<<<<< HEAD
+//<<<<<<< HEAD
 import org.preesm.model.pisdf.ExecutableActor;
-=======
+//=======
 import org.preesm.model.pisdf.Fifo;
->>>>>>> 0c50c757
+//>>>>>>> origin/gpucodegen
 import org.preesm.model.pisdf.ForkActor;
 import org.preesm.model.pisdf.FunctionArgument;
 import org.preesm.model.pisdf.FunctionPrototype;
@@ -139,7 +139,12 @@
 
     final StringConcatenation bodyGPU = new StringConcatenation();
     boolean synchro = false;
-
+    // <<<<<<< HEAD
+    // body.append(actor);
+    // body.append(memcpy);
+    // for (int i = 0; i < sc.getEndLoopNb(); i++) {
+    // body.append("} \n");
+    // =======
     final StringBuilder body = new StringBuilder();
 
     for (final ScapeSchedule sc : cs) {
@@ -164,6 +169,12 @@
                 + "<" + sc.getRepetition() + ";index" + sc.getActor().getName() + "++){\n";
             body.append(bodyLine);
 
+            // <<<<<<< HEAD
+            // body.append(actor);
+            // body.append(memcpy);
+            // for (int i = 0; i < sc.getEndLoopNb(); i++) {
+            // body.append("} \n");
+            // =======
           }
 
           StringBuilder actor = new StringBuilder();
@@ -177,12 +188,6 @@
             actor = processSpecialActor(sc);
           }
 
-<<<<<<< HEAD
-        body.append(actor);
-        body.append(memcpy);
-        for (int i = 0; i < sc.getEndLoopNb(); i++) {
-          body.append("} \n");
-=======
           body.append(actor);
           body.append(memcpy);
           if (!isGPU) {
@@ -190,7 +195,7 @@
               body.append("\n }");
             }
           }
->>>>>>> 0c50c757
+          // >>>>>>> origin/gpucodegen
         }
       }
 
