--- conflicted
+++ resolved
@@ -152,35 +152,11 @@
         "Select the number of nodes:cores:frequency for network analysis:", nodeNetworkInfoNormalMap);
     // node selection
 
-<<<<<<< HEAD
-    nodeCombo.addActionListener(e -> {
-      nodeKey = Integer.valueOf(nodeCombo.getSelectedItem().toString());
-      coreKey = nodeNetworkInfoNormalMap.get(nodeKey).keySet().stream().findFirst().orElseThrow();
-      updateCoreNodeComboItems(coreCombo);
-      updateDataset(dataset);
-      chart.fireChartChanged();
-    });
-
-    // core selection
-
-    coreCombo.addActionListener(e -> {
-      coreKey = Integer.valueOf(coreCombo.getSelectedItem().toString());
-      coreFrequencyKey = nodeNetworkInfoNormalMap.get(nodeKey).get(coreKey).keySet().stream().findFirst().orElseThrow();
-      updateCoreFreqComboItems(coreFreqCombo);
-      updateDataset(dataset);
-      chart.fireChartChanged();
-    });
-    // core frequency selection
-
-    coreFreqCombo.addActionListener(e -> {
-      coreFrequencyKey = Integer.valueOf(coreFreqCombo.getSelectedItem().toString());
-=======
     archiCombo.addActionListener(e -> {
       final String[] key = archiCombo.getSelectedItem().toString().split(":");
       nodeKey = Integer.valueOf(key[0]);
       coreKey = Integer.valueOf(key[1]);
       coreFrequencyKey = Integer.valueOf(key[2]);
->>>>>>> f5d22cbd
       updateDataset(dataset);
       chart.fireChartChanged();
     });
@@ -212,43 +188,6 @@
     return comboBox;
   }
 
-<<<<<<< HEAD
-  private void updateCoreFreqComboItems(JComboBox<String> combo) {
-    final String selectedItem = (String) combo.getSelectedItem();
-    combo.removeAllItems();
-    for (final int i : nodeNetworkInfoNormalMap.get(nodeKey).get(coreKey).keySet()) {
-      combo.addItem(String.valueOf(i));
-    }
-    // Set back the selected item if it exists in the new items
-    if (selectedItem != null) {
-      for (int i = 0; i < combo.getItemCount(); i++) {
-        if (selectedItem.equals(combo.getItemAt(i))) {
-          combo.setSelectedItem(selectedItem);
-          break;
-        }
-      }
-    }
-  }
-
-  private void updateCoreNodeComboItems(JComboBox<String> combo) {
-    final String selectedItem = (String) combo.getSelectedItem();
-    combo.removeAllItems();
-    for (final int i : nodeNetworkInfoNormalMap.get(nodeKey).keySet()) {
-      combo.addItem(String.valueOf(i));
-    }
-    // Set back the selected item if it exists in the new items
-    if (selectedItem != null) {
-      for (int i = 0; i < combo.getItemCount(); i++) {
-        if (selectedItem.equals(combo.getItemAt(i))) {
-          combo.setSelectedItem(selectedItem);
-          break;
-        }
-      }
-    }
-  }
-
-=======
->>>>>>> f5d22cbd
   /**
    * Returns the list of normalized network information.
    *
