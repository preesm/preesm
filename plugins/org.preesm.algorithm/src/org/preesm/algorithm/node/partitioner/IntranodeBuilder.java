--- conflicted
+++ resolved
@@ -195,6 +195,7 @@
       final int index = Integer.parseInt(subgraph.getName().replace("sub", ""));
 
       // Create source actors for DataInputInterfaces
+
       for (final DataInputInterface in : subgraph.getDataInputInterfaces()) {
         final Actor src = createSourceActor(in, index);
         setExecutionTimeForInterface(src);
@@ -219,6 +220,7 @@
       removeEmptyFIFOsAndInterfaceActors(subgraph);
 
       // Step 6: Compute BRV for Subgraph
+
       PiBRV.compute(subgraph, BRVMethod.LCM);
       subgraph.setContainingGraph(null);
     }
@@ -304,41 +306,6 @@
     }
   }
 
-<<<<<<< HEAD
-    // 3. free subs (Interface --> sink; container)
-    for (final PiGraph subgraph : sublist) {
-      final int index = Integer.parseInt(subgraph.getName().replace("sub", ""));
-      for (final DataInputInterface in : subgraph.getDataInputInterfaces()) {
-        final Actor src = PiMMUserFactory.instance.createActor();
-        src.setName("src_" + in.getName());
-        final Refinement refinement = PiMMUserFactory.instance.createCHeaderRefinement();
-        src.setRefinement(refinement);
-        final CHeaderRefinement cHeaderRefinement = (CHeaderRefinement) ((src).getRefinement());
-        final Prototype oEmptyPrototype = new Prototype();
-        oEmptyPrototype.setIsStandardC(true);
-
-        cHeaderRefinement.setFilePath(codegenPath + "interface/sub" + index + "/" + src.getName() + ".h");
-        final FunctionPrototype functionPrototype = PiMMUserFactory.instance.createFunctionPrototype();
-        cHeaderRefinement.setLoopPrototype(functionPrototype);
-        functionPrototype.setName(src.getName());
-
-        src.setContainingGraph(in.getDirectSuccessors().get(0).getContainingGraph());
-        final DataOutputPort dout = PiMMUserFactory.instance.createDataOutputPort();
-        src.getDataOutputPorts().add(dout);
-        dout.setName("out");
-        dout.setExpression(in.getDataPort().getExpression());
-        in.getDataOutputPorts().get(0).getFifo().setSourcePort(dout);
-        final FunctionArgument functionArgument = PiMMUserFactory.instance.createFunctionArgument();
-        functionArgument.setName(src.getAllPorts().get(0).getName());
-        functionArgument.setType(dout.getFifo().getType());
-        functionArgument.setDirection(Direction.OUT);
-        functionPrototype.getArguments().add(functionArgument);
-        generateFileH(src, index);
-        // set 1 because it's an interface
-        for (final Component opId : archi.getProcessingElements()) {
-          scenario.getTimings().setExecutionTime(src, opId, 1L);
-        }
-=======
   // Helper method to merge CFG (rename dependencies and ports for inter-subgraph connections)
   private void mergeCFG(PiGraph subgraph) {
     // Iterate through dependencies and rename setter names to getter names
@@ -347,7 +314,6 @@
       ((ConfigInputInterface) dep.getSetter()).getGraphPort().setName(dep.getGetter().getName());
     }
   }
->>>>>>> f2ba9f12
 
   // Helper method to remove duplicate parameters
   private void removeDuplicateParameters(PiGraph subgraph) {
@@ -382,36 +348,7 @@
           parameter.getOutgoingDependencies().add(subgraph.getParameters().get(i).getOutgoingDependencies().get(j));
           j--;
         }
-<<<<<<< HEAD
-      }
-      for (int i = 0; i < subgraph.getConfigInputPorts().size(); i++) {
-        if (!(subgraph.getConfigInputPorts().get(i) instanceof Parameter)) {
-          final Parameter p = PiMMUserFactory.instance.createParameter(subgraph.getParameters().get(i).getName(),
-              subgraph.getParameters().get(i).getExpression().evaluate());
-          final Long exp = ((ExpressionHolder) subgraph.getConfigInputPorts().get(i).getIncomingDependency()
-              .getSetter()).getExpression().evaluate();
-          for (int j = 0; j < subgraph.getParameters().get(i).getOutgoingDependencies().size(); j++) {
-            p.getOutgoingDependencies().add(subgraph.getParameters().get(i).getOutgoingDependencies().get(j));
-            j--;
-          }
-          p.setExpression(exp);
-          subgraph.addParameter(p);
-          subgraph.removeParameter(subgraph.getParameters().get(i));
-          i--;
-        }
-      }
-
-      // remove empty FIFO
-      subgraph.getFifos().stream().filter(x -> x.getSourcePort() == null).forEach(subgraph::removeFifo);
-      subgraph.getFifos().stream().filter(x -> x.getTargetPort() == null).forEach(subgraph::removeFifo);
-      subgraph.getAllActors().stream().filter(x -> x instanceof DataInputInterface || x instanceof DataOutputInterface)
-          .forEach(subgraph::removeActor);
-      // subgraph.remove
-      PiBRV.compute(subgraph, BRVMethod.LCM);
-      subgraph.setContainingGraph(null);
-=======
         parameter.setExpression(exp);
->>>>>>> f2ba9f12
 
         // Remove the original ConfigInputPort and add the new Parameter
         subgraph.addParameter(parameter);
@@ -621,16 +558,6 @@
     for (final Component opId : archi.getProcessingElements()) {
       scenario.getTimings().setExecutionTime(copy, opId, scenario.getTimings().getExecutionTimeOrDefault(key, opId));
     }
-<<<<<<< HEAD
-    // remove delay
-    key.getContainingPiGraph().getDelays().stream().filter(x -> x.getContainingFifo().getSourcePort() == null)
-        .forEach(x -> key.getContainingPiGraph().removeDelay(x));
-    // remove empty fifo
-    key.getContainingPiGraph().getFifos().stream().filter(x -> x.getSourcePort() == null)
-        .forEach(x -> key.getContainingPiGraph().removeFifo(x));
-    key.getContainingPiGraph().getFifos().stream().filter(x -> x.getTargetPort() == null)
-        .forEach(x -> key.getContainingPiGraph().removeFifo(x));
-=======
   }
 
   // Helper method to remove delay and empty FIFOs from the containing graph
@@ -638,7 +565,6 @@
     // Remove delay
     ((PiGraph) key.getContainingGraph()).getDelays().stream().filter(x -> x.getContainingFifo().getSourcePort() == null)
         .forEach(((PiGraph) key.getContainingGraph())::removeDelay);
->>>>>>> f2ba9f12
 
     // Remove empty FIFOs
     ((PiGraph) key.getContainingGraph()).getFifos().stream().filter(x -> x.getSourcePort() == null)
