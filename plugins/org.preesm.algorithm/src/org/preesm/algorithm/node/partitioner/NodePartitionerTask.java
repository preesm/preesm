package org.preesm.algorithm.node.partitioner;

import java.util.LinkedHashMap;
import java.util.Map;
import java.util.logging.Level;
import org.eclipse.core.runtime.IProgressMonitor;
import org.preesm.commons.doc.annotations.Parameter;
import org.preesm.commons.doc.annotations.Port;
import org.preesm.commons.doc.annotations.PreesmTask;
import org.preesm.commons.doc.annotations.Value;
import org.preesm.commons.logger.PreesmLogger;
import org.preesm.model.scenario.Scenario;
import org.preesm.workflow.elements.Workflow;
import org.preesm.workflow.implement.AbstractTaskImplementation;

/**
 * This class partition graph into subgraph assigned to a node For more details, see conference paper: "SimSDP: Dataflow
 * Application Distribution on Heterogeneous Multi-Node Multi-Core Architectures, published at xx 2024
 *
 * @author orenaud
 *
 */

@PreesmTask(id = "node.partitioner.task.identifier", name = "Node Partitioner",
    inputs = { @Port(name = "scenario", type = Scenario.class) },

    parameters = {
<<<<<<< HEAD
        @Parameter(name = NodePartitionerTask.ARCHI_NAME_PARAM,
            description = "Browse the CSV file containing hierarchical architecture info",
=======
        @Parameter(name = "Archi name", description = "Browse the CSV file containing hierarchical architecture info",
>>>>>>> 6bf9253c
            values = { @Value(name = "String", effect = "Read file") }),
        @Parameter(name = "Partitioning mode",
            description = "equivalentTimed : estimate balanced worload partitioning,"
                + "random : random workload partitioning",
            values = { @Value(name = "String", effect = "compute equivalent time") }),

    })
public class NodePartitionerTask extends AbstractTaskImplementation {

  public static final String ARCHI_NAME_DEFAULT        = "SimSDP_node.csv";
<<<<<<< HEAD
  public static final String ARCHI_NAME_PARAM          = "archi name";
=======
  public static final String ARCHI_NAME_PARAM          = "archi path";
>>>>>>> 6bf9253c
  public static final String PARTITIONING_MODE_DEFAULT = "";
  public static final String PARTITIONING_MODE_PARAM   = "Partitioning mode";

  @Override
  public Map<String, Object> execute(Map<String, Object> inputs, Map<String, String> parameters,
      IProgressMonitor monitor, String nodeName, Workflow workflow) {

    final String archipath = parameters.get(NodePartitionerTask.ARCHI_NAME_PARAM);
    if (archipath.isEmpty()) {
      PreesmLogger.getLogger().log(Level.SEVERE,
          "Please provide en temp CSV file, hierarchical architecture is not handle yet");
    }
    final String partitioningMode = parameters.get(NodePartitionerTask.PARTITIONING_MODE_PARAM);
    if (!(partitioningMode.equals("equivalentTimed") || partitioningMode.equals("random"))) {
      PreesmLogger.getLogger().log(Level.SEVERE, "Expecting equivalentTimed or random Partitioning mode");
    }

    final Scenario scenario = (Scenario) inputs.get("scenario");
    new NodePartitioner(scenario, archipath, partitioningMode).execute();
    return new LinkedHashMap<>();
  }

  @Override
  public Map<String, String> getDefaultParameters() {
    final Map<String, String> parameters = new LinkedHashMap<>();
    parameters.put(NodePartitionerTask.ARCHI_NAME_PARAM, NodePartitionerTask.ARCHI_NAME_DEFAULT);
    parameters.put(NodePartitionerTask.PARTITIONING_MODE_PARAM, NodePartitionerTask.PARTITIONING_MODE_DEFAULT);
    return parameters;
  }

  @Override
  public String monitorMessage() {
    return "Starting Execution of node partitioner Task";
  }

}<|MERGE_RESOLUTION|>--- conflicted
+++ resolved
@@ -25,12 +25,10 @@
     inputs = { @Port(name = "scenario", type = Scenario.class) },
 
     parameters = {
-<<<<<<< HEAD
+
         @Parameter(name = NodePartitionerTask.ARCHI_NAME_PARAM,
             description = "Browse the CSV file containing hierarchical architecture info",
-=======
-        @Parameter(name = "Archi name", description = "Browse the CSV file containing hierarchical architecture info",
->>>>>>> 6bf9253c
+
             values = { @Value(name = "String", effect = "Read file") }),
         @Parameter(name = "Partitioning mode",
             description = "equivalentTimed : estimate balanced worload partitioning,"
@@ -40,12 +38,10 @@
     })
 public class NodePartitionerTask extends AbstractTaskImplementation {
 
-  public static final String ARCHI_NAME_DEFAULT        = "SimSDP_node.csv";
-<<<<<<< HEAD
-  public static final String ARCHI_NAME_PARAM          = "archi name";
-=======
-  public static final String ARCHI_NAME_PARAM          = "archi path";
->>>>>>> 6bf9253c
+  public static final String ARCHI_NAME_DEFAULT = "SimSDP_node.csv";
+
+  public static final String ARCHI_NAME_PARAM = "archi name";
+
   public static final String PARTITIONING_MODE_DEFAULT = "";
   public static final String PARTITIONING_MODE_PARAM   = "Partitioning mode";
 
