<!--

    Copyright or © or Copr. IETR/INSA - Rennes (2015 - 2017) :

    Antoine Morvan <antoine.morvan@insa-rennes.fr> (2017)
    Julien Heulot <julien.heulot@insa-rennes.fr> (2015 - 2016)
    Karol Desnos <karol.desnos@insa-rennes.fr> (2015 - 2016)

    This software is a computer program whose purpose is to help prototyping
    parallel applications using dataflow formalism.

    This software is governed by the CeCILL  license under French law and
    abiding by the rules of distribution of free software.  You can  use,
    modify and/ or redistribute the software under the terms of the CeCILL
    license as circulated by CEA, CNRS and INRIA at the following URL
    "http://www.cecill.info".

    As a counterpart to the access to the source code and  rights to copy,
    modify and redistribute granted by the license, users are provided only
    with a limited warranty  and the software's author,  the holder of the
    economic rights,  and the successive licensors  have only  limited
    liability.

    In this respect, the user's attention is drawn to the risks associated
    with loading,  using,  modifying and/or developing or reproducing the
    software by the user in light of its specific status of free software,
    that may mean  that it is complicated to manipulate,  and  that  also
    therefore means  that it is reserved for developers  and  experienced
    professionals having in-depth computer knowledge. Users are therefore
    encouraged to load and test the software's suitability as regards their
    requirements in conditions enabling the security of their systems and/or
    data to be ensured and,  more generally, to use and operate it in the
    same conditions as regards security.

    The fact that you are presently reading this means that you have had
    knowledge of the CeCILL license and that you accept its terms.

-->
<project xmlns="http://maven.apache.org/POM/4.0.0" xmlns:xsi="http://www.w3.org/2001/XMLSchema-instance"
  xsi:schemaLocation="http://maven.apache.org/POM/4.0.0 http://maven.apache.org/xsd/maven-4.0.0.xsd">
  <modelVersion>4.0.0</modelVersion>
  <artifactId>org.ietr.preesm.rcp.utils</artifactId>
  <packaging>eclipse-plugin</packaging>

  <parent>
    <groupId>org.ietr.preesm</groupId>
    <artifactId>org.ietr.preesm.releng</artifactId>
<<<<<<< HEAD
    <version>2.4.0-SNAPSHOT</version>
=======
    <version>2.4.1</version>
>>>>>>> 17f97e95
    <relativePath>..</relativePath>
  </parent>

</project><|MERGE_RESOLUTION|>--- conflicted
+++ resolved
@@ -45,11 +45,7 @@
   <parent>
     <groupId>org.ietr.preesm</groupId>
     <artifactId>org.ietr.preesm.releng</artifactId>
-<<<<<<< HEAD
-    <version>2.4.0-SNAPSHOT</version>
-=======
     <version>2.4.1</version>
->>>>>>> 17f97e95
     <relativePath>..</relativePath>
   </parent>
 
